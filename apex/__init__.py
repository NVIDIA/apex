--- conflicted
+++ resolved
@@ -18,10 +18,7 @@
 from . import optimizers
 from . import normalization
 from . import pyprof
-<<<<<<< HEAD
 
 #common utilties to run tests on ROCm.
 from . import testing
-=======
-from . import transformer
->>>>>>> 1d5f7e55
+from . import transformer