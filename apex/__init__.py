--- conflicted
+++ resolved
@@ -20,12 +20,9 @@
 from . import optimizers
 from . import normalization
 from . import pyprof
-<<<<<<< HEAD
 
 #common utilties to run tests on ROCm.
 from . import testing
-from . import transformer
-=======
 from . import transformer
 
 
@@ -42,5 +39,4 @@
 handler = logging.StreamHandler()
 handler.setFormatter(RankInfoFormatter("%(asctime)s - %(name)s - %(levelname)s - %(rank_info)s - %(message)s"))
 _library_root_logger.addHandler(handler)
-_library_root_logger.propagate = False
->>>>>>> aa756cec
+_library_root_logger.propagate = False