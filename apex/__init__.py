--- conflicted
+++ resolved
@@ -20,13 +20,6 @@
 # load time) the error message is timely and visible.
 from . import optimizers
 from . import normalization
-<<<<<<< HEAD
-from . import pyprof
-
-#common utilties to run tests on ROCm.
-from . import testing
-=======
->>>>>>> 3c19f106
 from . import transformer
 
 
