--- conflicted
+++ resolved
@@ -2,11 +2,7 @@
 import sys
 
 
-<<<<<<< HEAD
-test_dirs = ["groupbn", "layer_norm", "multihead_attn", "focal_loss", "index_mul_2d", "."] # "." for test_label_smoothing.py
-=======
-test_dirs = ["groupbn", "layer_norm", "multihead_attn", "transducer", "."] # "." for test_label_smoothing.py
->>>>>>> ae5ca671
+test_dirs = ["groupbn", "layer_norm", "multihead_attn", "transducer", "focal_loss", "index_mul_2d", "."] # "." for test_label_smoothing.py
 ROCM_BLACKLIST = [
     "layer_norm"
 ]
