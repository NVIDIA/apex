from contextlib import contextmanager
import io
from typing import Callable, Optional, Tuple
import unittest
import warnings

import torch
from torch.testing._internal import common_utils

from apex.contrib.optimizers.distributed_fused_adam import DistributedFusedAdam
from apex.transformer.testing.distributed_test_base import NcclDistributedTestBase


class SimpleModel(torch.nn.Module):
    def __init__(self, num_layers, size):
        super().__init__()
        self.params = torch.nn.ParameterList([
            torch.nn.Parameter(torch.rand(1, size) + 1)
            for _ in range(num_layers)
        ])
    def forward(self, x):
        y = 0
        for i, param in enumerate(self.params):
            y += (i+1) * param * x
        return y


def make_models(
<<<<<<< HEAD
        num_layers: int,
        size: int,
        adam_w_mode: bool = True,
        model_dtype: torch.dtype = torch.float32,
        optim_dtype: Optional[torch.dtype] = None,
        grad_sync_dtype: Optional[torch.dtype] = None,
        param_sync_dtype: Optional[torch.dtype] = None,
        device: torch.device = 'cuda',
        process_group: Optional[torch.distributed.ProcessGroup] = None,
        average_grad_sync: bool =True,
        overlap_communication: bool = True,
        contiguous_buffers: bool = False,
        store_params: bool = False,
        store_param_remainders: bool = False,
=======
        num_layers,
        size,
        adam_w_mode=True,
        model_dtype=torch.float32,
        optim_dtype=None,
        grad_sync_dtype=None,
        param_sync_dtype=None,
        device='cuda',
        process_group=None,
        average_grad_sync=True,
        overlap_communication=True,
        contiguous_buffers=False,
        store_params=False,
        store_param_remainders=False,
        bucket_cap_mb=71/(4*1024*1024),
>>>>>>> 1a7931d7
):

    # Construct models with same parameters
    ref_model = SimpleModel(num_layers, size).to(dtype=model_dtype, device=device)
    dist_model = SimpleModel(num_layers, size).to(dtype=model_dtype, device=device)
    with torch.no_grad():
        for ref_param, dist_param in zip(dist_model.parameters(),
                                         ref_model.parameters()):
            dist_param.copy_(ref_param)

    # Initialize reference model with data-parallelism
    rank = torch.distributed.get_rank()
    ref_model = torch.nn.parallel.DistributedDataParallel(
        ref_model,
        device_ids=[rank] if device=='cuda' else None,
        output_device=rank if device=='cuda' else None,
        process_group=process_group,
    )

    # Construct optimizers with same hyperparameters
    if optim_dtype is None:
        optim_dtype = model_dtype
    optim_args = dict(lr=0.1, betas=(0.1,0.2), eps=0.25, weight_decay=0.1)
    ref_optim_class = torch.optim.AdamW if adam_w_mode else torch.optim.Adam
    ref_optim = ref_optim_class(
        [
            {'params': list(ref_model.parameters())[1::2], 'lr': 0.2},
            {'params': list(ref_model.parameters())[0::2]},
        ],
        **optim_args,
    )
    dist_optim = DistributedFusedAdam(
        [
            {'params': list(dist_model.parameters())[1::2], 'lr': 0.2},
            {'params': list(dist_model.parameters())[0::2]},
        ],
        adam_w_mode=adam_w_mode,
        overlap_grad_sync=overlap_communication,
        overlap_param_sync=overlap_communication,
        bucket_cap_mb=bucket_cap_mb,
        dtype=optim_dtype,
        grad_sync_dtype=grad_sync_dtype,
        param_sync_dtype=param_sync_dtype,
        process_group=process_group,
        average_grad_sync=average_grad_sync,
        contiguous_param_buffer=contiguous_buffers,
        contiguous_grad_buffer=contiguous_buffers,
        store_params=store_params,
        store_param_remainders=store_param_remainders,
        **optim_args,
    )

    return ref_model, ref_optim, dist_model, dist_optim


@contextmanager
def dummy_context():
    try:
        yield
    finally:
        pass


class TestDistributedFusedAdam(NcclDistributedTestBase):

    seed = 1234

    def test_matches_pytorch(
            self,
<<<<<<< HEAD
            rtol: Optional[float] = None,
            atol: Optional[float] = None,
            num_layers: int = 11,
            layer_size: int = 7,
            batch_size: int = 3,
            num_steps: int = 3,
            micro_batch_steps: int = 3,
            adam_w_mode: bool = True,
            overlap_communication: bool = True,
            use_nosync: bool = True,
            model_dtype: torch.dtype = torch.float32,
            optim_dtype: Optional[torch.dtype] = None,
            grad_sync_dtype: Optional[torch.dtype] = None,
            param_sync_dtype: Optional[torch.dtype] = None,
            device: torch.device = 'cuda',
            contiguous_buffers: bool = False,
            store_params: bool = False,
            store_param_remainders: bool = False,
            init_optim_func: Optional[Callable[[DistributedFusedAdam], None]] = None,
=======
            rtol=None,
            atol=None,
            num_layers=11,
            layer_size=7,
            batch_size=3,
            num_steps=3,
            micro_batch_steps=3,
            adam_w_mode=True,
            overlap_communication=True,
            use_nosync=True,
            model_dtype=torch.float32,
            optim_dtype=None,
            grad_sync_dtype=None,
            param_sync_dtype=None,
            device='cuda',
            contiguous_buffers=False,
            store_params=False,
            store_param_remainders=False,
            bucket_cap_mb=71/(4*1024*1024),
>>>>>>> 1a7931d7
    ):

        torch.manual_seed(self.seed + self.rank)

        # Identical models with data-parallel and ZeRO
        ref_model, ref_optim, dist_model, dist_optim = make_models(
            num_layers,
            layer_size,
            adam_w_mode=adam_w_mode,
            model_dtype=model_dtype,
            optim_dtype=optim_dtype,
            grad_sync_dtype=grad_sync_dtype,
            param_sync_dtype=param_sync_dtype,
            device=device,
            overlap_communication=overlap_communication,
            contiguous_buffers=contiguous_buffers,
            store_params=store_params,
            store_param_remainders=store_param_remainders,
            bucket_cap_mb=bucket_cap_mb,
        )

        # Initialize distributed optimizer
        if init_optim_func is not None:
            init_optim_func(dist_optim)

        # Training loop
        for step in range(num_steps):

            # Reset gradients
            ref_optim.zero_grad()
            dist_optim.zero_grad()

            # Forward and backward passes
            for micro_step in range(micro_batch_steps):

                # Synthetic data
                x = torch.rand(batch_size, layer_size) - 0.5
                dy = torch.rand_like(x) - 0.5
                x = x.to(dtype=model_dtype, device=device)
                dy = dy.to(dtype=model_dtype, device=device)

                # Reference implementation
                x_ref = x.detach().clone().requires_grad_(True)
                y_ref = ref_model(x_ref)
                y_ref.backward(dy)

                # Distributed implementation
                x_dist = x.detach().clone().requires_grad_(True)
                y_dist = dist_model(x_dist)
                backward_context = dummy_context
                if use_nosync and micro_step < micro_batch_steps-1:
                    backward_context = dist_optim.no_sync
                with backward_context():
                    y_dist.backward(dy)

                # Check that data tensors match
                torch.testing.assert_close(
                    y_dist, y_ref, rtol=rtol, atol=atol)
                torch.testing.assert_close(
                    x_dist.grad, x_ref.grad, rtol=rtol, atol=atol)

            # Optimization step
            ref_optim.step()
            dist_optim.step()

            # Check that parameters match
            for ref_param, dist_param in zip(ref_model.parameters(),
                                             dist_model.parameters()):
                torch.testing.assert_close(
                    dist_param, ref_param, rtol=rtol, atol=atol)

    def test_matches_pytorch_l2_reg(self):
        self.test_matches_pytorch(adam_w_mode=False)

    def test_matches_pytorch_no_overlap(self):
        self.test_matches_pytorch(
            overlap_communication=False,
            use_nosync=False,
        )

    def test_matches_pytorch_sync_every_step(self):
        self.test_matches_pytorch(use_nosync=False)

    def test_matches_pytorch_contiguous_buffers(self):
        self.test_matches_pytorch(contiguous_buffers=True)

    def test_matches_pytorch_fp64(self):
        self.test_matches_pytorch(
            rtol=1.3e-6,
            atol=1e-5,
            model_dtype=torch.float64,
            optim_dtype=torch.float32,
        )

    def test_matches_pytorch_fp16(self):
        self.test_matches_pytorch(
            rtol=5e-3,
            atol=1e-5,
            micro_batch_steps=1,
            model_dtype=torch.float16,
            optim_dtype=torch.float16,
        )

    def test_matches_pytorch_bf16(self):
        self.test_matches_pytorch(
            rtol=5e-2,
            atol=1e-5,
            micro_batch_steps=1,
            model_dtype=torch.bfloat16,
            optim_dtype=torch.bfloat16,
        )

    def test_matches_pytorch_fp16_params(self):
        self.test_matches_pytorch(
            rtol=5e-3,
            atol=1e-5,
            micro_batch_steps=1,
            model_dtype=torch.float16,
            optim_dtype=torch.float32,
            param_sync_dtype=torch.float16,
            store_params=True,
        )

    def test_matches_pytorch_bf16_grads(self):
        self.test_matches_pytorch(
            rtol=5e-2,
            atol=1e-5,
            micro_batch_steps=1,
            model_dtype=torch.float32,
            optim_dtype=torch.float32,
            grad_sync_dtype=torch.bfloat16,
        )

    def test_matches_pytorch_bf16_param_remainders(self):
        self.test_matches_pytorch(
            rtol=5e-2,
            atol=1e-5,
            micro_batch_steps=1,
            model_dtype=torch.bfloat16,
            optim_dtype=torch.float32,
            param_sync_dtype=torch.bfloat16,
            store_params=False,
            store_param_remainders=True,
        )

    def test_matches_pytorch_multi_dtypes(self):
        def init_optim(optim: DistributedFusedAdam):
            params = list(optim.parameters())
            optim.init_params(params[0::3], grad_sync_dtype=torch.bfloat16)
            optim.init_params(params[1::3], param_sync_dtype=torch.bfloat16)
        self.test_matches_pytorch(
            rtol=5e-2,
            atol=1e-5,
            init_optim_func=init_optim,
        )

    def test_raises_on_mismatch(self):

        torch.manual_seed(self.seed + self.rank)

        # Identical models with data-parallel and ZeRO
        num_layers = 11
        layer_size = 7
        ref_model, ref_optim, dist_model, dist_optim = make_models(
            num_layers,
            layer_size,
        )

        # Only perform training step with distributed model
        dist_optim.zero_grad()
        x = torch.rand(3, layer_size) - 0.5
        x = x.to(dtype=torch.float32, device='cuda')
        dy = torch.rand_like(x) - 0.5
        y = dist_model(x)
        y.backward(dy)
        dist_optim.step()

        # Check that parameters do not match
        for ref_param, dist_param in zip(ref_model.parameters(),
                                         dist_model.parameters()):
            self.assertRaises(
                AssertionError,
                torch.testing.assert_close,
                dist_param, ref_param,
            )

    def test_clip_grad_norm(self):

        torch.manual_seed(self.seed + self.rank)

        # Identical models with data-parallel and ZeRO
        ref_model, ref_optim, dist_model, dist_optim = make_models(1, 1)

        # Training steps with pre-determined gradients
        xs = [3, 1, 4, 1, 5, 9]
        dys = [1, -1, 1, -1, 1, -1]
        for x, dy in zip(xs, dys):
            x = torch.tensor([[x]], dtype=torch.float32, device='cuda')
            dy = torch.tensor([[dy]], dtype=torch.float32, device='cuda')

            # Reference implementation
            ref_optim.zero_grad()
            y_ref = ref_model(x.detach())
            y_ref.backward(dy.detach())
            ref_grad_norm = torch.nn.utils.clip_grad_norm_(ref_model.parameters(), 3.5)
            ref_optim.step()

            # Distributed implementation
            dist_optim.zero_grad()
            y_dist = dist_model(x.detach())
            y_dist.backward(dy.detach())
            dist_grad_norm = dist_optim.clip_grad_norm(3.5)
            dist_optim.step()

            # Check that parameters match
            torch.testing.assert_close(dist_grad_norm, ref_grad_norm)
            for ref_param, dist_param in zip(ref_model.parameters(),
                                             dist_model.parameters()):
                torch.testing.assert_close(dist_param, ref_param)

    def test_grad_scaler(self):

        torch.manual_seed(self.seed + self.rank)

        # Identical models with data-parallel and ZeRO
        ref_model, ref_optim, dist_model, dist_optim = make_models(1, 1)
        grad_scaler_args = dict(
            init_scale=3.21,
            growth_factor=1.23,
            backoff_factor=0.876,
            growth_interval=1,
        )
        ref_scaler =  torch.cuda.amp.GradScaler(**grad_scaler_args)
        dist_scaler =  torch.cuda.amp.GradScaler(**grad_scaler_args)

        # Training steps with pre-determined gradients
        xs = [3, 1, 4, 1, 5, 9]
        dys = [1, float('inf'), 1, 1, float('nan'), -1]
        for x, dy in zip(xs, dys):
            x = torch.tensor([[x]], dtype=torch.float32, device='cuda')
            dy = torch.tensor([[dy]], dtype=torch.float32, device='cuda')

            # Reference implementation
            ref_optim.zero_grad()
            y_ref = ref_model(x.detach())
            ref_scaler.scale(y_ref).backward(dy.detach())
            ref_scaler.step(ref_optim)
            ref_scaler.update()

            # Distributed implementation
            dist_optim.zero_grad()
            y_dist = dist_model(x.detach())
            dist_scaler.scale(y_dist).backward(dy.detach())
            dist_scaler.step(dist_optim)
            dist_scaler.update()

            # Check that parameters match
            for ref_param, dist_param in zip(ref_model.parameters(),
                                             dist_model.parameters()):
                torch.testing.assert_close(dist_param, ref_param)

    def test_checkpoint(
            self,
            rtol: Optional[float] = None,
            atol: Optional[float] = None,
            num_layers: int = 2,
            layer_size: int = 2,
            num_steps: int = 3,
            save_group_size: Optional[int] = None,
            load_group_size: Optional[int] = None,
            save_model_kwargs: Optional[dict] = None,
            load_model_kwargs: Optional[dict] = None,
    ):
        """Test state_dict and load_state_dict functions

        Two models are constructed, possibly on different process
        groups. One of the models is trained for a few steps, a
        checkpoint is saved, and the checkpoint is loaded on the other
        model. Both models are then trained for a few steps and
        checked to make sure that they produce identical results.

        Arguments:
            rtol (float): Relative tolerance for numerical checks (see
                torch.allclose).
            atol (float): Absolute tolerance for numerical checks (see
                torch.allclose).
            num_layers (int): Number of layers in test model.
            layer_size (int): Number of features in model layers.
            num_steps (int): Number of training steps to perform
                before and after checkpointing.
            save_group_size (int): Process group size for model that
                saves the checkpoint. Uses the default process group
                by default.
            load_group_size (int): Process group size for model that
                loads the checkpoint. Uses the default process group
                by default.
            save_model_kwargs (dict): keyword arguments passed to
                make_models when constructing the model that saves the
                checkpoint.
            load_model_kwargs (dict): keyword arguments passed to
                make_models when constructing the model that loads the
                checkpoint.

        """

        # Initialize process groups
        world_size = torch.distributed.get_world_size()
        if save_group_size is None:
            save_group_size = world_size
            save_group = None
        else:
            if save_group_size > world_size:
                self.skipTest(
                    f"Requires {save_group_size} ranks, found {world_size}"
                )
            save_ranks = list(range(save_group_size))
            save_group = torch.distributed.new_group(ranks=save_ranks)
        if load_group_size is None:
            load_group_size = world_size
            load_group = None
        else:
            if load_group_size > world_size:
                self.skipTest(
                    f"Requires {load_group_size} ranks, found {world_size}"
                )
            load_ranks = list(range(load_group_size))
            load_group = torch.distributed.new_group(ranks=load_ranks)

        # Construct two models with same config and different params
        torch.manual_seed(self.seed)
        if self.rank < save_group_size:
            if not save_model_kwargs:
                save_model_kwargs = {}
            _, _, model_save, optim_save = make_models(
                num_layers,
                layer_size,
                process_group=save_group,
                average_grad_sync=False,
                **save_model_kwargs,
            )
            optim_save.init_params(reversed(list(model_save.parameters())))
        torch.manual_seed(self.seed+1)
        if self.rank < load_group_size:
            if not load_model_kwargs:
                load_model_kwargs = {}
            _, _, model_load, optim_load = make_models(
                num_layers,
                layer_size,
                process_group=load_group,
                average_grad_sync=False,
                **load_model_kwargs,
            )
            optim_load.init_params(list(model_load.parameters()))

        batch_size = 2 * save_group_size * load_group_size
        def make_global_batch() -> torch.Tensor:
            """Generate random tensor on root rank and broadcast"""
            x = torch.empty(batch_size, layer_size, device='cuda')
            if self.rank == 0:
                torch.rand(x.size(), out=x)
                x -= 0.5
            torch.distributed.broadcast(x, src=0)
            return x

        def to_local_batch(
                global_batch: torch.Tensor,
                group: Optional[torch.distributed.ProcessGroup],
        ) -> Optional[torch.Tensor]:
            """Get local portion of tensor that is replicated across all ranks"""
            group_size = torch.distributed.get_world_size(group)
            if group_size < 0:
                return None
            local_batch_size = batch_size // group_size
            batch_start = self.rank * local_batch_size
            batch_end = (self.rank + 1) * local_batch_size
            return global_batch[batch_start:batch_end, ...]

        def to_global_batch(
                local_batch: torch.Tensor,
                group: Optional[torch.distributed.ProcessGroup],
        ) -> torch.Tensor:
            """Gather distributed tensor and broadcast to all ranks"""

            # Allocate buffer
            global_batch = torch.empty(batch_size, layer_size, device='cuda')

            # Gather data on root rank
            group_size = torch.distributed.get_world_size(group)
            if group_size > 0:
                local_batches = None
                if self.rank == 0:
                    local_batch_size = batch_size // group_size
                    local_batches = [
                        global_batch[rank*local_batch_size:(rank+1)*local_batch_size, ...]
                        for rank in range(group_size)
                    ]
                torch.distributed.gather(
                    local_batch,
                    local_batches,
                    dst=0,
                    group=group,
                )

            # Broadcast data to all ranks
            torch.distributed.broadcast(global_batch, src=0)
            return global_batch

        # Train one of the models
        torch.manual_seed(self.seed+2)
        for step in range(num_steps):
            if self.rank < save_group_size:
                optim_save.zero_grad()
            x = make_global_batch()
            dy = make_global_batch()
            if self.rank < save_group_size:
                x = to_local_batch(x, save_group)
                dy = to_local_batch(dy, save_group)
                y = model_save(x)
                y.backward(dy)
                optim_save.step()

        # Make sure models are different
        if self.rank < min(save_group_size, load_group_size):
            for param_save, param_load in zip(model_save.parameters(),
                                              model_load.parameters()):
                self.assertRaises(
                    AssertionError,
                    torch.testing.assert_close,
                    param_load,
                    param_save,
                    rtol=rtol,
                    atol=atol,
                )

        # Save state
        state_bytes = None
        if self.rank < save_group_size:
            state_dict = {
                'model': model_save.state_dict(),
                'optim': optim_save.state_dict(),
            }
            byte_stream = io.BytesIO()
            torch.save(state_dict, byte_stream)
            state_bytes = byte_stream.getvalue()

        # Broadcast state from root rank and load
        if self.rank < load_group_size:
            if load_group_size != save_group_size:
                if self.rank != 0:
                    state_bytes = None
                state_bytes = [state_bytes]
                torch.distributed.broadcast_object_list(
                    state_bytes,
                    src=0,
                    group=load_group,
                )
                state_bytes = state_bytes[0]
            state_dict = torch.load(io.BytesIO(state_bytes))
            model_load.load_state_dict(state_dict['model'])
            optim_load.load_state_dict(state_dict['optim'])

        # Make sure models are identical
        if self.rank < min(save_group_size, load_group_size):
            for param_save, param_load in zip(model_save.parameters(),
                                              model_load.parameters()):
                torch.testing.assert_close(
                    param_load,
                    param_save,
                    rtol=rtol,
                    atol=atol
                )

        # Train both models
        torch.manual_seed(self.seed+3)
        for step in range(num_steps):

            # Reset grads
            if self.rank < save_group_size:
                optim_save.zero_grad()
            if self.rank < load_group_size:
                optim_load.zero_grad()

            # Synthetic data
            x = make_global_batch()
            dy = make_global_batch()

            # Training step for model that saved checkpoint
            y_save = None
            dx_save = None
            if self.rank < save_group_size:
                x_save = to_local_batch(x, save_group)
                x_save = x_save.detach().clone().requires_grad_(True)
                dy_save = to_local_batch(dy, save_group)
                y_save = model_save(x_save)
                y_save.backward(dy_save)
                dx_save = x_save.grad
            y_save = to_global_batch(y_save, save_group)
            dx_save = to_global_batch(dx_save, save_group)

            # Training step for model that loaded checkpoint
            y_load = None
            dx_load = None
            if self.rank < load_group_size:
                x_load = to_local_batch(x, load_group)
                x_load = x_load.detach().clone().requires_grad_(True)
                dy_load = to_local_batch(dy, load_group)
                y_load = model_load(x_load)
                y_load.backward(dy_load)
                dx_load = x_load.grad
            y_load = to_global_batch(y_load, load_group)
            dx_load = to_global_batch(dx_load, load_group)

            # Check that data tensors match
            torch.testing.assert_close(y_load, y_save, rtol=rtol, atol=atol)
            torch.testing.assert_close(dx_load, dx_save, rtol=rtol, atol=atol)

            # Optimizer step
            if self.rank < save_group_size:
                optim_save.step()
            if self.rank < load_group_size:
                optim_load.step()

            # Check that parameters match
            if self.rank < min(save_group_size, load_group_size):
                for param_save, param_load in zip(model_save.parameters(),
                                                  model_load.parameters()):
                    torch.testing.assert_close(
                        param_load,
                        param_save,
                        rtol=rtol,
                        atol=atol,
                    )

    def test_checkpoint_save_1gpu(self):
        """Test loading checkpoint with one GPU"""
        self.test_checkpoint(save_group_size=1)

    def test_checkpoint_load_1gpu(self):
        """Test saving checkpoint with one GPU"""
        self.test_checkpoint(load_group_size=1)

    def test_checkpoint_bf16(self):
        """Test checkpoint with BF16 model"""
        self.test_checkpoint(
            rtol=5e-2,
            atol=1e-5,
            save_model_kwargs=dict(
                model_dtype=torch.bfloat16,
                optim_dtype=torch.float32,
                param_sync_dtype=torch.bfloat16,
                store_params=False,
                store_param_remainders=True,
            ),
            load_model_kwargs=dict(
                model_dtype=torch.bfloat16,
                optim_dtype=torch.float32,
                param_sync_dtype=torch.bfloat16,
                store_params=False,
                store_param_remainders=True,
            ),
        )

    def test_bucket_low_utilization_warning(self):
        """Test warning when bucket utilization is low"""
        layer_size = 2*1024*1024
        num_layers = 4
        fairish_bucket_cap_mb = 4*num_layers*layer_size/(1024*1024)

        # Check that warning is raised when bucket utilization is low
        with self.assertWarnsRegex(Warning, ".*Consider decreasing the bucket_cap_mb argument."):
            self.test_matches_pytorch(
                num_layers=num_layers,
                layer_size=layer_size,
                bucket_cap_mb=fairish_bucket_cap_mb * 2,
                contiguous_buffers=True,
            )

        # Check that warning is not raised when bucket utilization is high
        with warnings.catch_warnings(record=True) as warns:
            self.test_matches_pytorch(
                num_layers=num_layers,
                layer_size=layer_size,
                bucket_cap_mb=fairish_bucket_cap_mb,
                contiguous_buffers=True,
            )
            for w in warns:
                self.assertNotRegex(str(w.message), ".*Consider decreasing the bucket_cap_mb argument.")


if __name__ == "__main__":
    # Assume script has been run with torchrun
    common_utils.run_tests()<|MERGE_RESOLUTION|>--- conflicted
+++ resolved
@@ -26,7 +26,6 @@
 
 
 def make_models(
-<<<<<<< HEAD
         num_layers: int,
         size: int,
         adam_w_mode: bool = True,
@@ -41,23 +40,7 @@
         contiguous_buffers: bool = False,
         store_params: bool = False,
         store_param_remainders: bool = False,
-=======
-        num_layers,
-        size,
-        adam_w_mode=True,
-        model_dtype=torch.float32,
-        optim_dtype=None,
-        grad_sync_dtype=None,
-        param_sync_dtype=None,
-        device='cuda',
-        process_group=None,
-        average_grad_sync=True,
-        overlap_communication=True,
-        contiguous_buffers=False,
-        store_params=False,
-        store_param_remainders=False,
-        bucket_cap_mb=71/(4*1024*1024),
->>>>>>> 1a7931d7
+        bucket_cap_mb: float = 71/(4*1024*1024),
 ):
 
     # Construct models with same parameters
@@ -127,7 +110,6 @@
 
     def test_matches_pytorch(
             self,
-<<<<<<< HEAD
             rtol: Optional[float] = None,
             atol: Optional[float] = None,
             num_layers: int = 11,
@@ -146,28 +128,8 @@
             contiguous_buffers: bool = False,
             store_params: bool = False,
             store_param_remainders: bool = False,
+            bucket_cap_mb: float = 71/(4*1024*1024),
             init_optim_func: Optional[Callable[[DistributedFusedAdam], None]] = None,
-=======
-            rtol=None,
-            atol=None,
-            num_layers=11,
-            layer_size=7,
-            batch_size=3,
-            num_steps=3,
-            micro_batch_steps=3,
-            adam_w_mode=True,
-            overlap_communication=True,
-            use_nosync=True,
-            model_dtype=torch.float32,
-            optim_dtype=None,
-            grad_sync_dtype=None,
-            param_sync_dtype=None,
-            device='cuda',
-            contiguous_buffers=False,
-            store_params=False,
-            store_param_remainders=False,
-            bucket_cap_mb=71/(4*1024*1024),
->>>>>>> 1a7931d7
     ):
 
         torch.manual_seed(self.seed + self.rank)
