#!/usr/bin/env python
# coding: utf-8

# Copyright (c) 2011-2023, NVIDIA CORPORATION.  All rights reserved.
#
# Redistribution and use in source and binary forms, with or without modification, are not permit-
# ted.
#
# THIS SOFTWARE IS PROVIDED BY THE COPYRIGHT HOLDERS AND CONTRIBUTORS "AS IS" AND ANY EXPRESS OR
# IMPLIED WARRANTIES, INCLUDING, BUT NOT LIMITED TO, THE IMPLIED WARRANTIES OF MERCHANTABILITY AND
# FITNESS FOR A PARTICULAR PURPOSE ARE DISCLAIMED. IN NO EVENT SHALL NVIDIA CORPORATION BE LIABLE
# FOR ANY DIRECT, INDIRECT, INCIDENTAL, SPECIAL, EXEMPLARY, OR CONSEQUENTIAL DAMAGES (INCLUDING,
# BUT NOT LIMITED TO, PROCUREMENT OF SUBSTITUTE GOODS OR SERVICES; LOSS OF USE, DATA, OR PROFITS;
# OR BUSINESS INTERRUPTION) HOWEVER CAUSED AND ON ANY THEORY OF LIABILITY, WHETHER IN CONTRACT,
# STRICT LIABILITY, OR TORT (INCLUDING NEGLIGENCE OR OTHERWISE) ARISING IN ANY WAY OUT OF THE USE
# OF THIS SOFTWARE, EVEN IF ADVISED OF THE POSSIBILITY OF SUCH DAMAGE.

import functools
import importlib
import pathlib
import sys
import torch
import unittest

SKIP_TEST = None
try:
    from apex.contrib.group_norm.group_norm import cuda_group_norm_nhwc_one_pass
    from apex.contrib.group_norm.group_norm import cuda_group_norm_nhwc_two_pass
    from apex.contrib.group_norm.group_norm import cuda_group_norm_v2_nhwc
    from apex.contrib.group_norm.group_norm import get_cc_and_sm_count
    from apex.contrib.group_norm import GroupNorm
except ImportError as e:
    SKIP_TEST = e


def torch_group_norm_high_precision(x, g, w, b, eps, act="", *, compute_type):
    xdtype = x.dtype
    y = torch.nn.functional.group_norm(
        x.to(compute_type),
        g,
        w.to(compute_type),
        b.to(compute_type),
        eps,
    )
    if act in ["silu", "swish"]:
        y = torch.nn.functional.silu(y)
    y = y.to(dtype=xdtype)
    return y


torch_group_norm_high_precision_fp64 = functools.partial(
    torch_group_norm_high_precision,
    compute_type=torch.float64,
)


@functools.cache
def relative_ulp(dtype, device):
    # Unit in the Last Place
    one = torch.tensor(1., dtype=dtype, device=device)
    two = torch.tensor(2., dtype=dtype, device=device)
    return (torch.nextafter(one, two) - one).item()


@unittest.skipIf(torch.cuda.get_device_properties().multi_processor_count < 16, "GroupNorm is unsupported on low SM count devices")
@unittest.skipIf(SKIP_TEST, f"{SKIP_TEST}")
class GroupNormTest(unittest.TestCase):

    def setUp(self, seed=0):
        super().setUp()
        torch.manual_seed(seed)

    def verify_group_norm(self,
                          tst_func,
                          N=32,
                          C=128,
                          H=256,
                          W=256,
                          G=32,
                          ref_func=torch_group_norm_high_precision_fp64,
                          xdtype=torch.float16,
                          wdtype=torch.float32,
                          eps=1e-5,
                          memory_format=torch.channels_last,
                          device='cuda',
                          act=""):
        # create data
        x_shape = (N, C, H, W)
        w_shape = (C,)
        weight = torch.rand(w_shape,
                            dtype=wdtype,
                            device='cuda',
                            requires_grad=True)
        bias = torch.rand(w_shape,
                          dtype=wdtype,
                          device='cuda',
                          requires_grad=True)
        x = -2.3 + 0.5 * torch.randn(x_shape, dtype=xdtype, device='cuda')
        x = x.to(memory_format=memory_format)
        dy = .1 * torch.randn_like(x)
        x.requires_grad_(True)

        # forward pass
        y_ref = ref_func(x, G, weight, bias, eps, act)
        if tst_func is GroupNorm:
            gn = GroupNorm(G, C, eps, device=device, dtype=wdtype, act=act)
            with torch.no_grad():
                gn.weight = torch.nn.Parameter(weight)
                gn.bias = torch.nn.Parameter(bias)
            y_tst = gn(x)
        else:
            y_tst = tst_func(x, G, weight, bias, eps, act)

        # backward pass
        y_ref.backward(dy, retain_graph=True)
        dx_ref, dw_ref, db_ref = [t.grad.clone() for t in [x, weight, bias]]
        x.grad.zero_()
        weight.grad.zero_()
        bias.grad.zero_()
        y_tst.backward(dy, retain_graph=True)
        if tst_func is GroupNorm:
            dx_tst, dw_tst, db_tst = x.grad, gn.weight.grad, gn.bias.grad
        else:
            dx_tst, dw_tst, db_tst = [t.grad.clone() for t in [x, weight, bias]]

        # compare
<<<<<<< HEAD
        torch.testing.assert_close(y_tst,  y_ref,  atol=7e-2, rtol=0)
        torch.testing.assert_close(dx_tst, dx_ref, atol=7e-2, rtol=0)
        torch.testing.assert_close(dw_tst, dw_ref, atol=7e-2, rtol=0)
        torch.testing.assert_close(db_tst, db_ref, atol=7e-2, rtol=0)
=======
        torch.testing.assert_close(y_tst, y_ref, atol=1e-2, rtol=relative_ulp(y_ref.dtype, y_ref.device))
        torch.testing.assert_close(dx_tst, dx_ref, atol=1e-2, rtol=relative_ulp(dx_ref.dtype, dx_ref.device))
        torch.testing.assert_close(dw_tst, dw_ref, atol=1e-2, rtol=relative_ulp(dw_ref.dtype, dw_ref.device))
        torch.testing.assert_close(db_tst, db_ref, atol=1e-2, rtol=relative_ulp(db_ref.dtype, db_ref.device))
>>>>>>> a255aa61

    def test_fp16_one_pass_algo(self):
        self.verify_group_norm(cuda_group_norm_nhwc_one_pass, act="")

    def test_fp16_two_pass_algo(self):
        self.verify_group_norm(cuda_group_norm_nhwc_two_pass, act="")

    def test_fp16_one_pass_algo_with_swish(self):
        self.verify_group_norm(cuda_group_norm_nhwc_one_pass, act="swish")

    def test_fp16_two_pass_algo_with_swish(self):
        self.verify_group_norm(cuda_group_norm_nhwc_two_pass, act="swish")

    def test_bf16_one_pass_algo(self):
        self.verify_group_norm(cuda_group_norm_nhwc_one_pass,
                               xdtype=torch.bfloat16,
                               act="")

    def test_bf16_two_pass_algo(self):
        self.verify_group_norm(cuda_group_norm_nhwc_two_pass,
                               xdtype=torch.bfloat16,
                               act="")

    def test_bf16_one_pass_algo_with_swish(self):
        self.verify_group_norm(cuda_group_norm_nhwc_one_pass,
                               xdtype=torch.bfloat16,
                               act="swish")

    def test_bf16_two_pass_algo_with_swish(self):
        self.verify_group_norm(cuda_group_norm_nhwc_two_pass,
                               xdtype=torch.bfloat16,
                               act="swish")

    def test_fp32_one_pass_algo(self):
        self.verify_group_norm(cuda_group_norm_nhwc_one_pass,
                               xdtype=torch.float32,
                               act="")

    def test_fp32_two_pass_algo(self):
        self.verify_group_norm(cuda_group_norm_nhwc_two_pass,
                               xdtype=torch.float32,
                               act="")

    def test_fp32_one_pass_algo_with_swish(self):
        self.verify_group_norm(cuda_group_norm_nhwc_one_pass,
                               xdtype=torch.float32,
                               act="swish")

    def test_fp32_two_pass_algo_with_swish(self):
        self.verify_group_norm(cuda_group_norm_nhwc_two_pass,
                               xdtype=torch.float32,
                               act="swish")

    def test_group_norm_module(self):
        self.verify_group_norm(GroupNorm, G=16, act="swish")

    def test_group_norm_inductor(self):
        N, C, H, W, G = 32, 320, 256, 256, 16

        model = torch.nn.Sequential(
            GroupNorm(G, C, act='silu', dtype=torch.float16),
            torch.nn.Conv2d(C, C, kernel_size=3, padding='same'),
        ).cuda().half()
        compiled = torch.compile(model)

        x = -2.3 + 0.5 * torch.randn((N, C, H, W), dtype=torch.float16, device='cuda')
        x = x.to(memory_format=torch.channels_last)
        dy = .1 * torch.randn_like(x)
        x.requires_grad_(True)

        for _ in range(4):
            y = compiled(x)
            y.backward(dy)

        from torch._dynamo.utils import counters
        # TODO: Remove this when 3.9 is no longer supported
        if sys.version_info < (3, 10):
            num_graph_breaks = sum(counters["graph_break"].values())
        else:
            num_graph_breaks = counters["graph_break"].total()
        self.assertEqual(num_graph_breaks, 0, "Shouldn't see any graph breaks.")
        self.assertEqual(counters['stats']['unique_graphs'], 1, "Expect only one graph.")

    def test_16_groups(self):
        sizes = [
            [8, 2560, 16, 16],
            [8, 1920, 32, 32],
            [8, 1920, 16, 16],
            [8, 2560, 8, 8],
            [1, 128, 16128, 1200],
        ]
        for sz in sizes:
            n, c, h, w = sz
            self.verify_group_norm(GroupNorm,
                                   N=n,
                                   C=c,
                                   H=h,
                                   W=w,
                                   G=16,
                                   act="swish")

    def test_fp16_parameters(self):
        n, c, h, w = 8, 2560, 16, 16
        self.verify_group_norm(GroupNorm,
                               N=n,
                               C=c,
                               H=h,
                               W=w,
                               G=16,
                               xdtype=torch.float16,
                               wdtype=torch.float16,
                               act="swish")

    @staticmethod
    @functools.cache
    def get_v2_hw_c_list():
        srcpath = pathlib.Path(__file__).parent.absolute()
        gen_module_path = srcpath / ".." / ".." / "csrc" / "group_norm_v2" / "generate_gn_cuda_inst.py"
        spec = importlib.util.spec_from_file_location("generate_gn_cuda_inst", gen_module_path)
        generate_gn_cuda_inst = importlib.util.module_from_spec(spec)
        spec.loader.exec_module(generate_gn_cuda_inst)
        return generate_gn_cuda_inst.hw_c_list

    def check_v2_cc_and_sm_count(self):
        cc, sm_count = get_cc_and_sm_count(torch.cuda.current_device())
        return (
            cc in GroupNorm.GN_V2_SUPPORTED_LOWER_BOUND_SM_COUNT
            and sm_count >= GroupNorm.GN_V2_SUPPORTED_LOWER_BOUND_SM_COUNT[cc]
        )

    def skip_if_v2_not_supported(self):
        if not self.check_v2_cc_and_sm_count():
            cc, sm_count = get_cc_and_sm_count(torch.cuda.current_device())
            self.skipTest(f"SM count {sm_count} is not supported for compute capability {cc[0]}.{cc[1]}")

    def test_check_v2_legality(self):
        gn = GroupNorm(
            num_groups=16,
            num_channels=640,
            device="cuda",
            dtype=torch.float16,
            act="swish")
        self.skip_if_v2_not_supported()
        # Correct
        x = torch.empty(8, 640, 32, 32, dtype=torch.float16, device="cuda", memory_format=torch.channels_last)
        self.assertTrue(gn._check_legality(x) and gn._check_v2_legality(x))
        # Wrong layout
        x = torch.empty(8, 640, 32, 32, dtype=torch.float16, device="cuda")
        self.assertFalse(gn._check_legality(x) and gn._check_v2_legality(x))
        # Wrong shape
        x = torch.empty(8, 640, 32, 24, dtype=torch.float16, device="cuda", memory_format=torch.channels_last)
        self.assertFalse(gn._check_legality(x) and gn._check_v2_legality(x))
        # Wrong dtype
        x = torch.empty(8, 640, 32, 32, dtype=torch.float32, device="cuda", memory_format=torch.channels_last)
        self.assertFalse(gn._check_legality(x) and gn._check_v2_legality(x))

    def test_fp16_v2_32_groups(self):
        self.skip_if_v2_not_supported()
        for n in [1, 2, 4, 8, 16, 32]:
            for hw, c in self.get_v2_hw_c_list():
                h = w = int(hw ** .5)
                assert hw == h * w
                self.verify_group_norm(cuda_group_norm_v2_nhwc,
                                       N=n,
                                       C=c,
                                       H=h,
                                       W=w,
                                       G=32,
                                       xdtype=torch.float16,
                                       wdtype=torch.float16,
                                       act="")

    def test_fp16_v2_16_groups_with_swish(self):
        self.skip_if_v2_not_supported()
        for n in [1, 2, 4, 8, 16, 32]:
            for hw, c in self.get_v2_hw_c_list():
                h = w = int(hw ** .5)
                assert hw == h * w
                self.verify_group_norm(cuda_group_norm_v2_nhwc,
                                       N=n,
                                       C=c,
                                       H=h,
                                       W=w,
                                       G=16,
                                       xdtype=torch.float16,
                                       wdtype=torch.float16,
                                       act="swish")

    def test_bf16_v2_32_groups(self):
        self.skip_if_v2_not_supported()
        for n in [1, 2, 4, 8, 16, 32]:
            for hw, c in self.get_v2_hw_c_list():
                h = w = int(hw ** .5)
                assert hw == h * w
                self.verify_group_norm(cuda_group_norm_v2_nhwc,
                                       N=n,
                                       C=c,
                                       H=h,
                                       W=w,
                                       G=32,
                                       xdtype=torch.bfloat16,
                                       wdtype=torch.bfloat16,
                                       act="")

    def test_bf16_v2_16_groups_with_swish(self):
        self.skip_if_v2_not_supported()
        for n in [1, 2, 4, 8, 16, 32]:
            for hw, c in self.get_v2_hw_c_list():
                h = w = int(hw ** .5)
                assert hw == h * w
                self.verify_group_norm(cuda_group_norm_v2_nhwc,
                                       N=n,
                                       C=c,
                                       H=h,
                                       W=w,
                                       G=16,
                                       xdtype=torch.bfloat16,
                                       wdtype=torch.bfloat16,
                                       act="swish")


if __name__ == '__main__':
    unittest.main()<|MERGE_RESOLUTION|>--- conflicted
+++ resolved
@@ -124,17 +124,10 @@
             dx_tst, dw_tst, db_tst = [t.grad.clone() for t in [x, weight, bias]]
 
         # compare
-<<<<<<< HEAD
-        torch.testing.assert_close(y_tst,  y_ref,  atol=7e-2, rtol=0)
-        torch.testing.assert_close(dx_tst, dx_ref, atol=7e-2, rtol=0)
-        torch.testing.assert_close(dw_tst, dw_ref, atol=7e-2, rtol=0)
-        torch.testing.assert_close(db_tst, db_ref, atol=7e-2, rtol=0)
-=======
         torch.testing.assert_close(y_tst, y_ref, atol=1e-2, rtol=relative_ulp(y_ref.dtype, y_ref.device))
         torch.testing.assert_close(dx_tst, dx_ref, atol=1e-2, rtol=relative_ulp(dx_ref.dtype, dx_ref.device))
         torch.testing.assert_close(dw_tst, dw_ref, atol=1e-2, rtol=relative_ulp(dw_ref.dtype, dw_ref.device))
         torch.testing.assert_close(db_tst, db_ref, atol=1e-2, rtol=relative_ulp(db_ref.dtype, db_ref.device))
->>>>>>> a255aa61
 
     def test_fp16_one_pass_algo(self):
         self.verify_group_norm(cuda_group_norm_nhwc_one_pass, act="")
