--- conflicted
+++ resolved
@@ -1,983 +1,979 @@
-#include <cuda.h>
-#include <curand_kernel.h>
-#include <cuda_runtime.h>
-
-#include <torch/extension.h>
-#include <ATen/AccumulateType.h>
-
-<<<<<<< HEAD
-#if !defined(NEW_GENERATOR_PATH)
-=======
-#ifdef OLD_GENERATOR_PATH
->>>>>>> 3c19f106
-#include <ATen/CUDAGeneratorImpl.h>
-#else
-#include <ATen/cuda/CUDAGeneratorImpl.h>
-#endif
-
-#include <ATen/cuda/CUDAContext.h>
-#include <ATen/cuda/CUDAGraphsUtils.cuh>
-#include <c10/macros/Macros.h>
-
-#include "philox.cuh"
-
-// Warp reduce kernels to reduce N groups of data into N numbers, where N = warpSize / width.
-// width should be a power of 2 and should be less than warpSize.
-template <typename scalar_t>
-__device__ __forceinline__ scalar_t warpReduce(scalar_t x, int width=C10_WARP_SIZE){
-    for (unsigned offset = width/2; offset > 0; offset /= 2){
-        x += __shfl_down_sync(0xffffffff, x, offset, width);   
-    }
-    return x;
-}
-
-inline int largestPowerOfTwo(int x){
-    int y = 1;
-    while (y <= x)
-        y <<= 1;
-    return y >> 1;
-}
-
-/*
-Figure out vectorization type for masks.
-Similar to how PyTorch figures out acc_t here:
-aten/src/ATen/AccumulateType.h 
-*/
-template <int V>
-struct MaskVecType { };
-
-template <> struct MaskVecType<1> { using type = uint8_t; };
-template <> struct MaskVecType<2> { using type = uint16_t; };
-template <> struct MaskVecType<4> { using type = uint32_t; };
-
-template<int V>
-using mvec_type = typename MaskVecType<V>::type;
-
-// Helper class to calculate pointer offset that can be shared by different flavors of kernels.
-// For fwd, batch offset and stride are different for packing and non-packing mode.
-struct OffsetCalFwd{
-    __device__ __forceinline__ OffsetCalFwd(
-        int64_t batch, 
-        const int64_t *batchOffset, 
-        int64_t maxFLen, 
-        int64_t maxGLen, 
-        int64_t gLen,
-        int64_t hiddenSize,
-        bool packOutput) :
-        batch(batch),
-        batchOffset(batchOffset),
-        maxFLen(maxFLen),
-        maxGLen(maxGLen),
-        gLen(gLen),
-        hiddenSize(hiddenSize),
-        packOutput(packOutput)
-        {}
-    
-    int64_t batch;
-    const int64_t *batchOffset;
-    int64_t maxFLen;
-    int64_t maxGLen;
-    int64_t gLen;
-    int64_t hiddenSize;
-    bool packOutput;
-
-    __device__ __forceinline__ int64_t getBatchOffset(){
-        return packOutput ? ((batch==0) ? 0 : batchOffset[batch-1])*hiddenSize 
-                            : batch*maxFLen*maxGLen*hiddenSize;
-    }
-
-    __device__ __forceinline__ int64_t getStrideF(){
-        return packOutput ? gLen*hiddenSize : maxGLen*hiddenSize;
-    }
-
-    
-};
-
-// Helper class to calculate pointer offset that can be shared by different flavors of kernels
-// For bwd, batch offset and stride are different for packing and non-packing mode.
-// The reducion is done for two input tensors. Therefore, generating two sets of offsets
-// according to bwdFasterDim can lead to a unified implementation in the actual kernel.
-struct OffsetCalBwd{
-    __device__ __forceinline__ OffsetCalBwd(
-        int64_t batch, 
-        const int64_t *batchOffset, 
-        const int *fLen, 
-        const int *gLen,
-        int64_t maxFLen, 
-        int64_t maxGLen, 
-        int64_t hiddenSize,
-        bool packOutput,
-        bool bwdFasterDim) :
-        batch(batch),
-        batchOffset(batchOffset),
-        maxFLen(maxFLen),
-        maxGLen(maxGLen),
-        fLen(fLen),
-        gLen(gLen),
-        hiddenSize(hiddenSize),
-        packOutput(packOutput),
-        bwdFasterDim(bwdFasterDim)
-        {}
-
-    int64_t batch;
-    const int64_t *batchOffset;
-    const int *fLen;
-    const int *gLen;
-    int64_t maxFLen;
-    int64_t maxGLen;
-    int64_t hiddenSize;
-    bool packOutput;
-    bool bwdFasterDim;  // whether doing bwd on the faster moving dimension
-
-    __device__ __forceinline__ int64_t getBatchOffset(){
-        return packOutput ? ((batch==0) ? 0 : batchOffset[batch-1])*hiddenSize 
-                            : batch*maxFLen*maxGLen*hiddenSize;
-    }
-
-    __device__ __forceinline__ int64_t getMaxXLen(){
-        return bwdFasterDim ? maxGLen : maxFLen;
-    }
-
-    __device__ __forceinline__ auto getMyXLen() -> decltype(gLen[batch]){
-        return bwdFasterDim ? gLen[batch] : fLen[batch];
-    }
-
-    __device__ __forceinline__ auto getMyYLen() -> decltype(gLen[batch]){
-        return bwdFasterDim ? fLen[batch] : gLen[batch];
-    }
-    
-    __device__ __forceinline__ int64_t getStrideX(){
-        return bwdFasterDim ? hiddenSize : ((packOutput ? gLen[batch] : maxGLen) * hiddenSize);
-    }
-
-    __device__ __forceinline__ int64_t getStrideY(){
-        return bwdFasterDim ? ((packOutput ? gLen[batch] : maxGLen) * hiddenSize) : hiddenSize;
-    }
-};
-
-
-// Vanila transducer joint forward kernel
-// Detail of this joint function can be found in: 
-// [1] Sequence Transduction with Recurrent Neural Networks.
-
-// f is a tensor of shape [batch, T, H]
-// g is a tensor of shape [batch, U, H]
-// the transducer joint does
-// sum = f.unsqueeze(dim=2) + g.unsqueeze(dim=1)
-// The resultant tensor is of shape [batch, T, U, H]
-// Each thread block is working on one "batch" of data in the output tensor, [batch, t, u, :]
-
-// This joint function can optionally pack the output where the output tensor with a shape of
-// [B, T, U, H] is packed into [B_packed, H].
-// Don't-care region (t > fLen) or (u > gLen) is removed.
-// To enable packing, the starting offset for each batch need to be specified with batchOffset.
-template <typename scalar_t, class OffsetCal>
-__global__ void transducer_joint_forward(
-    const scalar_t *f,
-    const scalar_t *g,
-    const int *fLen,
-    const int *gLen,
-    const int64_t *batchOffset,
-    int64_t maxFLen,
-    int64_t maxGLen,
-    int64_t hiddenSize,
-    bool packOutput,
-    scalar_t *sum) {
-
-
-    const int batch = blockIdx.z;
-    const int t = blockIdx.y;
-    const int u = blockIdx.x;
-    const auto myFLen = fLen[batch];
-    const auto myGLen = gLen[batch];
-
-    OffsetCal offsetCal(batch, batchOffset, maxFLen, maxGLen, myGLen, hiddenSize, packOutput);
-    const auto myBatchOffset = offsetCal.getBatchOffset();
-    const auto strideF = offsetCal.getStrideF();
-    scalar_t const *myF = f + batch*maxFLen*hiddenSize + t*hiddenSize;
-    scalar_t const *myG = g + batch*maxGLen*hiddenSize + u*hiddenSize;
-    scalar_t *mySum = sum + myBatchOffset + t*strideF + u * hiddenSize;
-
-    if (t < myFLen and u < myGLen){
-        #pragma unroll
-        for (int h = threadIdx.x; h < hiddenSize; h += blockDim.x){
-            if (h < hiddenSize){
-                mySum[h] = myF[h] + myG[h];
-            }
-        }
-    }
-    else if (packOutput == false and t < maxFLen and u < maxGLen){
-        // Need to write finite data to don't-care region because we instantiate the result tensor
-        // with torch::empty for performance reasons. Even though it is don't-care region, the 
-        // contents need to be finite, otherwise could lead to NaN in WGRAD.
-        // In packing mode, this write is no longer necessary as we remove the don't-care region
-        // from the output.
-        // Picking -1 (over 0) here for ease of testing.
-        #pragma unroll
-        for (int h = threadIdx.x; h < hiddenSize; h += blockDim.x){
-            if (h < hiddenSize){
-                mySum[h] = -1;
-            }
-        }    
-    }
-}
-
-/*
-Tiled version of the joint forward kernel
-Detail of this joint function can be found in: 
-[1] Sequence Transduction with Recurrent Neural Networks.
-
-f is a tensor of shape [batch, T, H]
-g is a tensor of shape [batch, U, H]
-the transducer joint does
-sum = f.unsqueeze(dim=2) + g.unsqueeze(dim=1)
-The resultant tensor is of shape [batch, T, U, H]
-Each thread is working on a tile of the shape of tileF x tileG in the result tensor.
-The input for the tile is first loaded in the register and is reused tileG and tileF times. 
-
-This joint function can optionally pack the output where the output tensor with a shape of
-[B, T, U, H] is packed into [B_packed, H].
-Don't-care region (t > fLen) or (u > gLen) is removed.
-To enable packing, the starting offset for each batch need to be specified with batchOffset.
-
-Optionally this joint function performs ReLU and/or dropout on the joint output, which is 
-controlled by arguments relu and dropout, respectively. philoxArgs is argument used for generating
-pseudorandom number. When at least one of operations in ReLU and dropout is activated, the joint
-function is a masked operation, which is controlled by the template argument masked. In this case, 
-masks are saved to backward.
-*/
-template <typename scalar_t, int tileF, int tileG, int U, class OffsetCal, bool masked>
-__global__ void transducer_joint_tiled_forward(
-    const scalar_t *f,
-    const scalar_t *g,
-    const int *fLen,
-    const int *gLen,
-    const int64_t *batchOffset,
-    int64_t maxFLen,
-    int64_t maxGLen,
-    int64_t hiddenSize,
-    int64_t hiddenPerBlock,
-    bool packOutput,
-    bool relu, 
-    bool dropout,
-    float p,
-    at::PhiloxCudaState philoxArgs,
-    scalar_t *sum,
-    uint8_t *mask) {
-
-    static_assert(U == 4, "U has to be 4, as random numbers are generated in batch of 4");
-
-    const int batch = blockIdx.z;
-    const int t = blockIdx.y * tileF;
-    const int hiddenBlock = (hiddenSize + hiddenPerBlock - 1) / hiddenPerBlock;
-    const int u = blockIdx.x / hiddenBlock * tileG;
-    const int hOffset = (blockIdx.x % hiddenBlock) * hiddenPerBlock;
-    const int h = threadIdx.x;
-    const auto myFLen = fLen[batch];
-    const auto myGLen = gLen[batch];
-
-    OffsetCal offsetCal(batch, batchOffset, maxFLen, maxGLen, myGLen, hiddenSize, packOutput);
-    const auto myBatchOffset = offsetCal.getBatchOffset();
-    const auto strideF = offsetCal.getStrideF();
-
-    scalar_t const *myF = f + batch*maxFLen*hiddenSize + t*hiddenSize + hOffset;
-    scalar_t const *myG = g + batch*maxGLen*hiddenSize + u*hiddenSize + hOffset;
-    scalar_t *mySum = sum + myBatchOffset + t*strideF + u*hiddenSize + hOffset;
-    uint8_t *myMask = mask + myBatchOffset + t*strideF + u*hiddenSize + hOffset;
-
-    // The following code is only needed for dropout. We try to bypass them as much as possible.
-    auto seeds = masked ? at::cuda::philox::unpack(philoxArgs) 
-                            : std::make_tuple(static_cast<uint64_t>(0), static_cast<uint64_t>(0));
-    uint64_t tid = masked ? (static_cast<uint64_t>(blockIdx.z)*gridDim.y*gridDim.x + 
-                        blockIdx.y*gridDim.x + blockIdx.x) * blockDim.x + threadIdx.x
-                            : 0;
-    Philox ph(std::get<0>(seeds), tid, std::get<1>(seeds)); 
-    scalar_t scale = masked ? ((p == 0) ? 0 : 1 / p) : 0;  
-    bool dropoutMask[U];
-
-    if (t < myFLen and u < myGLen and hOffset+h < hiddenSize){    
-        // register buffers for tiled input reuse
-        scalar_t fBuffer[tileF], gBuffer[tileG];    
-        for (int i = 0; i < tileF; ++i){
-            if (t + i < myFLen)
-                fBuffer[i] = myF[i*hiddenSize + h];
-        }
-        for (int j = 0; j < tileG; ++j){
-            if (u + j < myGLen)
-                gBuffer[j] = myG[j*hiddenSize + h];
-        }
-        #pragma unroll
-        for (int i = 0; i < tileF; ++i){
-            if (t + i < myFLen){
-                #pragma unroll
-                for (int j = 0; j < tileG; ++j){
-                    int idx = i*tileG + j;
-                    if (masked and dropout and idx % U == 0){
-                        // For performance, generate 4 random numbers in one shot
-                        // auto rand4 = curand_uniform4(&state);
-                        auto rand4 = uniform4(ph());
-                        dropoutMask[0] = rand4.x < p;
-                        dropoutMask[1] = rand4.y < p;
-                        dropoutMask[2] = rand4.z < p;
-                        dropoutMask[3] = rand4.w < p;
-                    }
-
-                    if (u + j < myGLen){
-                        scalar_t out = fBuffer[i] + gBuffer[j];
-                        if (masked){
-                            // Apply ReLU here when relu is True
-                            bool localMask = relu ? (out>0) : 1;
-                            localMask = dropout ? localMask & dropoutMask[idx%U] : localMask;
-                            out = dropout ? out*localMask*scale : out*localMask;
-                            myMask[i*strideF + j*hiddenSize + h] = static_cast<uint8_t>(localMask);
-                        }
-                        mySum[i*strideF + j*hiddenSize + h] = out;
-                    }
-                    else if (packOutput == false and u + j < maxGLen)
-                        mySum[i*strideF + j*hiddenSize + h] = -1;
-                }
-            }
-            else if (packOutput == false and t + i < maxFLen){
-                // Again need to write finite data to don't-care region
-                #pragma unroll
-                for (int j = 0; j < tileG; ++j){
-                    if (u + j < maxGLen)
-                        mySum[i*strideF + j*hiddenSize + h] = -1;
-                }
-            }
-        }
-    }
-    else if (packOutput == false and t < maxFLen and u < maxGLen and hOffset+h < hiddenSize){
-        // Only need to ensure the finity in normal mode
-        #pragma unroll
-        for (int i = 0; i < tileF; ++i){
-            if (t + i < maxFLen){
-                #pragma unroll
-                for (int j = 0; j < tileG; ++j){
-                    if (u + j < maxGLen)
-                        mySum[i*strideF + j*hiddenSize + h] = -1;
-                }
-            }
-        }
-    }
-}
-
-/*
-Bwd operation (reduction) on one input tensor. Since the operation performed for the two input
-tensors are exactly the same, only one kernel is needed, and the different indexing offsets
-and strides are handled by OffsetCalBwd.
-
-When packing is enabled in the fwd op, unpacking is needed to restore the gradients in a 
-non-packed form.
-
-When ReLU and/or dropout are performed in the fwd pass, this operation becomes a masked operation,
-and mask contains the mask information.
-*/
-template <typename scalar_t, typename acc_t, class OffsetCal, bool masked>
-__device__ void transducer_joint_single_backward(
-    const scalar_t *grad,
-    const uint8_t *mask,
-    const int *fLen,
-    const int *gLen,
-    const int64_t *batchOffset,
-    int64_t maxFLen,
-    int64_t maxGLen,
-    int64_t hiddenSize,
-    bool packOutput,
-    bool bwdFasterDim,  // whether bwd on the faster moving dimension (u)
-    float scale,
-    scalar_t *inGrad,
-    int yBlockOffset=0) {
-
-
-    const int batch = blockIdx.z;
-    // For the second input tensor, this offset need to be subtracted because the first yBlockOffset
-    // sets of thread blocks are for the first input tensor.
-    const int x = blockIdx.y-yBlockOffset;
-    const int hOffset = blockIdx.x*C10_WARP_SIZE;
-    const int wid = threadIdx.y;
-    const int lid = threadIdx.x;
-    const int numWarp = blockDim.y;
-    extern __shared__ char smem8[];
-    auto smem = reinterpret_cast<acc_t*>(smem8);
-
-    OffsetCal offsetCal(batch, batchOffset, fLen, gLen, maxFLen, maxGLen, hiddenSize, packOutput, 
-                        bwdFasterDim);
-    const auto maxXLen = offsetCal.getMaxXLen();
-    const auto myXLen = offsetCal.getMyXLen();
-    const auto myYLen = offsetCal.getMyYLen();
-    scalar_t *myInGrad = inGrad + batch*maxXLen*hiddenSize + x*hiddenSize + hOffset;
-    
-    if (x < myXLen){
-        
-        const auto myBatchOffset = offsetCal.getBatchOffset();
-        const auto strideX = offsetCal.getStrideX();
-        const auto strideY = offsetCal.getStrideY();
-        const scalar_t *myGrad = grad + myBatchOffset + x*strideX + hOffset;
-        const uint8_t *myMask = masked ? mask + myBatchOffset + x*strideX + hOffset : nullptr;
-        
-        // Each warp reduces numYPerWarp "y" first
-        acc_t warpSum = 0;
-        auto numYPerWarp = (myYLen+numWarp-1)/numWarp;
-        #pragma unroll
-        for (int warpY = 0; warpY < numYPerWarp; ++warpY){
-            auto y = wid*numYPerWarp + warpY;
-            if (y < myYLen and (hOffset+lid) < hiddenSize)
-                if (masked)
-                    warpSum += static_cast<acc_t>(myGrad[y*strideY + lid]) * myMask[y*strideY + lid] * scale;
-                else    
-                    warpSum += myGrad[y*strideY + lid];
-        }
-
-        // transpose partial sum in SMEM and reduce further using warpReduce
-        smem[lid*numWarp + wid] = warpSum;
-        __syncthreads();
-        auto sum = smem[wid*C10_WARP_SIZE + lid];
-        sum = warpReduce(sum, numWarp);
-
-        // a a b b c c d d
-        // a a b b c c d d
-        // a a b b c c d d
-        // a a b b c c d d
-        // example of 4 warps (a, b, c, d) with 8 threads per warp
-        // Each warp need 8 / 4 = 2 threads to write the results.
-        if (hOffset+wid*C10_WARP_SIZE/numWarp+lid/numWarp < hiddenSize){
-            if (lid % numWarp == 0){
-                myInGrad[wid*C10_WARP_SIZE/numWarp + lid/numWarp] = sum;
-            }
-        }
-    }
-    else if (wid == 0 and hOffset + lid < hiddenSize){
-        // Need to ensure the grad is zero for don't care region
-        myInGrad[lid] = 0;
-    }
-}
-
-/*
-Actual bwd (reduction) kernel get launched.
-Call transducer_joint_single_backward twice on two input tensors. 
-The two bwd ops are launched together, the first op uses blockIdx.y < maxFLen, and the second op 
-uses the rest.
-When ReLU and/or dropout are performed in the fwd pass, this operation becomes a masked operation,
-and mask contains the mask information.
-*/
-template <typename scalar_t, typename acc_t, class OffsetCal, bool masked>
-__global__ void transducer_joint_combined_backward(
-    const scalar_t *grad,
-    const uint8_t *mask,
-    const int *fLen,
-    const int *gLen,
-    const int64_t *batchOffset,
-    int64_t maxFLen,
-    int64_t maxGLen,
-    int64_t hiddenSize,
-    bool packOutput,
-    float scale,
-    scalar_t *fGrad,
-    scalar_t *gGrad) {
-    if (blockIdx.y < maxFLen){
-        transducer_joint_single_backward<scalar_t, acc_t, OffsetCal, masked>(
-            grad,
-            mask,
-            fLen,
-            gLen,
-            batchOffset,
-            maxFLen,
-            maxGLen,
-            hiddenSize,
-            packOutput,
-            false,
-            scale,
-            fGrad);
-    }
-    else{
-        transducer_joint_single_backward<scalar_t, acc_t, OffsetCal, masked>(
-            grad,
-            mask,
-            fLen,
-            gLen,
-            batchOffset,
-            maxFLen,
-            maxGLen,
-            hiddenSize,
-            packOutput,
-            true,
-            scale,
-            gGrad,
-            maxFLen);
-    }  
-}
-
-/*
-Vectorized version of transducer_joint_single_backward
-Doing exact same operation as transducer_joint_single_backward except the load and store are
-vectorized.
-When packing is enabled in the fwd op, unpacking is needed to restore the gradients in a 
-non-packed form.
-When ReLU and/or dropout are performed in the fwd pass, this operation becomes a masked operation,
-and mask contains the mask information.
-*/
-template <typename scalar_t, typename acc_t, typename vec_t, int V, class OffsetCal, bool masked>
-__device__ void transducer_joint_single_vec_backward(
-    const scalar_t *grad,
-    const uint8_t *mask,
-    const int *fLen,
-    const int *gLen,
-    const int64_t *batchOffset,
-    int64_t maxFLen,
-    int64_t maxGLen,
-    int64_t hiddenSize,
-    bool packOutput,
-    bool bwdFasterDim,
-    float scale,
-    scalar_t *inGrad,
-    int yBlockOffset=0){
-
-    const int batch = blockIdx.z;
-    const int x = blockIdx.y - yBlockOffset;
-    const int hOffset = blockIdx.x*C10_WARP_SIZE*V;
-    const int wid = threadIdx.y;
-    const int lid = threadIdx.x;
-    const int numWarp = blockDim.y;
-
-    // Figure out the vectorization type for mask
-    using mvec_t = mvec_type<V>;
-
-    OffsetCal offsetCal(batch, batchOffset, fLen, gLen, maxFLen, maxGLen, hiddenSize, packOutput, 
-                        bwdFasterDim);
-    const auto maxXLen = offsetCal.getMaxXLen();
-    const auto myXLen = offsetCal.getMyXLen();
-    const auto myYLen = offsetCal.getMyYLen();
-    scalar_t *myInGrad = inGrad + batch*maxXLen*hiddenSize + x*hiddenSize + hOffset;
-    extern __shared__ char smem8[];
-    auto smem = reinterpret_cast<acc_t*>(smem8);
-
-    acc_t warpSum[V];
-    scalar_t inBuffer[V];
-    uint8_t maskBuffer[V];
-    scalar_t outBuffer[V];
-    auto myInGradVec = reinterpret_cast<vec_t*>(myInGrad);
-    auto outBufferVec = reinterpret_cast<vec_t*>(outBuffer);
-
-    if (x < myXLen){
-        const auto myBatchOffset = offsetCal.getBatchOffset();
-        const auto strideX = offsetCal.getStrideX();
-        const auto strideY = offsetCal.getStrideY();
-        const scalar_t *myGrad = grad + myBatchOffset + x*strideX + hOffset;
-        const uint8_t *myMask = masked ? mask + myBatchOffset + x*strideX + hOffset
-                                            :nullptr;
-
-        for (int i = 0; i < V; ++i)
-            warpSum[i] = 0;
-
-        // Each warp reduces numYPerWarp "y" first
-        auto numYPerWarp = (myYLen+numWarp-1)/numWarp;
-        for (int warpY = 0; warpY < numYPerWarp; ++warpY){
-            auto y = wid*numYPerWarp + warpY;
-            auto myGradVec = reinterpret_cast<vec_t const *>(myGrad + y*strideY);
-            auto myMaskVec = masked ? reinterpret_cast<mvec_t const *>(myMask + y*strideY)
-                                        : nullptr;
-            auto inBufferVec = reinterpret_cast<vec_t*>(inBuffer);
-            auto maskBufferVec = reinterpret_cast<mvec_t*>(maskBuffer);
-            if (hOffset + lid*V < hiddenSize and y < myYLen){
-                *inBufferVec = myGradVec[lid];  // vectorized load
-                if (masked){
-                    *maskBufferVec = myMaskVec[lid];
-                    #pragma unroll
-                    for (int i = 0; i < V; ++i)
-                        warpSum[i] += static_cast<acc_t>(inBuffer[i]) * maskBuffer[i] * scale;
-                }
-                else{
-                    #pragma unroll
-                    for (int i = 0; i < V; ++i)
-                        warpSum[i] += inBuffer[i];
-                }
-            }
-        }
-        
-        // transpose partial sum in SMEM and reduce further using warpReduce
-        for (int i = 0; i < V; ++i){
-            smem[lid*numWarp + wid] = warpSum[i];
-            __syncthreads();
-            auto sum = smem[wid*C10_WARP_SIZE + lid];
-
-            if (hOffset+(wid*C10_WARP_SIZE/numWarp)*V < hiddenSize){
-                sum = warpReduce(sum, numWarp);
-                if (lid % numWarp == 0){
-                    outBuffer[i] = sum;
-                }
-            }
-            __syncthreads();
-        }
-
-        // a a b b c c d d
-        // a a b b c c d d
-        // a a b b c c d d
-        // a a b b c c d d
-        // example of 4 warps (a, b, c, d) with 8 threads per warp
-        // Each warp need 8 / 4 = 2 threads to write the results.
-        if (lid % numWarp == 0 and hOffset+(wid*C10_WARP_SIZE/numWarp + lid/numWarp)*V < hiddenSize)
-            myInGradVec[wid*C10_WARP_SIZE/numWarp + lid/numWarp] = *outBufferVec;     
-    }
-    else if (wid == 0 and hOffset + lid*V < hiddenSize){
-        // Need to ensure the grad is zero for don't care region
-        myInGradVec[lid] = 0;
-    }
-}
-
-/*
-Vecotrized version of transducer_joint_combined_backward
-Call transducer_joint_single_vec_backward twice on two input tensors. 
-The two bwd ops are launched together, the first op uses blockIdx.y < maxFLen, and the second op 
-uses the rest.
-When ReLU and/or dropout are performed in the fwd pass, this operation becomes a masked operation,
-and mask contains the mask information.
-*/
-template <typename scalar_t, typename acc_t, typename vec_t, int V, class OffsetCal, bool masked>
-__global__ void transducer_joint_combined_vec_backward(
-    const scalar_t *grad,
-    const uint8_t *mask,
-    const int *fLen,
-    const int *gLen,
-    const int64_t *batchOffset,
-    int64_t maxFLen,
-    int64_t maxGLen,
-    int64_t hiddenSize,
-    bool packOutput,
-    float scale,
-    scalar_t *fGrad,
-    scalar_t *gGrad) {
-    if (blockIdx.y < maxFLen){
-        transducer_joint_single_vec_backward<scalar_t, acc_t, vec_t, V, OffsetCal, masked>(
-            grad,
-            mask,
-            fLen,
-            gLen,
-            batchOffset,
-            maxFLen,
-            maxGLen,
-            hiddenSize,
-            packOutput,
-            false,
-            scale,
-            fGrad);
-    }
-    else{
-        transducer_joint_single_vec_backward<scalar_t, acc_t, vec_t, V, OffsetCal, masked>(
-            grad,
-            mask,
-            fLen,
-            gLen,
-            batchOffset,
-            maxFLen,
-            maxGLen,
-            hiddenSize,
-            packOutput,
-            true,
-            scale,
-            gGrad,
-            maxFLen);
-    }  
-}
-
-
-
-
-std::vector<torch::Tensor> transducer_joint_cuda_forward(
-    torch::Tensor f,
-    torch::Tensor g,
-    torch::Tensor fLen,
-    torch::Tensor gLen,
-    torch::Tensor batchOffset,
-    int64_t packedBatch,
-    int opt,
-    bool packOutput,
-    bool relu,
-    bool dropout,
-    float dropoutProb,
-    int tileSize){
-
-    
-    auto tensorOpt = f.options();
-    auto dtype = f.scalar_type();
-    const auto batchSize = f.size(0);
-    const auto maxFLen = f.size(1);
-    const auto maxGLen = g.size(1);
-    const auto hiddenSize = f.size(2);
-    bool masked = dropout or relu;
-    
-    int64_t *batchOffsetPtr = nullptr;
-    torch::Tensor sum, mask;
-    auto maskOpt = tensorOpt.dtype(torch::kUInt8);
-    if (!packOutput){
-        sum = torch::empty({batchSize, maxFLen, maxGLen, hiddenSize}, tensorOpt);
-        batchOffsetPtr = nullptr;
-        if (masked)
-            mask = torch::empty({batchSize, maxFLen, maxGLen, hiddenSize}, maskOpt);
-    }
-    else{
-        sum = torch::empty({packedBatch, hiddenSize}, tensorOpt);    
-        batchOffsetPtr = batchOffset.data_ptr<int64_t>();
-        if (masked)
-            mask = torch::empty({packedBatch, hiddenSize}, maskOpt);
-    }
-    uint8_t *maskPtr = masked ? mask.data_ptr<uint8_t>() : nullptr;
-
-    cudaStream_t stream = at::cuda::getCurrentCUDAStream();
-
-    TORCH_CHECK(opt == 0 or opt == 1, "Got an invalid optimization level ", opt);
-    // Simple heuristics
-    const int numThread = std::min(128, (static_cast<int>(hiddenSize)+C10_WARP_SIZE-1)
-                                        / C10_WARP_SIZE * C10_WARP_SIZE);
-    
-    if (opt == 0){
-        // vanilla kernel
-        const int threads = numThread;
-        const dim3 blocks(maxGLen, maxFLen, batchSize);
-
-        AT_DISPATCH_FLOATING_TYPES_AND_HALF(dtype, "transducer_joint_forward", ([&] {
-            transducer_joint_forward<scalar_t, OffsetCalFwd>
-            <<<blocks, threads, 0, stream>>>(
-                f.data_ptr<scalar_t>(), 
-                g.data_ptr<scalar_t>(), 
-                fLen.data_ptr<int>(), 
-                gLen.data_ptr<int>(), 
-                batchOffsetPtr,
-                maxFLen,
-                maxGLen,
-                hiddenSize,
-                packOutput,
-                sum.data_ptr<scalar_t>());
-        }));  
-    }
-    if (opt == 1){
-        // tiled version. For simplicity, assume tileF == tileG, even though the kernel can 
-        // support more general cases.
-        const int threads = numThread;
-        const int hiddenPerBlock = numThread;
-        const int hiddenBlock = (hiddenSize + hiddenPerBlock - 1) / hiddenPerBlock;
-        const dim3 blocks(  (maxGLen+tileSize-1)/tileSize * hiddenBlock, 
-                            (maxFLen+tileSize-1)/tileSize, 
-                            batchSize);
-
-        TORCH_CHECK(tileSize == 1 or tileSize == 2 or tileSize == 4, 
-                "Expected tileSize to be in [1, 2, 4], but got ", tileSize);
-
-        at::PhiloxCudaState rng_engine_inputs;
-        if (masked){
-            // set up PRG when the input is masked. rng_engine_inputs will be used as a space filler 
-            // for non-masked calls.
-            // Therefore no need to initialize.
-            c10::optional<at::Generator> gen_;
-            auto gen = at::get_generator_or_default<at::CUDAGeneratorImpl>(gen_, 
-                                                    at::cuda::detail::getDefaultCUDAGenerator());
-            // counterOffset records how many cuRAND calls each thread makes. For a tiled kernel, 
-            // each thread processes tileF * tileG output elements. 
-            int64_t counterOffset = tileSize * tileSize;
-            {
-                std::lock_guard<std::mutex> lock(gen->mutex_);
-                rng_engine_inputs = gen->philox_cuda_state(counterOffset);
-            }
-        }
-
-        AT_DISPATCH_FLOATING_TYPES_AND_HALF(dtype, "transducer_joint_forward", ([&] {
-            void(*kernel)(const scalar_t*, const scalar_t*, const int*, const int*, const int64_t*, 
-                            int64_t, int64_t, int64_t, int64_t, bool, bool, bool, float, 
-                            at::PhiloxCudaState, scalar_t*, uint8_t*);
-            if (masked){
-                switch (tileSize){
-                    case 2:
-                        kernel = &transducer_joint_tiled_forward<scalar_t, 2, 2, 4, OffsetCalFwd, 
-                                                                    true>;
-                        break;
-                    case 4:
-                        kernel = &transducer_joint_tiled_forward<scalar_t, 4, 4, 4, OffsetCalFwd, 
-                                                                    true>;
-                        break;
-                }
-            }
-            else{
-                switch (tileSize){
-                    case 1:
-                        kernel = &transducer_joint_tiled_forward<scalar_t, 1, 1, 4, OffsetCalFwd, 
-                                                                    false>;
-                        break;
-                    case 2:
-                        kernel = &transducer_joint_tiled_forward<scalar_t, 2, 2, 4, OffsetCalFwd, 
-                                                                    false>;
-                        break;
-                    case 4:
-                        kernel = &transducer_joint_tiled_forward<scalar_t, 4, 4, 4, OffsetCalFwd, 
-                                                                    false>;
-                        break;
-                }
-            }
-            
-            kernel<<<blocks, threads, 0, stream>>>(
-                f.data_ptr<scalar_t>(),
-                g.data_ptr<scalar_t>(),
-                fLen.data_ptr<int>(),
-                gLen.data_ptr<int>(),
-                batchOffsetPtr,
-                maxFLen,
-                maxGLen,
-                hiddenSize,
-                hiddenPerBlock,
-                packOutput,
-                relu,
-                dropout,
-                1.0f - dropoutProb,
-                rng_engine_inputs,
-                sum.data_ptr<scalar_t>(),
-                maskPtr);
-        }));  
-    }
- 
-    C10_CUDA_CHECK(cudaGetLastError());
-    if (masked) 
-        return {sum, mask};
-    else
-        return {sum};
-}
-
-std::vector<torch::Tensor> transducer_joint_cuda_backward(
-    std::vector<torch::Tensor> in,
-    torch::Tensor fLen,
-    torch::Tensor gLen,
-    torch::Tensor batchOffset,
-    int maxFLen,
-    int maxGLen,
-    bool packOutput,
-    float scale){
-
-    auto grad = in[0];
-    bool masked = (in.size() == 2);
-    uint8_t *maskPtr = masked ? in[1].data_ptr<uint8_t>() : nullptr;
-
-    auto tensorOpt = grad.options();
-    auto dtype = grad.scalar_type();
-    const int batchSize = fLen.size(0);
-    const int hiddenSize = grad.size(-1);
-
-    const auto deviceProperties = at::cuda::getCurrentDeviceProperties();
-    const int maxNumWarp = deviceProperties->maxThreadsPerBlock / C10_WARP_SIZE;
-
-    torch::Tensor fGrad = torch::empty({batchSize, maxFLen, hiddenSize}, tensorOpt);
-    torch::Tensor gGrad = torch::empty({batchSize, maxGLen, hiddenSize}, tensorOpt);
-
-    int64_t *batchOffsetPtr = (!packOutput) ? nullptr : batchOffset.data_ptr<int64_t>(); 
-
-    // The number "y" I would like each thread to work on
-    const int workPerThread = 32;   
-    // Since the bwd for f and g have the same thread block size, we need to use the max of the two.
-    int numWarp = largestPowerOfTwo((std::max(maxFLen, maxGLen) + workPerThread-1) / workPerThread);
-    // Would like to have at least 2 warps 
-    numWarp = std::max(2, numWarp);
-    // cap on the maximum number of warps allowed
-    numWarp = std::min(maxNumWarp, numWarp); 
-
-    // Need smem for transposing the partial sum. The partial sum is in a matrix of the shape
-    // numWarp x warpSize
-    const int smemSize = numWarp * C10_WARP_SIZE;
-    const dim3 threads(C10_WARP_SIZE, numWarp, 1);
-
-    AT_DISPATCH_FLOATING_TYPES_AND_HALF(dtype, "transducer_joint_cuda_backward_kernel", ([&] {
-        auto gradPtr = grad.data_ptr<scalar_t>();
-        auto fLenPtr = fLen.data_ptr<int>();
-        auto gLenPtr = gLen.data_ptr<int>(); 
-        auto fGradPtr = fGrad.data_ptr<scalar_t>();
-        auto gGradPtr = gGrad.data_ptr<scalar_t>();
-
-        // resolve the acc_t type
-        using acc_t = at::acc_type<scalar_t, true>;
-        using vec_t = uint64_t;
-
-        constexpr int vectFactor = sizeof(vec_t) / sizeof(scalar_t);
-        constexpr int vecAlignment = std::alignment_of<vec_t>::value;
-
-        // if all input and output tensors meet the alignment requirement
-        bool memAlign = (reinterpret_cast<uint64_t>(gradPtr) % vecAlignment == 0) 
-                        and (reinterpret_cast<uint64_t>(fGradPtr) % vecAlignment == 0) 
-                        and (reinterpret_cast<uint64_t>(gGradPtr) % vecAlignment == 0);
-
-        if (vectFactor > 1 and hiddenSize%vectFactor == 0 and memAlign){
-            // If vectorization helps and the alignment requirement is met, use the vectorized 
-            // kernel. For simplicity, hiddenSize needs to be a multiple vecFactor.
-            const dim3 blocks(  (hiddenSize+C10_WARP_SIZE*vectFactor-1)/(C10_WARP_SIZE*vectFactor), 
-                                maxFLen+maxGLen, 
-                                batchSize);
-            if (masked){
-                transducer_joint_combined_vec_backward
-                    <scalar_t, acc_t, vec_t, vectFactor, OffsetCalBwd, true>
-                    <<<blocks, threads, smemSize*sizeof(acc_t)>>>(
-                    gradPtr,
-                    maskPtr,
-                    fLenPtr, 
-                    gLenPtr, 
-                    batchOffsetPtr, 
-                    maxFLen,
-                    maxGLen,
-                    hiddenSize,
-                    packOutput,
-                    scale,
-                    fGradPtr,
-                    gGradPtr);
-            }
-            else{
-                transducer_joint_combined_vec_backward
-                <scalar_t, acc_t, vec_t, vectFactor, OffsetCalBwd, false>
-                <<<blocks, threads, smemSize*sizeof(acc_t)>>>(
-                    gradPtr,
-                    maskPtr,
-                    fLenPtr, 
-                    gLenPtr, 
-                    batchOffsetPtr, 
-                    maxFLen,
-                    maxGLen,
-                    hiddenSize,
-                    packOutput,
-                    scale,
-                    fGradPtr,
-                    gGradPtr);    
-            }
-        }
-        else{
-            const dim3 blocks((hiddenSize+C10_WARP_SIZE-1)/C10_WARP_SIZE, 
-                                maxFLen + maxGLen, batchSize);
-            if (masked){
-                transducer_joint_combined_backward<scalar_t, acc_t, OffsetCalBwd, true>
-                <<<blocks, threads, smemSize*sizeof(acc_t)>>>(
-                    gradPtr,
-                    maskPtr,
-                    fLenPtr, 
-                    gLenPtr, 
-                    batchOffsetPtr, 
-                    maxFLen,
-                    maxGLen,
-                    hiddenSize,
-                    packOutput,
-                    scale,
-                    fGradPtr,
-                    gGradPtr);
-            }
-            else{
-                transducer_joint_combined_backward<scalar_t, acc_t, OffsetCalBwd, false>
-                <<<blocks, threads, smemSize*sizeof(acc_t)>>>(
-                    gradPtr,
-                    maskPtr,
-                    fLenPtr, 
-                    gLenPtr, 
-                    batchOffsetPtr, 
-                    maxFLen,
-                    maxGLen,
-                    hiddenSize,
-                    packOutput,
-                    scale,
-                    fGradPtr,
-                    gGradPtr);
-            }
-        }
-    }));   
-
-    return {fGrad, gGrad};
-}
+#include <cuda.h>
+#include <curand_kernel.h>
+#include <cuda_runtime.h>
+
+#include <torch/extension.h>
+#include <ATen/AccumulateType.h>
+
+#ifdef OLD_GENERATOR_PATH
+#include <ATen/CUDAGeneratorImpl.h>
+#else
+#include <ATen/cuda/CUDAGeneratorImpl.h>
+#endif
+
+#include <ATen/cuda/CUDAContext.h>
+#include <ATen/cuda/CUDAGraphsUtils.cuh>
+#include <c10/macros/Macros.h>
+
+#include "philox.cuh"
+
+// Warp reduce kernels to reduce N groups of data into N numbers, where N = warpSize / width.
+// width should be a power of 2 and should be less than warpSize.
+template <typename scalar_t>
+__device__ __forceinline__ scalar_t warpReduce(scalar_t x, int width=C10_WARP_SIZE){
+    for (unsigned offset = width/2; offset > 0; offset /= 2){
+        x += __shfl_down_sync(0xffffffff, x, offset, width);   
+    }
+    return x;
+}
+
+inline int largestPowerOfTwo(int x){
+    int y = 1;
+    while (y <= x)
+        y <<= 1;
+    return y >> 1;
+}
+
+/*
+Figure out vectorization type for masks.
+Similar to how PyTorch figures out acc_t here:
+aten/src/ATen/AccumulateType.h 
+*/
+template <int V>
+struct MaskVecType { };
+
+template <> struct MaskVecType<1> { using type = uint8_t; };
+template <> struct MaskVecType<2> { using type = uint16_t; };
+template <> struct MaskVecType<4> { using type = uint32_t; };
+
+template<int V>
+using mvec_type = typename MaskVecType<V>::type;
+
+// Helper class to calculate pointer offset that can be shared by different flavors of kernels.
+// For fwd, batch offset and stride are different for packing and non-packing mode.
+struct OffsetCalFwd{
+    __device__ __forceinline__ OffsetCalFwd(
+        int64_t batch, 
+        const int64_t *batchOffset, 
+        int64_t maxFLen, 
+        int64_t maxGLen, 
+        int64_t gLen,
+        int64_t hiddenSize,
+        bool packOutput) :
+        batch(batch),
+        batchOffset(batchOffset),
+        maxFLen(maxFLen),
+        maxGLen(maxGLen),
+        gLen(gLen),
+        hiddenSize(hiddenSize),
+        packOutput(packOutput)
+        {}
+    
+    int64_t batch;
+    const int64_t *batchOffset;
+    int64_t maxFLen;
+    int64_t maxGLen;
+    int64_t gLen;
+    int64_t hiddenSize;
+    bool packOutput;
+
+    __device__ __forceinline__ int64_t getBatchOffset(){
+        return packOutput ? ((batch==0) ? 0 : batchOffset[batch-1])*hiddenSize 
+                            : batch*maxFLen*maxGLen*hiddenSize;
+    }
+
+    __device__ __forceinline__ int64_t getStrideF(){
+        return packOutput ? gLen*hiddenSize : maxGLen*hiddenSize;
+    }
+
+    
+};
+
+// Helper class to calculate pointer offset that can be shared by different flavors of kernels
+// For bwd, batch offset and stride are different for packing and non-packing mode.
+// The reducion is done for two input tensors. Therefore, generating two sets of offsets
+// according to bwdFasterDim can lead to a unified implementation in the actual kernel.
+struct OffsetCalBwd{
+    __device__ __forceinline__ OffsetCalBwd(
+        int64_t batch, 
+        const int64_t *batchOffset, 
+        const int *fLen, 
+        const int *gLen,
+        int64_t maxFLen, 
+        int64_t maxGLen, 
+        int64_t hiddenSize,
+        bool packOutput,
+        bool bwdFasterDim) :
+        batch(batch),
+        batchOffset(batchOffset),
+        maxFLen(maxFLen),
+        maxGLen(maxGLen),
+        fLen(fLen),
+        gLen(gLen),
+        hiddenSize(hiddenSize),
+        packOutput(packOutput),
+        bwdFasterDim(bwdFasterDim)
+        {}
+
+    int64_t batch;
+    const int64_t *batchOffset;
+    const int *fLen;
+    const int *gLen;
+    int64_t maxFLen;
+    int64_t maxGLen;
+    int64_t hiddenSize;
+    bool packOutput;
+    bool bwdFasterDim;  // whether doing bwd on the faster moving dimension
+
+    __device__ __forceinline__ int64_t getBatchOffset(){
+        return packOutput ? ((batch==0) ? 0 : batchOffset[batch-1])*hiddenSize 
+                            : batch*maxFLen*maxGLen*hiddenSize;
+    }
+
+    __device__ __forceinline__ int64_t getMaxXLen(){
+        return bwdFasterDim ? maxGLen : maxFLen;
+    }
+
+    __device__ __forceinline__ auto getMyXLen() -> decltype(gLen[batch]){
+        return bwdFasterDim ? gLen[batch] : fLen[batch];
+    }
+
+    __device__ __forceinline__ auto getMyYLen() -> decltype(gLen[batch]){
+        return bwdFasterDim ? fLen[batch] : gLen[batch];
+    }
+    
+    __device__ __forceinline__ int64_t getStrideX(){
+        return bwdFasterDim ? hiddenSize : ((packOutput ? gLen[batch] : maxGLen) * hiddenSize);
+    }
+
+    __device__ __forceinline__ int64_t getStrideY(){
+        return bwdFasterDim ? ((packOutput ? gLen[batch] : maxGLen) * hiddenSize) : hiddenSize;
+    }
+};
+
+
+// Vanila transducer joint forward kernel
+// Detail of this joint function can be found in: 
+// [1] Sequence Transduction with Recurrent Neural Networks.
+
+// f is a tensor of shape [batch, T, H]
+// g is a tensor of shape [batch, U, H]
+// the transducer joint does
+// sum = f.unsqueeze(dim=2) + g.unsqueeze(dim=1)
+// The resultant tensor is of shape [batch, T, U, H]
+// Each thread block is working on one "batch" of data in the output tensor, [batch, t, u, :]
+
+// This joint function can optionally pack the output where the output tensor with a shape of
+// [B, T, U, H] is packed into [B_packed, H].
+// Don't-care region (t > fLen) or (u > gLen) is removed.
+// To enable packing, the starting offset for each batch need to be specified with batchOffset.
+template <typename scalar_t, class OffsetCal>
+__global__ void transducer_joint_forward(
+    const scalar_t *f,
+    const scalar_t *g,
+    const int *fLen,
+    const int *gLen,
+    const int64_t *batchOffset,
+    int64_t maxFLen,
+    int64_t maxGLen,
+    int64_t hiddenSize,
+    bool packOutput,
+    scalar_t *sum) {
+
+
+    const int batch = blockIdx.z;
+    const int t = blockIdx.y;
+    const int u = blockIdx.x;
+    const auto myFLen = fLen[batch];
+    const auto myGLen = gLen[batch];
+
+    OffsetCal offsetCal(batch, batchOffset, maxFLen, maxGLen, myGLen, hiddenSize, packOutput);
+    const auto myBatchOffset = offsetCal.getBatchOffset();
+    const auto strideF = offsetCal.getStrideF();
+    scalar_t const *myF = f + batch*maxFLen*hiddenSize + t*hiddenSize;
+    scalar_t const *myG = g + batch*maxGLen*hiddenSize + u*hiddenSize;
+    scalar_t *mySum = sum + myBatchOffset + t*strideF + u * hiddenSize;
+
+    if (t < myFLen and u < myGLen){
+        #pragma unroll
+        for (int h = threadIdx.x; h < hiddenSize; h += blockDim.x){
+            if (h < hiddenSize){
+                mySum[h] = myF[h] + myG[h];
+            }
+        }
+    }
+    else if (packOutput == false and t < maxFLen and u < maxGLen){
+        // Need to write finite data to don't-care region because we instantiate the result tensor
+        // with torch::empty for performance reasons. Even though it is don't-care region, the 
+        // contents need to be finite, otherwise could lead to NaN in WGRAD.
+        // In packing mode, this write is no longer necessary as we remove the don't-care region
+        // from the output.
+        // Picking -1 (over 0) here for ease of testing.
+        #pragma unroll
+        for (int h = threadIdx.x; h < hiddenSize; h += blockDim.x){
+            if (h < hiddenSize){
+                mySum[h] = -1;
+            }
+        }    
+    }
+}
+
+/*
+Tiled version of the joint forward kernel
+Detail of this joint function can be found in: 
+[1] Sequence Transduction with Recurrent Neural Networks.
+
+f is a tensor of shape [batch, T, H]
+g is a tensor of shape [batch, U, H]
+the transducer joint does
+sum = f.unsqueeze(dim=2) + g.unsqueeze(dim=1)
+The resultant tensor is of shape [batch, T, U, H]
+Each thread is working on a tile of the shape of tileF x tileG in the result tensor.
+The input for the tile is first loaded in the register and is reused tileG and tileF times. 
+
+This joint function can optionally pack the output where the output tensor with a shape of
+[B, T, U, H] is packed into [B_packed, H].
+Don't-care region (t > fLen) or (u > gLen) is removed.
+To enable packing, the starting offset for each batch need to be specified with batchOffset.
+
+Optionally this joint function performs ReLU and/or dropout on the joint output, which is 
+controlled by arguments relu and dropout, respectively. philoxArgs is argument used for generating
+pseudorandom number. When at least one of operations in ReLU and dropout is activated, the joint
+function is a masked operation, which is controlled by the template argument masked. In this case, 
+masks are saved to backward.
+*/
+template <typename scalar_t, int tileF, int tileG, int U, class OffsetCal, bool masked>
+__global__ void transducer_joint_tiled_forward(
+    const scalar_t *f,
+    const scalar_t *g,
+    const int *fLen,
+    const int *gLen,
+    const int64_t *batchOffset,
+    int64_t maxFLen,
+    int64_t maxGLen,
+    int64_t hiddenSize,
+    int64_t hiddenPerBlock,
+    bool packOutput,
+    bool relu, 
+    bool dropout,
+    float p,
+    at::PhiloxCudaState philoxArgs,
+    scalar_t *sum,
+    uint8_t *mask) {
+
+    static_assert(U == 4, "U has to be 4, as random numbers are generated in batch of 4");
+
+    const int batch = blockIdx.z;
+    const int t = blockIdx.y * tileF;
+    const int hiddenBlock = (hiddenSize + hiddenPerBlock - 1) / hiddenPerBlock;
+    const int u = blockIdx.x / hiddenBlock * tileG;
+    const int hOffset = (blockIdx.x % hiddenBlock) * hiddenPerBlock;
+    const int h = threadIdx.x;
+    const auto myFLen = fLen[batch];
+    const auto myGLen = gLen[batch];
+
+    OffsetCal offsetCal(batch, batchOffset, maxFLen, maxGLen, myGLen, hiddenSize, packOutput);
+    const auto myBatchOffset = offsetCal.getBatchOffset();
+    const auto strideF = offsetCal.getStrideF();
+
+    scalar_t const *myF = f + batch*maxFLen*hiddenSize + t*hiddenSize + hOffset;
+    scalar_t const *myG = g + batch*maxGLen*hiddenSize + u*hiddenSize + hOffset;
+    scalar_t *mySum = sum + myBatchOffset + t*strideF + u*hiddenSize + hOffset;
+    uint8_t *myMask = mask + myBatchOffset + t*strideF + u*hiddenSize + hOffset;
+
+    // The following code is only needed for dropout. We try to bypass them as much as possible.
+    auto seeds = masked ? at::cuda::philox::unpack(philoxArgs) 
+                            : std::make_tuple(static_cast<uint64_t>(0), static_cast<uint64_t>(0));
+    uint64_t tid = masked ? (static_cast<uint64_t>(blockIdx.z)*gridDim.y*gridDim.x + 
+                        blockIdx.y*gridDim.x + blockIdx.x) * blockDim.x + threadIdx.x
+                            : 0;
+    Philox ph(std::get<0>(seeds), tid, std::get<1>(seeds)); 
+    scalar_t scale = masked ? ((p == 0) ? 0 : 1 / p) : 0;  
+    bool dropoutMask[U];
+
+    if (t < myFLen and u < myGLen and hOffset+h < hiddenSize){    
+        // register buffers for tiled input reuse
+        scalar_t fBuffer[tileF], gBuffer[tileG];    
+        for (int i = 0; i < tileF; ++i){
+            if (t + i < myFLen)
+                fBuffer[i] = myF[i*hiddenSize + h];
+        }
+        for (int j = 0; j < tileG; ++j){
+            if (u + j < myGLen)
+                gBuffer[j] = myG[j*hiddenSize + h];
+        }
+        #pragma unroll
+        for (int i = 0; i < tileF; ++i){
+            if (t + i < myFLen){
+                #pragma unroll
+                for (int j = 0; j < tileG; ++j){
+                    int idx = i*tileG + j;
+                    if (masked and dropout and idx % U == 0){
+                        // For performance, generate 4 random numbers in one shot
+                        // auto rand4 = curand_uniform4(&state);
+                        auto rand4 = uniform4(ph());
+                        dropoutMask[0] = rand4.x < p;
+                        dropoutMask[1] = rand4.y < p;
+                        dropoutMask[2] = rand4.z < p;
+                        dropoutMask[3] = rand4.w < p;
+                    }
+
+                    if (u + j < myGLen){
+                        scalar_t out = fBuffer[i] + gBuffer[j];
+                        if (masked){
+                            // Apply ReLU here when relu is True
+                            bool localMask = relu ? (out>0) : 1;
+                            localMask = dropout ? localMask & dropoutMask[idx%U] : localMask;
+                            out = dropout ? out*localMask*scale : out*localMask;
+                            myMask[i*strideF + j*hiddenSize + h] = static_cast<uint8_t>(localMask);
+                        }
+                        mySum[i*strideF + j*hiddenSize + h] = out;
+                    }
+                    else if (packOutput == false and u + j < maxGLen)
+                        mySum[i*strideF + j*hiddenSize + h] = -1;
+                }
+            }
+            else if (packOutput == false and t + i < maxFLen){
+                // Again need to write finite data to don't-care region
+                #pragma unroll
+                for (int j = 0; j < tileG; ++j){
+                    if (u + j < maxGLen)
+                        mySum[i*strideF + j*hiddenSize + h] = -1;
+                }
+            }
+        }
+    }
+    else if (packOutput == false and t < maxFLen and u < maxGLen and hOffset+h < hiddenSize){
+        // Only need to ensure the finity in normal mode
+        #pragma unroll
+        for (int i = 0; i < tileF; ++i){
+            if (t + i < maxFLen){
+                #pragma unroll
+                for (int j = 0; j < tileG; ++j){
+                    if (u + j < maxGLen)
+                        mySum[i*strideF + j*hiddenSize + h] = -1;
+                }
+            }
+        }
+    }
+}
+
+/*
+Bwd operation (reduction) on one input tensor. Since the operation performed for the two input
+tensors are exactly the same, only one kernel is needed, and the different indexing offsets
+and strides are handled by OffsetCalBwd.
+
+When packing is enabled in the fwd op, unpacking is needed to restore the gradients in a 
+non-packed form.
+
+When ReLU and/or dropout are performed in the fwd pass, this operation becomes a masked operation,
+and mask contains the mask information.
+*/
+template <typename scalar_t, typename acc_t, class OffsetCal, bool masked>
+__device__ void transducer_joint_single_backward(
+    const scalar_t *grad,
+    const uint8_t *mask,
+    const int *fLen,
+    const int *gLen,
+    const int64_t *batchOffset,
+    int64_t maxFLen,
+    int64_t maxGLen,
+    int64_t hiddenSize,
+    bool packOutput,
+    bool bwdFasterDim,  // whether bwd on the faster moving dimension (u)
+    float scale,
+    scalar_t *inGrad,
+    int yBlockOffset=0) {
+
+
+    const int batch = blockIdx.z;
+    // For the second input tensor, this offset need to be subtracted because the first yBlockOffset
+    // sets of thread blocks are for the first input tensor.
+    const int x = blockIdx.y-yBlockOffset;
+    const int hOffset = blockIdx.x*C10_WARP_SIZE;
+    const int wid = threadIdx.y;
+    const int lid = threadIdx.x;
+    const int numWarp = blockDim.y;
+    extern __shared__ char smem8[];
+    auto smem = reinterpret_cast<acc_t*>(smem8);
+
+    OffsetCal offsetCal(batch, batchOffset, fLen, gLen, maxFLen, maxGLen, hiddenSize, packOutput, 
+                        bwdFasterDim);
+    const auto maxXLen = offsetCal.getMaxXLen();
+    const auto myXLen = offsetCal.getMyXLen();
+    const auto myYLen = offsetCal.getMyYLen();
+    scalar_t *myInGrad = inGrad + batch*maxXLen*hiddenSize + x*hiddenSize + hOffset;
+    
+    if (x < myXLen){
+        
+        const auto myBatchOffset = offsetCal.getBatchOffset();
+        const auto strideX = offsetCal.getStrideX();
+        const auto strideY = offsetCal.getStrideY();
+        const scalar_t *myGrad = grad + myBatchOffset + x*strideX + hOffset;
+        const uint8_t *myMask = masked ? mask + myBatchOffset + x*strideX + hOffset : nullptr;
+        
+        // Each warp reduces numYPerWarp "y" first
+        acc_t warpSum = 0;
+        auto numYPerWarp = (myYLen+numWarp-1)/numWarp;
+        #pragma unroll
+        for (int warpY = 0; warpY < numYPerWarp; ++warpY){
+            auto y = wid*numYPerWarp + warpY;
+            if (y < myYLen and (hOffset+lid) < hiddenSize)
+                if (masked)
+                    warpSum += static_cast<acc_t>(myGrad[y*strideY + lid]) * myMask[y*strideY + lid] * scale;
+                else    
+                    warpSum += myGrad[y*strideY + lid];
+        }
+
+        // transpose partial sum in SMEM and reduce further using warpReduce
+        smem[lid*numWarp + wid] = warpSum;
+        __syncthreads();
+        auto sum = smem[wid*C10_WARP_SIZE + lid];
+        sum = warpReduce(sum, numWarp);
+
+        // a a b b c c d d
+        // a a b b c c d d
+        // a a b b c c d d
+        // a a b b c c d d
+        // example of 4 warps (a, b, c, d) with 8 threads per warp
+        // Each warp need 8 / 4 = 2 threads to write the results.
+        if (hOffset+wid*C10_WARP_SIZE/numWarp+lid/numWarp < hiddenSize){
+            if (lid % numWarp == 0){
+                myInGrad[wid*C10_WARP_SIZE/numWarp + lid/numWarp] = sum;
+            }
+        }
+    }
+    else if (wid == 0 and hOffset + lid < hiddenSize){
+        // Need to ensure the grad is zero for don't care region
+        myInGrad[lid] = 0;
+    }
+}
+
+/*
+Actual bwd (reduction) kernel get launched.
+Call transducer_joint_single_backward twice on two input tensors. 
+The two bwd ops are launched together, the first op uses blockIdx.y < maxFLen, and the second op 
+uses the rest.
+When ReLU and/or dropout are performed in the fwd pass, this operation becomes a masked operation,
+and mask contains the mask information.
+*/
+template <typename scalar_t, typename acc_t, class OffsetCal, bool masked>
+__global__ void transducer_joint_combined_backward(
+    const scalar_t *grad,
+    const uint8_t *mask,
+    const int *fLen,
+    const int *gLen,
+    const int64_t *batchOffset,
+    int64_t maxFLen,
+    int64_t maxGLen,
+    int64_t hiddenSize,
+    bool packOutput,
+    float scale,
+    scalar_t *fGrad,
+    scalar_t *gGrad) {
+    if (blockIdx.y < maxFLen){
+        transducer_joint_single_backward<scalar_t, acc_t, OffsetCal, masked>(
+            grad,
+            mask,
+            fLen,
+            gLen,
+            batchOffset,
+            maxFLen,
+            maxGLen,
+            hiddenSize,
+            packOutput,
+            false,
+            scale,
+            fGrad);
+    }
+    else{
+        transducer_joint_single_backward<scalar_t, acc_t, OffsetCal, masked>(
+            grad,
+            mask,
+            fLen,
+            gLen,
+            batchOffset,
+            maxFLen,
+            maxGLen,
+            hiddenSize,
+            packOutput,
+            true,
+            scale,
+            gGrad,
+            maxFLen);
+    }  
+}
+
+/*
+Vectorized version of transducer_joint_single_backward
+Doing exact same operation as transducer_joint_single_backward except the load and store are
+vectorized.
+When packing is enabled in the fwd op, unpacking is needed to restore the gradients in a 
+non-packed form.
+When ReLU and/or dropout are performed in the fwd pass, this operation becomes a masked operation,
+and mask contains the mask information.
+*/
+template <typename scalar_t, typename acc_t, typename vec_t, int V, class OffsetCal, bool masked>
+__device__ void transducer_joint_single_vec_backward(
+    const scalar_t *grad,
+    const uint8_t *mask,
+    const int *fLen,
+    const int *gLen,
+    const int64_t *batchOffset,
+    int64_t maxFLen,
+    int64_t maxGLen,
+    int64_t hiddenSize,
+    bool packOutput,
+    bool bwdFasterDim,
+    float scale,
+    scalar_t *inGrad,
+    int yBlockOffset=0){
+
+    const int batch = blockIdx.z;
+    const int x = blockIdx.y - yBlockOffset;
+    const int hOffset = blockIdx.x*C10_WARP_SIZE*V;
+    const int wid = threadIdx.y;
+    const int lid = threadIdx.x;
+    const int numWarp = blockDim.y;
+
+    // Figure out the vectorization type for mask
+    using mvec_t = mvec_type<V>;
+
+    OffsetCal offsetCal(batch, batchOffset, fLen, gLen, maxFLen, maxGLen, hiddenSize, packOutput, 
+                        bwdFasterDim);
+    const auto maxXLen = offsetCal.getMaxXLen();
+    const auto myXLen = offsetCal.getMyXLen();
+    const auto myYLen = offsetCal.getMyYLen();
+    scalar_t *myInGrad = inGrad + batch*maxXLen*hiddenSize + x*hiddenSize + hOffset;
+    extern __shared__ char smem8[];
+    auto smem = reinterpret_cast<acc_t*>(smem8);
+
+    acc_t warpSum[V];
+    scalar_t inBuffer[V];
+    uint8_t maskBuffer[V];
+    scalar_t outBuffer[V];
+    auto myInGradVec = reinterpret_cast<vec_t*>(myInGrad);
+    auto outBufferVec = reinterpret_cast<vec_t*>(outBuffer);
+
+    if (x < myXLen){
+        const auto myBatchOffset = offsetCal.getBatchOffset();
+        const auto strideX = offsetCal.getStrideX();
+        const auto strideY = offsetCal.getStrideY();
+        const scalar_t *myGrad = grad + myBatchOffset + x*strideX + hOffset;
+        const uint8_t *myMask = masked ? mask + myBatchOffset + x*strideX + hOffset
+                                            :nullptr;
+
+        for (int i = 0; i < V; ++i)
+            warpSum[i] = 0;
+
+        // Each warp reduces numYPerWarp "y" first
+        auto numYPerWarp = (myYLen+numWarp-1)/numWarp;
+        for (int warpY = 0; warpY < numYPerWarp; ++warpY){
+            auto y = wid*numYPerWarp + warpY;
+            auto myGradVec = reinterpret_cast<vec_t const *>(myGrad + y*strideY);
+            auto myMaskVec = masked ? reinterpret_cast<mvec_t const *>(myMask + y*strideY)
+                                        : nullptr;
+            auto inBufferVec = reinterpret_cast<vec_t*>(inBuffer);
+            auto maskBufferVec = reinterpret_cast<mvec_t*>(maskBuffer);
+            if (hOffset + lid*V < hiddenSize and y < myYLen){
+                *inBufferVec = myGradVec[lid];  // vectorized load
+                if (masked){
+                    *maskBufferVec = myMaskVec[lid];
+                    #pragma unroll
+                    for (int i = 0; i < V; ++i)
+                        warpSum[i] += static_cast<acc_t>(inBuffer[i]) * maskBuffer[i] * scale;
+                }
+                else{
+                    #pragma unroll
+                    for (int i = 0; i < V; ++i)
+                        warpSum[i] += inBuffer[i];
+                }
+            }
+        }
+        
+        // transpose partial sum in SMEM and reduce further using warpReduce
+        for (int i = 0; i < V; ++i){
+            smem[lid*numWarp + wid] = warpSum[i];
+            __syncthreads();
+            auto sum = smem[wid*C10_WARP_SIZE + lid];
+
+            if (hOffset+(wid*C10_WARP_SIZE/numWarp)*V < hiddenSize){
+                sum = warpReduce(sum, numWarp);
+                if (lid % numWarp == 0){
+                    outBuffer[i] = sum;
+                }
+            }
+            __syncthreads();
+        }
+
+        // a a b b c c d d
+        // a a b b c c d d
+        // a a b b c c d d
+        // a a b b c c d d
+        // example of 4 warps (a, b, c, d) with 8 threads per warp
+        // Each warp need 8 / 4 = 2 threads to write the results.
+        if (lid % numWarp == 0 and hOffset+(wid*C10_WARP_SIZE/numWarp + lid/numWarp)*V < hiddenSize)
+            myInGradVec[wid*C10_WARP_SIZE/numWarp + lid/numWarp] = *outBufferVec;     
+    }
+    else if (wid == 0 and hOffset + lid*V < hiddenSize){
+        // Need to ensure the grad is zero for don't care region
+        myInGradVec[lid] = 0;
+    }
+}
+
+/*
+Vecotrized version of transducer_joint_combined_backward
+Call transducer_joint_single_vec_backward twice on two input tensors. 
+The two bwd ops are launched together, the first op uses blockIdx.y < maxFLen, and the second op 
+uses the rest.
+When ReLU and/or dropout are performed in the fwd pass, this operation becomes a masked operation,
+and mask contains the mask information.
+*/
+template <typename scalar_t, typename acc_t, typename vec_t, int V, class OffsetCal, bool masked>
+__global__ void transducer_joint_combined_vec_backward(
+    const scalar_t *grad,
+    const uint8_t *mask,
+    const int *fLen,
+    const int *gLen,
+    const int64_t *batchOffset,
+    int64_t maxFLen,
+    int64_t maxGLen,
+    int64_t hiddenSize,
+    bool packOutput,
+    float scale,
+    scalar_t *fGrad,
+    scalar_t *gGrad) {
+    if (blockIdx.y < maxFLen){
+        transducer_joint_single_vec_backward<scalar_t, acc_t, vec_t, V, OffsetCal, masked>(
+            grad,
+            mask,
+            fLen,
+            gLen,
+            batchOffset,
+            maxFLen,
+            maxGLen,
+            hiddenSize,
+            packOutput,
+            false,
+            scale,
+            fGrad);
+    }
+    else{
+        transducer_joint_single_vec_backward<scalar_t, acc_t, vec_t, V, OffsetCal, masked>(
+            grad,
+            mask,
+            fLen,
+            gLen,
+            batchOffset,
+            maxFLen,
+            maxGLen,
+            hiddenSize,
+            packOutput,
+            true,
+            scale,
+            gGrad,
+            maxFLen);
+    }  
+}
+
+
+
+
+std::vector<torch::Tensor> transducer_joint_cuda_forward(
+    torch::Tensor f,
+    torch::Tensor g,
+    torch::Tensor fLen,
+    torch::Tensor gLen,
+    torch::Tensor batchOffset,
+    int64_t packedBatch,
+    int opt,
+    bool packOutput,
+    bool relu,
+    bool dropout,
+    float dropoutProb,
+    int tileSize){
+
+    
+    auto tensorOpt = f.options();
+    auto dtype = f.scalar_type();
+    const auto batchSize = f.size(0);
+    const auto maxFLen = f.size(1);
+    const auto maxGLen = g.size(1);
+    const auto hiddenSize = f.size(2);
+    bool masked = dropout or relu;
+    
+    int64_t *batchOffsetPtr = nullptr;
+    torch::Tensor sum, mask;
+    auto maskOpt = tensorOpt.dtype(torch::kUInt8);
+    if (!packOutput){
+        sum = torch::empty({batchSize, maxFLen, maxGLen, hiddenSize}, tensorOpt);
+        batchOffsetPtr = nullptr;
+        if (masked)
+            mask = torch::empty({batchSize, maxFLen, maxGLen, hiddenSize}, maskOpt);
+    }
+    else{
+        sum = torch::empty({packedBatch, hiddenSize}, tensorOpt);    
+        batchOffsetPtr = batchOffset.data_ptr<int64_t>();
+        if (masked)
+            mask = torch::empty({packedBatch, hiddenSize}, maskOpt);
+    }
+    uint8_t *maskPtr = masked ? mask.data_ptr<uint8_t>() : nullptr;
+
+    cudaStream_t stream = at::cuda::getCurrentCUDAStream();
+
+    TORCH_CHECK(opt == 0 or opt == 1, "Got an invalid optimization level ", opt);
+    // Simple heuristics
+    const int numThread = std::min(128, (static_cast<int>(hiddenSize)+C10_WARP_SIZE-1)
+                                        / C10_WARP_SIZE * C10_WARP_SIZE);
+    
+    if (opt == 0){
+        // vanilla kernel
+        const int threads = numThread;
+        const dim3 blocks(maxGLen, maxFLen, batchSize);
+
+        AT_DISPATCH_FLOATING_TYPES_AND_HALF(dtype, "transducer_joint_forward", ([&] {
+            transducer_joint_forward<scalar_t, OffsetCalFwd>
+            <<<blocks, threads, 0, stream>>>(
+                f.data_ptr<scalar_t>(), 
+                g.data_ptr<scalar_t>(), 
+                fLen.data_ptr<int>(), 
+                gLen.data_ptr<int>(), 
+                batchOffsetPtr,
+                maxFLen,
+                maxGLen,
+                hiddenSize,
+                packOutput,
+                sum.data_ptr<scalar_t>());
+        }));  
+    }
+    if (opt == 1){
+        // tiled version. For simplicity, assume tileF == tileG, even though the kernel can 
+        // support more general cases.
+        const int threads = numThread;
+        const int hiddenPerBlock = numThread;
+        const int hiddenBlock = (hiddenSize + hiddenPerBlock - 1) / hiddenPerBlock;
+        const dim3 blocks(  (maxGLen+tileSize-1)/tileSize * hiddenBlock, 
+                            (maxFLen+tileSize-1)/tileSize, 
+                            batchSize);
+
+        TORCH_CHECK(tileSize == 1 or tileSize == 2 or tileSize == 4, 
+                "Expected tileSize to be in [1, 2, 4], but got ", tileSize);
+
+        at::PhiloxCudaState rng_engine_inputs;
+        if (masked){
+            // set up PRG when the input is masked. rng_engine_inputs will be used as a space filler 
+            // for non-masked calls.
+            // Therefore no need to initialize.
+            c10::optional<at::Generator> gen_;
+            auto gen = at::get_generator_or_default<at::CUDAGeneratorImpl>(gen_, 
+                                                    at::cuda::detail::getDefaultCUDAGenerator());
+            // counterOffset records how many cuRAND calls each thread makes. For a tiled kernel, 
+            // each thread processes tileF * tileG output elements. 
+            int64_t counterOffset = tileSize * tileSize;
+            {
+                std::lock_guard<std::mutex> lock(gen->mutex_);
+                rng_engine_inputs = gen->philox_cuda_state(counterOffset);
+            }
+        }
+
+        AT_DISPATCH_FLOATING_TYPES_AND_HALF(dtype, "transducer_joint_forward", ([&] {
+            void(*kernel)(const scalar_t*, const scalar_t*, const int*, const int*, const int64_t*, 
+                            int64_t, int64_t, int64_t, int64_t, bool, bool, bool, float, 
+                            at::PhiloxCudaState, scalar_t*, uint8_t*);
+            if (masked){
+                switch (tileSize){
+                    case 2:
+                        kernel = &transducer_joint_tiled_forward<scalar_t, 2, 2, 4, OffsetCalFwd, 
+                                                                    true>;
+                        break;
+                    case 4:
+                        kernel = &transducer_joint_tiled_forward<scalar_t, 4, 4, 4, OffsetCalFwd, 
+                                                                    true>;
+                        break;
+                }
+            }
+            else{
+                switch (tileSize){
+                    case 1:
+                        kernel = &transducer_joint_tiled_forward<scalar_t, 1, 1, 4, OffsetCalFwd, 
+                                                                    false>;
+                        break;
+                    case 2:
+                        kernel = &transducer_joint_tiled_forward<scalar_t, 2, 2, 4, OffsetCalFwd, 
+                                                                    false>;
+                        break;
+                    case 4:
+                        kernel = &transducer_joint_tiled_forward<scalar_t, 4, 4, 4, OffsetCalFwd, 
+                                                                    false>;
+                        break;
+                }
+            }
+            
+            kernel<<<blocks, threads, 0, stream>>>(
+                f.data_ptr<scalar_t>(),
+                g.data_ptr<scalar_t>(),
+                fLen.data_ptr<int>(),
+                gLen.data_ptr<int>(),
+                batchOffsetPtr,
+                maxFLen,
+                maxGLen,
+                hiddenSize,
+                hiddenPerBlock,
+                packOutput,
+                relu,
+                dropout,
+                1.0f - dropoutProb,
+                rng_engine_inputs,
+                sum.data_ptr<scalar_t>(),
+                maskPtr);
+        }));  
+    }
+ 
+    C10_CUDA_CHECK(cudaGetLastError());
+    if (masked) 
+        return {sum, mask};
+    else
+        return {sum};
+}
+
+std::vector<torch::Tensor> transducer_joint_cuda_backward(
+    std::vector<torch::Tensor> in,
+    torch::Tensor fLen,
+    torch::Tensor gLen,
+    torch::Tensor batchOffset,
+    int maxFLen,
+    int maxGLen,
+    bool packOutput,
+    float scale){
+
+    auto grad = in[0];
+    bool masked = (in.size() == 2);
+    uint8_t *maskPtr = masked ? in[1].data_ptr<uint8_t>() : nullptr;
+
+    auto tensorOpt = grad.options();
+    auto dtype = grad.scalar_type();
+    const int batchSize = fLen.size(0);
+    const int hiddenSize = grad.size(-1);
+
+    const auto deviceProperties = at::cuda::getCurrentDeviceProperties();
+    const int maxNumWarp = deviceProperties->maxThreadsPerBlock / C10_WARP_SIZE;
+
+    torch::Tensor fGrad = torch::empty({batchSize, maxFLen, hiddenSize}, tensorOpt);
+    torch::Tensor gGrad = torch::empty({batchSize, maxGLen, hiddenSize}, tensorOpt);
+
+    int64_t *batchOffsetPtr = (!packOutput) ? nullptr : batchOffset.data_ptr<int64_t>(); 
+
+    // The number "y" I would like each thread to work on
+    const int workPerThread = 32;   
+    // Since the bwd for f and g have the same thread block size, we need to use the max of the two.
+    int numWarp = largestPowerOfTwo((std::max(maxFLen, maxGLen) + workPerThread-1) / workPerThread);
+    // Would like to have at least 2 warps 
+    numWarp = std::max(2, numWarp);
+    // cap on the maximum number of warps allowed
+    numWarp = std::min(maxNumWarp, numWarp); 
+
+    // Need smem for transposing the partial sum. The partial sum is in a matrix of the shape
+    // numWarp x warpSize
+    const int smemSize = numWarp * C10_WARP_SIZE;
+    const dim3 threads(C10_WARP_SIZE, numWarp, 1);
+
+    AT_DISPATCH_FLOATING_TYPES_AND_HALF(dtype, "transducer_joint_cuda_backward_kernel", ([&] {
+        auto gradPtr = grad.data_ptr<scalar_t>();
+        auto fLenPtr = fLen.data_ptr<int>();
+        auto gLenPtr = gLen.data_ptr<int>(); 
+        auto fGradPtr = fGrad.data_ptr<scalar_t>();
+        auto gGradPtr = gGrad.data_ptr<scalar_t>();
+
+        // resolve the acc_t type
+        using acc_t = at::acc_type<scalar_t, true>;
+        using vec_t = uint64_t;
+
+        constexpr int vectFactor = sizeof(vec_t) / sizeof(scalar_t);
+        constexpr int vecAlignment = std::alignment_of<vec_t>::value;
+
+        // if all input and output tensors meet the alignment requirement
+        bool memAlign = (reinterpret_cast<uint64_t>(gradPtr) % vecAlignment == 0) 
+                        and (reinterpret_cast<uint64_t>(fGradPtr) % vecAlignment == 0) 
+                        and (reinterpret_cast<uint64_t>(gGradPtr) % vecAlignment == 0);
+
+        if (vectFactor > 1 and hiddenSize%vectFactor == 0 and memAlign){
+            // If vectorization helps and the alignment requirement is met, use the vectorized 
+            // kernel. For simplicity, hiddenSize needs to be a multiple vecFactor.
+            const dim3 blocks(  (hiddenSize+C10_WARP_SIZE*vectFactor-1)/(C10_WARP_SIZE*vectFactor), 
+                                maxFLen+maxGLen, 
+                                batchSize);
+            if (masked){
+                transducer_joint_combined_vec_backward
+                    <scalar_t, acc_t, vec_t, vectFactor, OffsetCalBwd, true>
+                    <<<blocks, threads, smemSize*sizeof(acc_t)>>>(
+                    gradPtr,
+                    maskPtr,
+                    fLenPtr, 
+                    gLenPtr, 
+                    batchOffsetPtr, 
+                    maxFLen,
+                    maxGLen,
+                    hiddenSize,
+                    packOutput,
+                    scale,
+                    fGradPtr,
+                    gGradPtr);
+            }
+            else{
+                transducer_joint_combined_vec_backward
+                <scalar_t, acc_t, vec_t, vectFactor, OffsetCalBwd, false>
+                <<<blocks, threads, smemSize*sizeof(acc_t)>>>(
+                    gradPtr,
+                    maskPtr,
+                    fLenPtr, 
+                    gLenPtr, 
+                    batchOffsetPtr, 
+                    maxFLen,
+                    maxGLen,
+                    hiddenSize,
+                    packOutput,
+                    scale,
+                    fGradPtr,
+                    gGradPtr);    
+            }
+        }
+        else{
+            const dim3 blocks((hiddenSize+C10_WARP_SIZE-1)/C10_WARP_SIZE, 
+                                maxFLen + maxGLen, batchSize);
+            if (masked){
+                transducer_joint_combined_backward<scalar_t, acc_t, OffsetCalBwd, true>
+                <<<blocks, threads, smemSize*sizeof(acc_t)>>>(
+                    gradPtr,
+                    maskPtr,
+                    fLenPtr, 
+                    gLenPtr, 
+                    batchOffsetPtr, 
+                    maxFLen,
+                    maxGLen,
+                    hiddenSize,
+                    packOutput,
+                    scale,
+                    fGradPtr,
+                    gGradPtr);
+            }
+            else{
+                transducer_joint_combined_backward<scalar_t, acc_t, OffsetCalBwd, false>
+                <<<blocks, threads, smemSize*sizeof(acc_t)>>>(
+                    gradPtr,
+                    maskPtr,
+                    fLenPtr, 
+                    gLenPtr, 
+                    batchOffsetPtr, 
+                    maxFLen,
+                    maxGLen,
+                    hiddenSize,
+                    packOutput,
+                    scale,
+                    fGradPtr,
+                    gGradPtr);
+            }
+        }
+    }));   
+
+    return {fGrad, gGrad};
+}