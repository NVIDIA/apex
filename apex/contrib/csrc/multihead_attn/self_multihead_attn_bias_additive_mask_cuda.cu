#include <iostream>
#include <math.h>
#include <vector>

#include <cuda.h>
#include <cuda_fp16.h>
<<<<<<< HEAD
//#include <cuda_profiler_api.h>
=======
#include <cuda_profiler_api.h>
>>>>>>> 3c19f106
#include <cuda_runtime.h>

#include <ATen/ATen.h>
#include <ATen/cuda/CUDAContext.h>
#include <torch/extension.h>

#include "dropout.cuh"
#include "softmax.cuh"
#include "strided_batched_gemm.cuh"

namespace multihead_attn {
namespace self_bias_additive_mask {
namespace rocblas_gemmex {

<<<<<<< HEAD
std::vector<torch::Tensor> fwd_cuda(
                               bool                 use_time_mask,
							   bool                 is_training,
                               int                  heads,
                               torch::Tensor const& inputs, 
                               torch::Tensor const& input_weights,
                               torch::Tensor const& output_weights,
                               torch::Tensor const& input_biases,
                               torch::Tensor const& output_biases,
                               const half*       pad_mask,
                               float                dropout_prob
                                   ) 
{
  const int   embed_dim      = inputs.size(2);
  const int   sequences      = inputs.size(1);
  const int   q_seq_len      = inputs.size(0);
  const int   k_seq_len      = q_seq_len;
  const int   batches        = sequences * q_seq_len;
  const int   head_dim       = embed_dim / heads;
  const int   output_lin_dim = 3 * embed_dim;
  const int   attn_batches   = heads * sequences;
  const int   lead_dim       = attn_batches * 3 * head_dim;
  const int   batch_stride   = 3 * head_dim;
  const int   dropout_elems  = attn_batches * q_seq_len * k_seq_len;
  const float alpha          = 1.0;
  const float beta_zero      = 0.0;
  const float beta_one       = 1.0;
  const float scale          = 1.0 / sqrt(static_cast<float>(head_dim));

  // There is no reason to use more than one stream as every kernel is 
=======
std::vector<torch::Tensor> fwd_cuda(bool use_time_mask, bool is_training,
                                    int heads, torch::Tensor const &inputs,
                                    torch::Tensor const &input_weights,
                                    torch::Tensor const &output_weights,
                                    torch::Tensor const &input_biases,
                                    torch::Tensor const &output_biases,
                                    const half *pad_mask, float dropout_prob) {
  const int embed_dim = inputs.size(2);
  const int sequences = inputs.size(1);
  const int q_seq_len = inputs.size(0);
  const int k_seq_len = q_seq_len;
  const int batches = sequences * q_seq_len;
  const int head_dim = embed_dim / heads;
  const int output_lin_dim = 3 * embed_dim;
  const int attn_batches = heads * sequences;
  const int lead_dim = attn_batches * 3 * head_dim;
  const int batch_stride = 3 * head_dim;
  const int dropout_elems = attn_batches * q_seq_len * k_seq_len;
  const float alpha = 1.0;
  const float beta_zero = 0.0;
  const float beta_one = 1.0;
  const float scale = 1.0 / sqrt(static_cast<float>(head_dim));

  // There is no reason to use more than one stream as every kernel is
>>>>>>> 3c19f106
  // sequentially dependent
  cublasHandle_t handle = at::cuda::getCurrentCUDABlasHandle();
  cudaStream_t stream = at::cuda::getCurrentCUDAStream().stream();
  cublasSetStream(handle, stream);

  // 3 Intermediate Results + Output (Note: dropout intermediates are generated
  // by ATen library code)
  auto act_options = inputs.options().requires_grad(false);
  auto mask_options = act_options.dtype(torch::kUInt8);

  torch::Tensor input_lin_results =
      torch::empty({q_seq_len, sequences, output_lin_dim}, act_options);
  torch::Tensor bmm1_results =
      torch::empty({attn_batches, q_seq_len, k_seq_len}, act_options);
  torch::Tensor dropout_results =
      torch::empty({attn_batches, q_seq_len, k_seq_len}, act_options);
  torch::Tensor dropout_mask =
      torch::empty({attn_batches, q_seq_len, k_seq_len}, mask_options);
  torch::Tensor matmul2_results =
      torch::empty({q_seq_len, attn_batches, head_dim}, act_options);
  torch::Tensor outputs = torch::empty_like(inputs, act_options);

  // Input Linear Results Pointers to Q, K, and V of interviewed activations
  void *q_lin_results_ptr = static_cast<void *>(input_lin_results.data_ptr());
  void *k_lin_results_ptr = static_cast<void *>(
      static_cast<half *>(input_lin_results.data_ptr()) + head_dim);
  void *v_lin_results_ptr = static_cast<void *>(
      static_cast<half *>(input_lin_results.data_ptr()) + 2 * head_dim);

  // Softmax Intermediate Result Ptr (used by Matmul1 -> Softmax)
  void *bmm1_results_ptr = static_cast<void *>(bmm1_results.data_ptr());
  void *dropout_results_ptr = static_cast<void *>(dropout_results.data_ptr());

  char a_layout_t{'t'};
  char a_layout_n{'n'};
  char b_layout_n{'n'};

  rocblas_int flags = 0;

  //TORCH_CUDABLAS_CHECK(cublasSetMathMode(handle, CUBLAS_TENSOR_OP_MATH));

  // Input Linear Fwd
  input_lin_results.copy_(input_biases);
<<<<<<< HEAD
  TORCH_CUDABLAS_CHECK(rocblas_gemm_ex(handle,
                             CUBLAS_OP_T, 
                             CUBLAS_OP_N,
                             output_lin_dim, 
                             batches, 
                             embed_dim,
                             static_cast<const void*>(&alpha),
                             static_cast<const void*>(input_weights.data_ptr()),
                             rocblas_datatype_f16_r, 
                             embed_dim,
                             static_cast<const void*>(inputs.data_ptr()),
                             rocblas_datatype_f16_r, 
                             embed_dim, 
                             static_cast<const void*>(&beta_one),
                             q_lin_results_ptr,
                             rocblas_datatype_f16_r, 
                             output_lin_dim,
                             q_lin_results_ptr,
                             rocblas_datatype_f16_r, 
                             output_lin_dim,
                             rocblas_datatype_f32_r,
                             rocblas_gemm_algo_standard /*algo*/,
                             0 /*solution_index*/,
                             flags));
  
  // MatMul1 of Dot-Product Attention Plus scaling by 1/Sqrt(head size)
  gemm_switch_fp32accum(     a_layout_t, 
                             b_layout_n, 
                             k_seq_len,
                             q_seq_len,
                             head_dim,
                             scale, 
                             static_cast<const half*>(k_lin_results_ptr), 
                             lead_dim, 
                             batch_stride, 
                             static_cast<const half*>(q_lin_results_ptr),
                             lead_dim, 
                             batch_stride, 
                             beta_zero, 
                             static_cast<half*>(bmm1_results_ptr), 
                             k_seq_len, 
                             k_seq_len*q_seq_len, 
                             static_cast<half*>(bmm1_results_ptr), 
                             k_seq_len, 
                             k_seq_len*q_seq_len, 
                             attn_batches,
                             flags);
  
=======
  TORCH_CUDABLAS_CHECK(cublasGemmEx(
      handle, CUBLAS_OP_T, CUBLAS_OP_N, output_lin_dim, batches, embed_dim,
      static_cast<const void *>(&alpha),
      static_cast<const void *>(input_weights.data_ptr()), CUDA_R_16F,
      embed_dim, static_cast<const void *>(inputs.data_ptr()), CUDA_R_16F,
      embed_dim, static_cast<const void *>(&beta_one), q_lin_results_ptr,
      CUDA_R_16F, output_lin_dim, CUDA_R_32F, CUBLAS_GEMM_DEFAULT_TENSOR_OP));

  // MatMul1 of Dot-Product Attention Plus scaling by 1/Sqrt(head size)
  gemm_switch_fp32accum(
      a_layout_t, b_layout_n, k_seq_len, q_seq_len, head_dim, scale,
      static_cast<const half *>(k_lin_results_ptr), lead_dim, batch_stride,
      static_cast<const half *>(q_lin_results_ptr), lead_dim, batch_stride,
      beta_zero, static_cast<half *>(bmm1_results_ptr), k_seq_len,
      k_seq_len * q_seq_len, attn_batches);
>>>>>>> 3c19f106
  // Padded Softmax
  bool softmax_success = false;
  if (is_training) {
    softmax_success =
        dispatch_additive_masked_softmax_dropout<half, half, float>(
            reinterpret_cast<half *>(dropout_results_ptr),
            (is_training)
                ? reinterpret_cast<uint8_t *>(dropout_mask.data_ptr<uint8_t>())
                : nullptr,
            reinterpret_cast<const half *>(bmm1_results_ptr), pad_mask,
            attn_batches * q_seq_len * q_seq_len, k_seq_len, k_seq_len,
            attn_batches * q_seq_len, attn_batches * q_seq_len / sequences,
            1.0f - dropout_prob, stream);
  } else {
    softmax_success = dispatch_additive_masked_softmax<half, half, float>(
        reinterpret_cast<half *>(
            dropout_results_ptr), // this is actually softmax results, but
                                  // making it consistent for the next function
        reinterpret_cast<const half *>(bmm1_results_ptr), pad_mask, k_seq_len,
        k_seq_len, attn_batches * q_seq_len,
        attn_batches * q_seq_len / sequences);
  }

  // Matmul2
<<<<<<< HEAD
  gemm_switch_fp32accum(     a_layout_n, 
                             b_layout_n, 
                             head_dim, 
                             q_seq_len, 
                             k_seq_len, 
                             alpha, 
                             static_cast<const half*>(v_lin_results_ptr), 
                             lead_dim, 
                             batch_stride, 
                             static_cast<const half*>(dropout_results.data_ptr()), 
                             k_seq_len, 
                             k_seq_len*q_seq_len, 
                             beta_zero, 
                             static_cast<half*>(matmul2_results.data_ptr()), 
                             head_dim*attn_batches, 
                             head_dim, 
                             static_cast<half*>(matmul2_results.data_ptr()), 
                             head_dim*attn_batches, 
                             head_dim, 
                             attn_batches,
                             flags);
=======
  gemm_switch_fp32accum(
      a_layout_n, b_layout_n, head_dim, q_seq_len, k_seq_len, alpha,
      static_cast<const half *>(v_lin_results_ptr), lead_dim, batch_stride,
      static_cast<const half *>(dropout_results.data_ptr()), k_seq_len,
      k_seq_len * q_seq_len, beta_zero,
      static_cast<half *>(matmul2_results.data_ptr()), head_dim * attn_batches,
      head_dim, attn_batches);
>>>>>>> 3c19f106

  outputs.copy_(output_biases);

  // Output Linear
<<<<<<< HEAD
  TORCH_CUDABLAS_CHECK(rocblas_gemm_ex(handle,
                             CUBLAS_OP_T, 
                             CUBLAS_OP_N,
                             embed_dim, 
                             batches, 
                             embed_dim,
                             static_cast<const void*>(&alpha),
                             static_cast<const void*>(output_weights.data_ptr()),
                             rocblas_datatype_f16_r, 
                             embed_dim,
                             static_cast<const void*>(matmul2_results.data_ptr()),
                             rocblas_datatype_f16_r, 
                             embed_dim, 
                             static_cast<const void*>(&beta_one),
                             static_cast<void*>(outputs.data_ptr()),
                             rocblas_datatype_f16_r, 
                             embed_dim,
                             static_cast<void*>(outputs.data_ptr()),
                             rocblas_datatype_f16_r, 
                             embed_dim,
                             rocblas_datatype_f32_r,
                             rocblas_gemm_algo_standard /*algo*/,
                             0 /*solution_index*/,
                             flags));
  //TORCH_CUDABLAS_CHECK(cublasSetMathMode(handle, CUBLAS_DEFAULT_MATH));
=======
  TORCH_CUDABLAS_CHECK(cublasGemmEx(
      handle, CUBLAS_OP_T, CUBLAS_OP_N, embed_dim, batches, embed_dim,
      static_cast<const void *>(&alpha),
      static_cast<const void *>(output_weights.data_ptr()), CUDA_R_16F,
      embed_dim, static_cast<const void *>(matmul2_results.data_ptr()),
      CUDA_R_16F, embed_dim, static_cast<const void *>(&beta_one),
      static_cast<void *>(outputs.data_ptr()), CUDA_R_16F, embed_dim,
      CUDA_R_32F,
      // CUBLAS_GEMM_ALGO1_TENSOR_OP));
      CUBLAS_GEMM_DEFAULT_TENSOR_OP));

  TORCH_CUDABLAS_CHECK(cublasSetMathMode(handle, CUBLAS_DEFAULT_MATH));
>>>>>>> 3c19f106

  return {input_lin_results, bmm1_results,    dropout_results,
          dropout_mask,      matmul2_results, outputs};
}

std::vector<torch::Tensor> bwd_cuda(
    int heads, torch::Tensor const &output_grads,
    torch::Tensor const &matmul2_results, torch::Tensor const &dropout_results,
    torch::Tensor const &bmm1_results, torch::Tensor const &pad_mask,
    torch::Tensor const &input_lin_results, torch::Tensor const &inputs,
    torch::Tensor const &input_weights, torch::Tensor const &output_weights,
    torch::Tensor const &dropout_mask, float dropout_prob) {
  const int embed_dim = inputs.size(2);
  const int sequences = inputs.size(1);
  const int q_seq_len = inputs.size(0);
  const int k_seq_len = q_seq_len;
  const int batches = sequences * q_seq_len;
  const int head_dim = embed_dim / heads;
  const int output_lin_dim = 3 * embed_dim;
  const int attn_batches = heads * sequences;
  const int lead_dim = attn_batches * 3 * head_dim;
  const int batch_stride = 3 * head_dim;
  const int dropout_elems = attn_batches * q_seq_len * k_seq_len;
  const float alpha = 1.0;
  const float beta = 0.0;
  const float scale = 1.0 / sqrt(static_cast<float>(head_dim));

  // TODO: Streams can be used in Backprop but I haven't added more than one
  // in my first attempt to create the code
  cublasHandle_t handle = at::cuda::getCurrentCUDABlasHandle();
  cudaStream_t stream = at::cuda::getCurrentCUDAStream().stream();
  cublasSetStream(handle, stream);

  // Output Tensor Allocations
  torch::Tensor input_grads = torch::empty_like(inputs);
  torch::Tensor input_weight_grads = torch::empty_like(input_weights);
  torch::Tensor output_weight_grads = torch::empty_like(output_weights);
  // Intermediate Tensor Allocations
  at::Tensor output_lin_grads = torch::empty_like(matmul2_results);
  at::Tensor matmul2_grads = torch::empty_like(dropout_results);
  at::Tensor input_lin_output_grads = torch::empty_like(input_lin_results);

  auto q_lin_results_ptr = static_cast<half *>(input_lin_results.data_ptr());
  auto k_lin_results_ptr =
      static_cast<half *>(input_lin_results.data_ptr()) + head_dim;
  auto v_lin_results_ptr =
      static_cast<half *>(input_lin_results.data_ptr()) + 2 * head_dim;

  auto q_lin_grads_ptr = static_cast<half *>(input_lin_output_grads.data_ptr());
  auto k_lin_grads_ptr =
      static_cast<half *>(input_lin_output_grads.data_ptr()) + head_dim;
  auto v_lin_grads_ptr =
      static_cast<half *>(input_lin_output_grads.data_ptr()) + 2 * head_dim;

  char a_layout_n{'n'};
  char a_layout_t{'t'};
  char b_layout_n{'n'};
  char b_layout_t{'t'};
<<<<<<< HEAD

  rocblas_int flags = 0;
=======
>>>>>>> 3c19f106

  //TORCH_CUDABLAS_CHECK(cublasSetMathMode(handle, CUBLAS_TENSOR_OP_MATH));
  #ifdef __HIP_PLATFORM_HCC__
    #define PYTORCH_ROCBLAS_VERSION_DECIMAL (ROCBLAS_VERSION_MAJOR * 100 + ROCBLAS_VERSION_MINOR)
    #define USE_GEMM_FLAGS_FP16_ALT_IMPL (PYTORCH_ROCBLAS_VERSION_DECIMAL >= 242)
    #if USE_GEMM_FLAGS_FP16_ALT_IMPL
      #ifdef BACKWARD_PASS_GUARD
        flags = at::BACKWARD_PASS_GUARD_CLASS::is_backward_pass() ? rocblas_gemm_flags_fp16_alt_impl : 0;
      #endif
    #endif
  #endif

  // Output Linear Dgrad
<<<<<<< HEAD
  TORCH_CUDABLAS_CHECK(rocblas_gemm_ex(handle,
                             CUBLAS_OP_N, 
                             CUBLAS_OP_N,
                             embed_dim, 
                             batches, 
                             embed_dim,
                             static_cast<const void*>(&alpha),
                             static_cast<const void*>(output_weights.data_ptr()),
                             rocblas_datatype_f16_r, 
                             embed_dim,
                             static_cast<const void*>(output_grads.data_ptr()),
                             rocblas_datatype_f16_r, 
                             embed_dim, 
                             static_cast<const void*>(&beta),
                             static_cast<void*>(output_lin_grads.data_ptr()),
                             rocblas_datatype_f16_r, 
                             embed_dim,
                             static_cast<void*>(output_lin_grads.data_ptr()),
                             rocblas_datatype_f16_r, 
                             embed_dim,
                             rocblas_datatype_f32_r,
                             rocblas_gemm_algo_standard /*algo*/,
                             0 /*solution_index*/,
                             flags));

  // Output Linear Wgrad
  TORCH_CUDABLAS_CHECK(rocblas_gemm_ex(handle,
                             CUBLAS_OP_N, 
                             CUBLAS_OP_T,
                             embed_dim, 
                             embed_dim,
                             batches, 
                             static_cast<const void*>(&alpha),
                             static_cast<const void*>(matmul2_results.data_ptr()),
                             rocblas_datatype_f16_r, 
                             embed_dim,
                             static_cast<const void*>(output_grads.data_ptr()),
                             rocblas_datatype_f16_r, 
                             embed_dim, 
                             static_cast<const void*>(&beta),
                             static_cast<void*>(output_weight_grads.data_ptr()),
                             rocblas_datatype_f16_r, 
                             embed_dim,
                             static_cast<void*>(output_weight_grads.data_ptr()),
                             rocblas_datatype_f16_r, 
                             embed_dim,
                             rocblas_datatype_f32_r,
                             rocblas_gemm_algo_standard /*algo*/,
                             0 /*solution_index*/,
                             flags));

  auto  output_bias_grads = output_grads.view({-1, embed_dim}) .sum(0, false);
  // MatMul2 Dgrad1
  gemm_switch_fp32accum(     a_layout_t, 
                             b_layout_n, 
                             k_seq_len,
                             q_seq_len,
                             head_dim,
                             alpha, 
                             static_cast<const half*>(v_lin_results_ptr),
                             lead_dim, 
                             batch_stride,
                             static_cast<const half*>(output_lin_grads.data_ptr()),
                             head_dim*attn_batches, 
                             head_dim, 
                             beta, 
                             static_cast<half*>(matmul2_grads.data_ptr()),
                             k_seq_len, 
                             k_seq_len*q_seq_len,
                             static_cast<half*>(matmul2_grads.data_ptr()),
                             k_seq_len, 
                             k_seq_len*q_seq_len,
                             attn_batches,
                             flags);
  
  // Matmul2 Dgrad2
  gemm_switch_fp32accum(     a_layout_n, 
                             b_layout_t, 
                             head_dim, 
                             k_seq_len, 
                             q_seq_len, 
                             alpha, 
                             static_cast<const half*>(output_lin_grads.data_ptr()),
                             head_dim*attn_batches, 
                             head_dim, 
                             static_cast<const half*>(dropout_results.data_ptr()),
                             k_seq_len, 
                             k_seq_len*q_seq_len, 
                             beta, 
                             v_lin_grads_ptr, 
                             lead_dim, 
                             batch_stride, 
                             v_lin_grads_ptr, 
                             lead_dim, 
                             batch_stride, 
                             attn_batches,
                             flags);

  // Apply Dropout Mask and Scale by Dropout Probability 
  // Softmax Grad
  dispatch_masked_scale_softmax_backward_recompute<half, half, float, false>(
                             static_cast<half*>(matmul2_grads.data_ptr()), 
                             static_cast<half* const>(matmul2_grads.data_ptr()), 
                             reinterpret_cast<half const*>(bmm1_results.data_ptr()),
                             reinterpret_cast<half const*>(pad_mask.data_ptr()),
                             static_cast<uint8_t const*>(dropout_mask.data_ptr()),
                             1.0/(1.0-dropout_prob),
                             k_seq_len,
                             k_seq_len,
                             attn_batches*q_seq_len/sequences,
                             attn_batches*q_seq_len,
                             stream);
  
  // Matmul1 Dgrad1
  gemm_switch_fp32accum(     a_layout_n, 
                             b_layout_n, 
                             head_dim, 
                             q_seq_len, 
                             k_seq_len, 
                             scale, 
                             k_lin_results_ptr, 
                             lead_dim, 
                             batch_stride, 
                             static_cast<half*>(matmul2_grads.data_ptr()),
                             k_seq_len, 
                             k_seq_len*q_seq_len, 
                             beta, 
                             q_lin_grads_ptr, 
                             lead_dim, 
                             batch_stride, 
                             q_lin_grads_ptr, 
                             lead_dim, 
                             batch_stride, 
                             attn_batches,
                             flags);
  
  // Matmul1 Dgrad2
  gemm_switch_fp32accum(     a_layout_n, 
                             b_layout_t, 
                             head_dim, 
                             k_seq_len, 
                             q_seq_len, 
                             scale, 
                             q_lin_results_ptr, 
                             lead_dim, 
                             batch_stride, 
                             static_cast<half*>(matmul2_grads.data_ptr()),
                             k_seq_len, 
                             k_seq_len*q_seq_len, 
                             beta, 
                             k_lin_grads_ptr, 
                             lead_dim, 
                             batch_stride, 
                             k_lin_grads_ptr, 
                             lead_dim, 
                             batch_stride, 
                             attn_batches,
                             flags);
  
  // Input Linear Dgrad  
  TORCH_CUDABLAS_CHECK(rocblas_gemm_ex(handle,
                             CUBLAS_OP_N, 
                             CUBLAS_OP_N,
                             embed_dim,
                             batches, 
                             output_lin_dim,
                             static_cast<const void*>(&alpha),
                             static_cast<const void*>(input_weights.data_ptr()),
                             rocblas_datatype_f16_r, 
                             embed_dim,
                             static_cast<const void*>(input_lin_output_grads.data_ptr()),
                             rocblas_datatype_f16_r, 
                             output_lin_dim, 
                             static_cast<const void*>(&beta),
                             static_cast<void*>(input_grads.data_ptr()),
                             rocblas_datatype_f16_r, 
                             embed_dim,
                             static_cast<void*>(input_grads.data_ptr()),
                             rocblas_datatype_f16_r, 
                             embed_dim,
                             rocblas_datatype_f32_r,
                             rocblas_gemm_algo_standard /*algo*/,
                             0 /*solution_index*/,
                             flags));
  
  // Input Linear Wgrad  
  TORCH_CUDABLAS_CHECK(rocblas_gemm_ex(handle,
                             CUBLAS_OP_N, 
                             CUBLAS_OP_T,
                             embed_dim, 
                             output_lin_dim,
                             batches, 
                             static_cast<const void*>(&alpha),
                             static_cast<const void*>(inputs.data_ptr()),
                             rocblas_datatype_f16_r,
                             embed_dim,
                             static_cast<const void*>(q_lin_grads_ptr),
                             rocblas_datatype_f16_r,
                             output_lin_dim,
                             static_cast<const void*>(&beta),
                             static_cast<void*>(input_weight_grads.data_ptr()),
                             rocblas_datatype_f16_r, 
                             embed_dim,
                             static_cast<void*>(input_weight_grads.data_ptr()),
                             rocblas_datatype_f16_r, 
                             embed_dim,
                             rocblas_datatype_f32_r,
                             rocblas_gemm_algo_standard /*algo*/,
                             0 /*solution_index*/,
                             flags));

  auto  input_bias_grads = input_lin_output_grads.view({-1, output_lin_dim}).sum(0, false);
  //TORCH_CUDABLAS_CHECK(cublasSetMathMode(handle, CUBLAS_DEFAULT_MATH));
=======
  TORCH_CUDABLAS_CHECK(cublasGemmEx(
      handle, CUBLAS_OP_N, CUBLAS_OP_N, embed_dim, batches, embed_dim,
      static_cast<const void *>(&alpha),
      static_cast<const void *>(output_weights.data_ptr()), CUDA_R_16F,
      embed_dim, static_cast<const void *>(output_grads.data_ptr()), CUDA_R_16F,
      embed_dim, static_cast<const void *>(&beta),
      static_cast<void *>(output_lin_grads.data_ptr()), CUDA_R_16F, embed_dim,
      CUDA_R_32F, CUBLAS_GEMM_DEFAULT_TENSOR_OP));
  // Output Linear Wgrad
  TORCH_CUDABLAS_CHECK(cublasGemmEx(
      handle, CUBLAS_OP_N, CUBLAS_OP_T, embed_dim, embed_dim, batches,
      static_cast<const void *>(&alpha),
      static_cast<const void *>(matmul2_results.data_ptr()), CUDA_R_16F,
      embed_dim, static_cast<const void *>(output_grads.data_ptr()), CUDA_R_16F,
      embed_dim, static_cast<const void *>(&beta),
      static_cast<void *>(output_weight_grads.data_ptr()), CUDA_R_16F,
      embed_dim, CUDA_R_32F, CUBLAS_GEMM_DEFAULT_TENSOR_OP));

  auto output_bias_grads = output_grads.view({-1, embed_dim}).sum(0, false);
  // MatMul2 Dgrad1
  gemm_switch_fp32accum(
      a_layout_t, b_layout_n, k_seq_len, q_seq_len, head_dim, alpha,
      static_cast<const half *>(v_lin_results_ptr), lead_dim, batch_stride,
      static_cast<const half *>(output_lin_grads.data_ptr()),
      head_dim * attn_batches, head_dim, beta,
      static_cast<half *>(matmul2_grads.data_ptr()), k_seq_len,
      k_seq_len * q_seq_len, attn_batches);

  // Matmul2 Dgrad2
  gemm_switch_fp32accum(a_layout_n, b_layout_t, head_dim, k_seq_len,
                        q_seq_len, alpha,
                        static_cast<const half *>(output_lin_grads.data_ptr()),
                        head_dim * attn_batches, head_dim,
                        static_cast<const half *>(dropout_results.data_ptr()),
                        k_seq_len, k_seq_len * q_seq_len, beta, v_lin_grads_ptr,
                        lead_dim, batch_stride, attn_batches);

  // Apply Dropout Mask and Scale by Dropout Probability
  // Softmax Grad
  dispatch_masked_scale_softmax_backward_recompute<half, half, float, false>(
      static_cast<half *>(matmul2_grads.data_ptr()),
      static_cast<half *const>(matmul2_grads.data_ptr()),
      reinterpret_cast<half const *>(bmm1_results.data_ptr()),
      reinterpret_cast<half const *>(pad_mask.data_ptr()),
      static_cast<uint8_t const *>(dropout_mask.data_ptr()),
      1.0 / (1.0 - dropout_prob), k_seq_len, k_seq_len,
      attn_batches * q_seq_len / sequences, attn_batches * q_seq_len, stream);

  // Matmul1 Dgrad1
  gemm_switch_fp32accum(a_layout_n, b_layout_n, head_dim, q_seq_len,
                        k_seq_len, scale, k_lin_results_ptr, lead_dim,
                        batch_stride,
                        static_cast<half *>(matmul2_grads.data_ptr()),
                        k_seq_len, k_seq_len * q_seq_len, beta, q_lin_grads_ptr,
                        lead_dim, batch_stride, attn_batches);

  // Matmul1 Dgrad2
  gemm_switch_fp32accum(a_layout_n, b_layout_t, head_dim, k_seq_len,
                        q_seq_len, scale, q_lin_results_ptr, lead_dim,
                        batch_stride,
                        static_cast<half *>(matmul2_grads.data_ptr()),
                        k_seq_len, k_seq_len * q_seq_len, beta, k_lin_grads_ptr,
                        lead_dim, batch_stride, attn_batches);
  // Input Linear Dgrad
  TORCH_CUDABLAS_CHECK(cublasGemmEx(
      handle, CUBLAS_OP_N, CUBLAS_OP_N, embed_dim, batches, output_lin_dim,
      static_cast<const void *>(&alpha),
      static_cast<const void *>(input_weights.data_ptr()), CUDA_R_16F,
      embed_dim, static_cast<const void *>(input_lin_output_grads.data_ptr()),
      // static_cast<const void*>(q_lin_grads_ptr),
      CUDA_R_16F, output_lin_dim, static_cast<const void *>(&beta),
      static_cast<void *>(input_grads.data_ptr()), CUDA_R_16F, embed_dim,
      CUDA_R_32F,
      // CUBLAS_GEMM_ALGO10_TENSOR_OP));
      CUBLAS_GEMM_DEFAULT_TENSOR_OP));

  // Input Linear Wgrad
  TORCH_CUDABLAS_CHECK(cublasGemmEx(
      handle, CUBLAS_OP_N, CUBLAS_OP_T, embed_dim, output_lin_dim, batches,
      static_cast<const void *>(&alpha),
      static_cast<const void *>(inputs.data_ptr()), CUDA_R_16F, embed_dim,
      static_cast<const void *>(q_lin_grads_ptr), CUDA_R_16F, output_lin_dim,
      static_cast<const void *>(&beta),
      static_cast<void *>(input_weight_grads.data_ptr()), CUDA_R_16F, embed_dim,
      CUDA_R_32F, CUBLAS_GEMM_DEFAULT_TENSOR_OP));

  auto input_bias_grads =
      input_lin_output_grads.view({-1, output_lin_dim}).sum(0, false);
  TORCH_CUDABLAS_CHECK(cublasSetMathMode(handle, CUBLAS_DEFAULT_MATH));
>>>>>>> 3c19f106

  return {input_grads, input_weight_grads, output_weight_grads,
          input_bias_grads, output_bias_grads};
}

<<<<<<< HEAD
} // end namespace rocblas_gemmex
} // end namespace self_bias_additive_mask
=======
} // end namespace cublas_gemmex
} // namespace self_bias_additive_mask
>>>>>>> 3c19f106
} // end namespace multihead_attn<|MERGE_RESOLUTION|>--- conflicted
+++ resolved
@@ -4,11 +4,7 @@
 
 #include <cuda.h>
 #include <cuda_fp16.h>
-<<<<<<< HEAD
 //#include <cuda_profiler_api.h>
-=======
-#include <cuda_profiler_api.h>
->>>>>>> 3c19f106
 #include <cuda_runtime.h>
 
 #include <ATen/ATen.h>
@@ -23,8 +19,6 @@
 namespace self_bias_additive_mask {
 namespace rocblas_gemmex {
 
-<<<<<<< HEAD
-std::vector<torch::Tensor> fwd_cuda(
                                bool                 use_time_mask,
 							   bool                 is_training,
                                int                  heads,
@@ -54,59 +48,7 @@
   const float scale          = 1.0 / sqrt(static_cast<float>(head_dim));
 
   // There is no reason to use more than one stream as every kernel is 
-=======
-std::vector<torch::Tensor> fwd_cuda(bool use_time_mask, bool is_training,
-                                    int heads, torch::Tensor const &inputs,
-                                    torch::Tensor const &input_weights,
-                                    torch::Tensor const &output_weights,
-                                    torch::Tensor const &input_biases,
-                                    torch::Tensor const &output_biases,
-                                    const half *pad_mask, float dropout_prob) {
-  const int embed_dim = inputs.size(2);
-  const int sequences = inputs.size(1);
-  const int q_seq_len = inputs.size(0);
-  const int k_seq_len = q_seq_len;
-  const int batches = sequences * q_seq_len;
-  const int head_dim = embed_dim / heads;
-  const int output_lin_dim = 3 * embed_dim;
-  const int attn_batches = heads * sequences;
-  const int lead_dim = attn_batches * 3 * head_dim;
-  const int batch_stride = 3 * head_dim;
-  const int dropout_elems = attn_batches * q_seq_len * k_seq_len;
-  const float alpha = 1.0;
-  const float beta_zero = 0.0;
-  const float beta_one = 1.0;
-  const float scale = 1.0 / sqrt(static_cast<float>(head_dim));
-
-  // There is no reason to use more than one stream as every kernel is
->>>>>>> 3c19f106
   // sequentially dependent
-  cublasHandle_t handle = at::cuda::getCurrentCUDABlasHandle();
-  cudaStream_t stream = at::cuda::getCurrentCUDAStream().stream();
-  cublasSetStream(handle, stream);
-
-  // 3 Intermediate Results + Output (Note: dropout intermediates are generated
-  // by ATen library code)
-  auto act_options = inputs.options().requires_grad(false);
-  auto mask_options = act_options.dtype(torch::kUInt8);
-
-  torch::Tensor input_lin_results =
-      torch::empty({q_seq_len, sequences, output_lin_dim}, act_options);
-  torch::Tensor bmm1_results =
-      torch::empty({attn_batches, q_seq_len, k_seq_len}, act_options);
-  torch::Tensor dropout_results =
-      torch::empty({attn_batches, q_seq_len, k_seq_len}, act_options);
-  torch::Tensor dropout_mask =
-      torch::empty({attn_batches, q_seq_len, k_seq_len}, mask_options);
-  torch::Tensor matmul2_results =
-      torch::empty({q_seq_len, attn_batches, head_dim}, act_options);
-  torch::Tensor outputs = torch::empty_like(inputs, act_options);
-
-  // Input Linear Results Pointers to Q, K, and V of interviewed activations
-  void *q_lin_results_ptr = static_cast<void *>(input_lin_results.data_ptr());
-  void *k_lin_results_ptr = static_cast<void *>(
-      static_cast<half *>(input_lin_results.data_ptr()) + head_dim);
-  void *v_lin_results_ptr = static_cast<void *>(
       static_cast<half *>(input_lin_results.data_ptr()) + 2 * head_dim);
 
   // Softmax Intermediate Result Ptr (used by Matmul1 -> Softmax)
@@ -123,7 +65,6 @@
 
   // Input Linear Fwd
   input_lin_results.copy_(input_biases);
-<<<<<<< HEAD
   TORCH_CUDABLAS_CHECK(rocblas_gemm_ex(handle,
                              CUBLAS_OP_T, 
                              CUBLAS_OP_N,
@@ -172,23 +113,6 @@
                              attn_batches,
                              flags);
   
-=======
-  TORCH_CUDABLAS_CHECK(cublasGemmEx(
-      handle, CUBLAS_OP_T, CUBLAS_OP_N, output_lin_dim, batches, embed_dim,
-      static_cast<const void *>(&alpha),
-      static_cast<const void *>(input_weights.data_ptr()), CUDA_R_16F,
-      embed_dim, static_cast<const void *>(inputs.data_ptr()), CUDA_R_16F,
-      embed_dim, static_cast<const void *>(&beta_one), q_lin_results_ptr,
-      CUDA_R_16F, output_lin_dim, CUDA_R_32F, CUBLAS_GEMM_DEFAULT_TENSOR_OP));
-
-  // MatMul1 of Dot-Product Attention Plus scaling by 1/Sqrt(head size)
-  gemm_switch_fp32accum(
-      a_layout_t, b_layout_n, k_seq_len, q_seq_len, head_dim, scale,
-      static_cast<const half *>(k_lin_results_ptr), lead_dim, batch_stride,
-      static_cast<const half *>(q_lin_results_ptr), lead_dim, batch_stride,
-      beta_zero, static_cast<half *>(bmm1_results_ptr), k_seq_len,
-      k_seq_len * q_seq_len, attn_batches);
->>>>>>> 3c19f106
   // Padded Softmax
   bool softmax_success = false;
   if (is_training) {
@@ -213,7 +137,6 @@
   }
 
   // Matmul2
-<<<<<<< HEAD
   gemm_switch_fp32accum(     a_layout_n, 
                              b_layout_n, 
                              head_dim, 
@@ -235,20 +158,10 @@
                              head_dim, 
                              attn_batches,
                              flags);
-=======
-  gemm_switch_fp32accum(
-      a_layout_n, b_layout_n, head_dim, q_seq_len, k_seq_len, alpha,
-      static_cast<const half *>(v_lin_results_ptr), lead_dim, batch_stride,
-      static_cast<const half *>(dropout_results.data_ptr()), k_seq_len,
-      k_seq_len * q_seq_len, beta_zero,
-      static_cast<half *>(matmul2_results.data_ptr()), head_dim * attn_batches,
-      head_dim, attn_batches);
->>>>>>> 3c19f106
 
   outputs.copy_(output_biases);
 
   // Output Linear
-<<<<<<< HEAD
   TORCH_CUDABLAS_CHECK(rocblas_gemm_ex(handle,
                              CUBLAS_OP_T, 
                              CUBLAS_OP_N,
@@ -274,20 +187,6 @@
                              0 /*solution_index*/,
                              flags));
   //TORCH_CUDABLAS_CHECK(cublasSetMathMode(handle, CUBLAS_DEFAULT_MATH));
-=======
-  TORCH_CUDABLAS_CHECK(cublasGemmEx(
-      handle, CUBLAS_OP_T, CUBLAS_OP_N, embed_dim, batches, embed_dim,
-      static_cast<const void *>(&alpha),
-      static_cast<const void *>(output_weights.data_ptr()), CUDA_R_16F,
-      embed_dim, static_cast<const void *>(matmul2_results.data_ptr()),
-      CUDA_R_16F, embed_dim, static_cast<const void *>(&beta_one),
-      static_cast<void *>(outputs.data_ptr()), CUDA_R_16F, embed_dim,
-      CUDA_R_32F,
-      // CUBLAS_GEMM_ALGO1_TENSOR_OP));
-      CUBLAS_GEMM_DEFAULT_TENSOR_OP));
-
-  TORCH_CUDABLAS_CHECK(cublasSetMathMode(handle, CUBLAS_DEFAULT_MATH));
->>>>>>> 3c19f106
 
   return {input_lin_results, bmm1_results,    dropout_results,
           dropout_mask,      matmul2_results, outputs};
@@ -346,11 +245,8 @@
   char a_layout_t{'t'};
   char b_layout_n{'n'};
   char b_layout_t{'t'};
-<<<<<<< HEAD
 
   rocblas_int flags = 0;
-=======
->>>>>>> 3c19f106
 
   //TORCH_CUDABLAS_CHECK(cublasSetMathMode(handle, CUBLAS_TENSOR_OP_MATH));
   #ifdef __HIP_PLATFORM_HCC__
@@ -364,7 +260,6 @@
   #endif
 
   // Output Linear Dgrad
-<<<<<<< HEAD
   TORCH_CUDABLAS_CHECK(rocblas_gemm_ex(handle,
                              CUBLAS_OP_N, 
                              CUBLAS_OP_N,
@@ -578,107 +473,11 @@
 
   auto  input_bias_grads = input_lin_output_grads.view({-1, output_lin_dim}).sum(0, false);
   //TORCH_CUDABLAS_CHECK(cublasSetMathMode(handle, CUBLAS_DEFAULT_MATH));
-=======
-  TORCH_CUDABLAS_CHECK(cublasGemmEx(
-      handle, CUBLAS_OP_N, CUBLAS_OP_N, embed_dim, batches, embed_dim,
-      static_cast<const void *>(&alpha),
-      static_cast<const void *>(output_weights.data_ptr()), CUDA_R_16F,
-      embed_dim, static_cast<const void *>(output_grads.data_ptr()), CUDA_R_16F,
-      embed_dim, static_cast<const void *>(&beta),
-      static_cast<void *>(output_lin_grads.data_ptr()), CUDA_R_16F, embed_dim,
-      CUDA_R_32F, CUBLAS_GEMM_DEFAULT_TENSOR_OP));
-  // Output Linear Wgrad
-  TORCH_CUDABLAS_CHECK(cublasGemmEx(
-      handle, CUBLAS_OP_N, CUBLAS_OP_T, embed_dim, embed_dim, batches,
-      static_cast<const void *>(&alpha),
-      static_cast<const void *>(matmul2_results.data_ptr()), CUDA_R_16F,
-      embed_dim, static_cast<const void *>(output_grads.data_ptr()), CUDA_R_16F,
-      embed_dim, static_cast<const void *>(&beta),
-      static_cast<void *>(output_weight_grads.data_ptr()), CUDA_R_16F,
-      embed_dim, CUDA_R_32F, CUBLAS_GEMM_DEFAULT_TENSOR_OP));
-
-  auto output_bias_grads = output_grads.view({-1, embed_dim}).sum(0, false);
-  // MatMul2 Dgrad1
-  gemm_switch_fp32accum(
-      a_layout_t, b_layout_n, k_seq_len, q_seq_len, head_dim, alpha,
-      static_cast<const half *>(v_lin_results_ptr), lead_dim, batch_stride,
-      static_cast<const half *>(output_lin_grads.data_ptr()),
-      head_dim * attn_batches, head_dim, beta,
-      static_cast<half *>(matmul2_grads.data_ptr()), k_seq_len,
-      k_seq_len * q_seq_len, attn_batches);
-
-  // Matmul2 Dgrad2
-  gemm_switch_fp32accum(a_layout_n, b_layout_t, head_dim, k_seq_len,
-                        q_seq_len, alpha,
-                        static_cast<const half *>(output_lin_grads.data_ptr()),
-                        head_dim * attn_batches, head_dim,
-                        static_cast<const half *>(dropout_results.data_ptr()),
-                        k_seq_len, k_seq_len * q_seq_len, beta, v_lin_grads_ptr,
-                        lead_dim, batch_stride, attn_batches);
-
-  // Apply Dropout Mask and Scale by Dropout Probability
-  // Softmax Grad
-  dispatch_masked_scale_softmax_backward_recompute<half, half, float, false>(
-      static_cast<half *>(matmul2_grads.data_ptr()),
-      static_cast<half *const>(matmul2_grads.data_ptr()),
-      reinterpret_cast<half const *>(bmm1_results.data_ptr()),
-      reinterpret_cast<half const *>(pad_mask.data_ptr()),
-      static_cast<uint8_t const *>(dropout_mask.data_ptr()),
-      1.0 / (1.0 - dropout_prob), k_seq_len, k_seq_len,
-      attn_batches * q_seq_len / sequences, attn_batches * q_seq_len, stream);
-
-  // Matmul1 Dgrad1
-  gemm_switch_fp32accum(a_layout_n, b_layout_n, head_dim, q_seq_len,
-                        k_seq_len, scale, k_lin_results_ptr, lead_dim,
-                        batch_stride,
-                        static_cast<half *>(matmul2_grads.data_ptr()),
-                        k_seq_len, k_seq_len * q_seq_len, beta, q_lin_grads_ptr,
-                        lead_dim, batch_stride, attn_batches);
-
-  // Matmul1 Dgrad2
-  gemm_switch_fp32accum(a_layout_n, b_layout_t, head_dim, k_seq_len,
-                        q_seq_len, scale, q_lin_results_ptr, lead_dim,
-                        batch_stride,
-                        static_cast<half *>(matmul2_grads.data_ptr()),
-                        k_seq_len, k_seq_len * q_seq_len, beta, k_lin_grads_ptr,
-                        lead_dim, batch_stride, attn_batches);
-  // Input Linear Dgrad
-  TORCH_CUDABLAS_CHECK(cublasGemmEx(
-      handle, CUBLAS_OP_N, CUBLAS_OP_N, embed_dim, batches, output_lin_dim,
-      static_cast<const void *>(&alpha),
-      static_cast<const void *>(input_weights.data_ptr()), CUDA_R_16F,
-      embed_dim, static_cast<const void *>(input_lin_output_grads.data_ptr()),
-      // static_cast<const void*>(q_lin_grads_ptr),
-      CUDA_R_16F, output_lin_dim, static_cast<const void *>(&beta),
-      static_cast<void *>(input_grads.data_ptr()), CUDA_R_16F, embed_dim,
-      CUDA_R_32F,
-      // CUBLAS_GEMM_ALGO10_TENSOR_OP));
-      CUBLAS_GEMM_DEFAULT_TENSOR_OP));
-
-  // Input Linear Wgrad
-  TORCH_CUDABLAS_CHECK(cublasGemmEx(
-      handle, CUBLAS_OP_N, CUBLAS_OP_T, embed_dim, output_lin_dim, batches,
-      static_cast<const void *>(&alpha),
-      static_cast<const void *>(inputs.data_ptr()), CUDA_R_16F, embed_dim,
-      static_cast<const void *>(q_lin_grads_ptr), CUDA_R_16F, output_lin_dim,
-      static_cast<const void *>(&beta),
-      static_cast<void *>(input_weight_grads.data_ptr()), CUDA_R_16F, embed_dim,
-      CUDA_R_32F, CUBLAS_GEMM_DEFAULT_TENSOR_OP));
-
-  auto input_bias_grads =
-      input_lin_output_grads.view({-1, output_lin_dim}).sum(0, false);
-  TORCH_CUDABLAS_CHECK(cublasSetMathMode(handle, CUBLAS_DEFAULT_MATH));
->>>>>>> 3c19f106
 
   return {input_grads, input_weight_grads, output_weight_grads,
           input_bias_grads, output_bias_grads};
 }
 
-<<<<<<< HEAD
 } // end namespace rocblas_gemmex
 } // end namespace self_bias_additive_mask
-=======
-} // end namespace cublas_gemmex
-} // namespace self_bias_additive_mask
->>>>>>> 3c19f106
 } // end namespace multihead_attn