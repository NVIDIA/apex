import types
import torch
from .sparse_masklib import create_mask
from .permutation_lib import Permutation

try:
    import torchvision
    print("[ASP] torchvision is imported, can work with the MaskRCNN/KeypointRCNN from torchvision.")
except ImportError:
    print("[ASP][Warning] torchvision cannot be imported.")

import json
import os
import string
import time

def eligible_modules(model, whitelist_layer_types, allowed_layer_names, disallowed_layer_names):
    eligible_modules_list = []
    for name, mod in model.named_modules():
        if isinstance(mod, whitelist_layer_types) and name not in disallowed_layer_names:
            if allowed_layer_names is not None and name not in allowed_layer_names:
                continue
            eligible_modules_list.append((name, mod))
    return eligible_modules_list


class ASP:
    __model = None
    __verbosity = 0
    __optimizer = None
    __sparse_parameters = []
    __calculate_mask = None
    __allow_permutation = True
    __all_parameters = []
    __save_permutation_graph = False
    __permutation_output_dir = ''

    @classmethod
    def init_model_for_pruning(cls, model, mask_calculator="m4n2_1d",
             verbosity=3,
             whitelist=[torch.nn.Linear, torch.nn.Conv1d, torch.nn.Conv2d, torch.nn.Conv3d],
             allowed_layer_names=None, disallowed_layer_names=[],
             allow_recompute_mask=False, custom_layer_dict={},
             allow_permutation=True):
        """Call this method to modify your model to take advantage of sparse matrix multiplication.
        Note that this call alone only augments the model with additional buffers needed for sparse MMA,
        it does not enable use of sparse MMA.

        If you are starting with a fresh model:

        model = ...
        ASP.init_model_for_pruning(model, mask_calculator, ...)
        if (training) ASP.init_optimizer_for_pruning(optimizer)
        ASP.compute_sparse_masks() // sparsity is off by default, call when youy want to enable it.

        If you are starting from a checkpoint:

        model = ...
        ASP.init_model_for_pruning(model, mask_calculator, ...)
        torch.load(...)
        if (training) ASP.init_optimizer_for_pruning(optimizer)

        Arguments:
          model                    The model
          mask_calculator          Either callable that computes mask given a tensor OR pattern string for sparse mask lib.
          verbosity                Integer controling verbosity level.
                                   0 -> Only errors.
                                   1 -> Errors and warnings.
                                   2 -> Errors, warnings and info.
                                   3 -> Errors, warnings, info and debug.
          whitelist                Module types approved for sparsity.
          allowed_layer_names      If not None, only layer names that appear in this list are considered for sparsity.
          disallowed_layer_names   If not [], only layer names that do not appear in this list are considered for sparsity.
          allow_recompute_mask     If True, stores pruned values so that dense weights can be restored.
                                   Pruned weights are stored in CPU memory, hence this option does not increase GPU memory usage.
          custom_layer_dict        Dictionary of additional layer paremeters to sparsify. e.g. {CustomLinear: ['weight']}
          allow_permutation        If True, allow the input channel permutation to ease the influence of weight pruning.

          [Future] Support for allow_recompute_mask can be removed, it is not part of sparse inference recipe.
        """
        assert (cls.__model is None), "ASP has been initialized already."
        cls.__model = model
        cls.__verbosity = verbosity
        cls.__allow_permutation = allow_permutation

        if isinstance(mask_calculator, str):
            def create_mask_from_pattern(param):
                return create_mask(param, mask_calculator).bool()
            cls.__calculate_mask = create_mask_from_pattern
        else:
            cls.__calculate_mask = mask_calculator #user defined function

        # function to extract variables that will be sparsified.
        # idea is that you will add one of these functions for each module type that can be sparsified.
<<<<<<< HEAD
        sparse_parameter_list = {
            torch.nn.Linear: ['weight'],
            torch.nn.Conv1d: ['weight'],
            torch.nn.Conv2d: ['weight'],
            torch.nn.Conv3d: ['weight'],
        }
        try:
            sparse_parameter_list.update({torchvision.ops.misc.Conv2d: ['weight']})
        except (ImportError, AttributeError) as e:
            if cls.__verbosity > 1:
                print("[ASP][Warning]", e)

=======
        if torchvision_imported:
            print("[ASP] torchvision is imported, can work with the MaskRCNN/KeypointRCNN from torchvision.")
            torchvision_version = str(torchvision.__version__)
            torchvision_version_major = int(torchvision_version.split('.')[0])
            torchvision_version_minor = int(torchvision_version.split('.')[1])
            if torchvision_version_major == 0 and torchvision_version_minor < 12:
                sparse_parameter_list = {torch.nn.Linear: ['weight'], torch.nn.Conv1d: ['weight'], torch.nn.Conv2d: ['weight'], torch.nn.Conv3d: ['weight'], torchvision.ops.misc.Conv2d: ['weight']}
            else:    # Torchvision remove APIs that were deprecated before 0.8 (#5386) in 0.12.0, torchvision.ops.misc.Conv2d is removed
                sparse_parameter_list = {torch.nn.Linear: ['weight'], torch.nn.Conv1d: ['weight'], torch.nn.Conv2d: ['weight'], torch.nn.Conv3d: ['weight']}
        else:
            sparse_parameter_list = {torch.nn.Linear: ['weight'], torch.nn.Conv1d: ['weight'], torch.nn.Conv2d: ['weight'], torch.nn.Conv3d: ['weight']}
>>>>>>> 98661600
        if custom_layer_dict: # Update default list to include user supplied custom (layer type : parameter tensor), make sure this tensor type is something ASP knows how to prune
            sparse_parameter_list.update(custom_layer_dict)
            whitelist += list(custom_layer_dict.keys())

        for module_type in whitelist:
            assert (module_type in sparse_parameter_list), "Module %s :: Don't know how to sparsify module." % module.dtype()

        if allow_permutation:    # find all named modules, extract parameters and decorate, used for offline permutation in K dim
            for module_name, module in model.named_modules():
                module_type_str = str(type(module)).split("\'")[1]
                if module_type_str == 'torch.nn.modules.container.Sequential' or module_type_str.startswith('torchvision.models'):
                    # filter out the 'torch.nn.modules.container.Sequential' type and the whole model, like 'torchvision.models.vgg.VGG'
                    continue
                for p_name, p in module.named_parameters():
                    cls.__all_parameters.append((module_name, module, p_name, p))
                if module_type_str == 'torch.nn.modules.batchnorm.BatchNorm2d':
                # need to get the running_mean and running_var from model.state_dict(), as they are not the learnable parameters
                    module_mean_name = module_name + '.running_mean'
                    module_var_name = module_name + '.running_var'
                    for param_key in model.state_dict():
                        if module_mean_name == param_key or module_var_name == param_key:
                            cls.__all_parameters.append((module_name, module, param_key.split(".")[-1], model.state_dict()[param_key]))
            # add the __permutation_output_dir field to save the intermediate results for permutation
            cls.__permutation_output_dir = '.'
            # Set the corresponding params from ASP class to the Permutation class
            Permutation.set_permutation_params_from_asp(cls.__model, cls.__sparse_parameters, cls.__all_parameters)
            # Set the identical random seed for all GPUs to make sure the same results generated in permutation search
            Permutation.set_identical_seed()

        # find all sparse modules, extract sparse parameters and decorate
        def add_sparse_attributes(module_name, module):
            sparse_parameters = sparse_parameter_list[type(module)]
            for p_name, p in module.named_parameters():
                if p_name in sparse_parameters and p.requires_grad:
                    # check for NVIDIA's TC compatibility: we check along the horizontal direction
                    if p.dtype == torch.float32 and ((p.size()[0] % 8) != 0 or (p.size()[1] % 16) != 0): #User defines FP32 and APEX internally uses FP16 math
                        print("[ASP] Auto skipping pruning %s::%s of size=%s and type=%s for sparsity" % (module_name, p_name, str(p.size()), str(p.dtype)))
                        continue
                    if p.dtype == torch.float16 and ((p.size()[0] % 8) != 0 or (p.size()[1] % 16) != 0): #For Conv2d dim= K x CRS; we prune along C
                        print("[ASP] Auto skipping pruning %s::%s of size=%s and type=%s for sparsity" % (module_name, p_name, str(p.size()), str(p.dtype)))
                        continue

                    if cls.__verbosity >= 3:
                        print("[ASP] Sparsifying %s::%s of size=%s and type=%s for sparsity" % (module_name, p_name, str(p.size()), str(p.dtype)))

                    mask = torch.ones_like(p).bool()
                    buffname = p_name.split(".")[-1] # buffer names cannot contain "."
                    module.register_buffer('__%s_mma_mask' % buffname, mask)
                    if allow_recompute_mask:
                        pruned = torch.zeros_like(p).cpu()
                        module.register_buffer('__%s_mma_pruned_p' % buffname, pruned)
                    else:
                        pruned = None
                    cls.__sparse_parameters.append((module_name, module, p_name, p, mask, pruned))
                else:
                    if cls.__verbosity >= 3:
                        print("[ASP] Not sparsifying %s::%s of size=%s and type=%s" % (module_name, p_name, str(p.size()), str(p.dtype)))

        for name, sparse_module in eligible_modules(model, tuple(whitelist), allowed_layer_names, disallowed_layer_names):
            add_sparse_attributes(name, sparse_module)

    @classmethod
    def already_init_asp_model(cls):
        """Call this method to check whether ASP has been initialized already.
        """
        if cls.__model is None:
            if cls.__verbosity >= 3:
                print("[ASP] ASP has not been initialized.")
                return False
        else:
            if cls.__verbosity >= 3:
                print("[ASP] ASP has been initialized already.")
                return True

    @classmethod
    def init_optimizer_for_pruning(cls, optimizer):
        """Call this method to monkey patch optimizer step function so that masks can be applied to
        gradients and weights during training.
        You must call init_model_for_pruning(...) before calling init_optimizer_for_pruning(...)
        """
        assert (cls.__optimizer is None), "ASP has initialized optimizer already."
        assert (cls.__calculate_mask is not None), "Called ASP.init_optimizer_for_pruning before ASP.init_model_for_pruning."

        # store pointer to original optimizer step method
        cls.__optimizer = optimizer
        cls.__optimizer.__step = optimizer.step

        def __step(opt_self, *args, **kwargs):
            # prune gradients before step method
            with torch.no_grad():
                for module_name, module, p_name, p, mask, pruned in cls.__sparse_parameters:
                    if p.grad is not None: #thx pjudd
                        p.grad.mul_(mask)
            # call original optimizer step method
            rval = opt_self.__step(*args, **kwargs)
            # prune parameters after step method
            with torch.no_grad():
                for module_name, module, p_name, p, mask, pruned in cls.__sparse_parameters:
                    p.mul_(mask)
            return rval
        cls.__optimizer.step = types.MethodType(__step, cls.__optimizer)

    @classmethod
    def compute_sparse_masks(cls):
        """Call this method to enable sparsity.
        If init(...) was called with allow_recompute_mask=False AND sparsity is disabled, pruned field can be None.
        """
        with torch.no_grad():
            if cls.__allow_permutation:
                # Step 1: use the Torch.FX library to build the graph
                # Step 2: permutation search with the customized kernel
                # Notice: need to use the single GPU to build the Torch.FX graph
                # The simplest without user intervention:
                # A. try to import with the distributed mode of the original model
                # B. if meet the error, import with the none-distributed mode of the original model
                start_time_build_offline_permutation_graph = time.perf_counter()
                try:
                    offline_permutation_fx_graph, success_in_build_offline_permutation_graph = Permutation.build_offline_permutation_graph(cls.__model.module, dump_fx_graph=cls.__save_permutation_graph, save_dumped_fx_graph=os.path.join(cls.__permutation_output_dir, 'model_offline_permutation_graph.json'))
                    print("\n[compute_sparse_masks] build offline permutation graph on distributed model.")
                except AttributeError:
                    offline_permutation_fx_graph, success_in_build_offline_permutation_graph = Permutation.build_offline_permutation_graph(cls.__model, dump_fx_graph=cls.__save_permutation_graph, save_dumped_fx_graph=os.path.join(cls.__permutation_output_dir, 'model_offline_permutation_graph.json'))
                    print("\n[compute_sparse_masks] build offline permutation graph on none-distributed model.")
                duration_build_offline_permutation_graph = time.perf_counter() - start_time_build_offline_permutation_graph
                print("[compute_sparse_masks] Take {:.4f} seconds to finish build_offline_permutation_graph function.".format(duration_build_offline_permutation_graph))

                # Step 3: off-line permutation to avoid the runtime overhead in deployment
                if success_in_build_offline_permutation_graph:
                    start_time_apply_offline_permutation = time.perf_counter()
                    try:
                        Permutation.apply_offline_permutation(cls.__model.module, fx_graph=offline_permutation_fx_graph)
                        print("\n[compute_sparse_masks] apply offline permutation on distributed model.")
                    except AttributeError:
                        Permutation.apply_offline_permutation(cls.__model, fx_graph=offline_permutation_fx_graph)
                        print("\n[compute_sparse_masks] apply offline permutation on none-distributed model.")
                    duration_apply_offline_permutation = time.perf_counter() - start_time_apply_offline_permutation
                    print("[compute_sparse_masks] Take {:.4f} seconds to finish apply_offline_permutation function.\n".format(duration_apply_offline_permutation))
                else:
                    print("[compute_sparse_masks] skip applying offline permutation because there is no valid offline_permutation_fx_graph.")
                # Finally, permutation search and off-line permutation is done, give the model back to ASP to generate the normal structured sparse mask

            for module_name, module, p_name, p, mask, pruned in cls.__sparse_parameters:
                if mask.sum() < mask.numel(): # when recalculating masks
                    # restore dense parameter if allow_recompute_mask is enabled
                    assert (pruned is not None), "Unable to restore dense parameter because allow_recompute_mask == False"
                    p.add_(pruned.to(p.device))

                mask.set_(cls.__calculate_mask(p))

                if pruned is not None: # stow away pruned weights to cpu
                    pruned.set_((p * (~mask)).cpu())

                p.mul_(mask) # in-place multiplication, so pruned weights are 0-values, hence checkpoint will have 0s for pruned weights
                if cls.__verbosity >= 2:
                    print("[ASP] Enabled %.2f%% sparsity for %s::%s of size=%s and type=%s" % (100.0-100.0*mask.sum()/mask.numel(), module_name, p_name, str(p.size()), str(p.dtype)))

    @classmethod
    def restore_pruned_weights(cls):
        """Call this method to disable sparsity and restore all weights.
        This will only work if init(...) was called with allow_recompute=True.
        """
        with torch.no_grad():
            for module_name, module, p_name, p, mask, pruned in cls.__sparse_parameters:
                if mask.sum() < mask.numel():
                    assert (pruned is not None), "Unable to restore dense parameter because allow_recompute_mask == False"
                    p.add_(pruned.to(p.device))
                    mask.fill_(1)
                    pruned.zero_()
                    if cls.__verbosity >= 2:
                        print("[ASP] Disabled sparsity for %s::%s (dense weights restored)" % (module_name, p_name))

    @classmethod
    def is_sparsity_enabled(cls):
        """Call this method to determine if sparsity is enabled in the model.
        The typical use case is right after checkpoint has been loaded.
        """
        total,sp100,sp50 = 0,0,0
        for module_name, module, p_name, p, mask, pruned in cls.__sparse_parameters:
            total += 1
            mask_sum = mask.sum()
            mask_numel = mask.numel()
            if mask_sum == mask_numel:
                sp100 += 1
            elif mask_sum*2 == mask_numel:
                sp50 += 1

        assert (total == sp100 or total == sp50), "Inconsistent model sparsity"
        if total == sp100:
            return False
        elif total == sp50:
            return True

    @classmethod
    def prune_trained_model(cls, model, optimizer):
        # add mask buffers to model (init_model_for_pruning), augment optimizer (init_optimizer_for_pruning) and compute masks (compute_sparse_masks)
        cls.init_model_for_pruning(model, mask_calculator="m4n2_1d", verbosity=2, whitelist=[torch.nn.Linear, torch.nn.Conv2d], allow_recompute_mask=False)
        cls.init_optimizer_for_pruning(optimizer)
        cls.compute_sparse_masks()

    @classmethod
    def set_permutation_saving_params(cls, allow_permutation=True, save_permutation_graph=False, permutation_output_dir='.'):
        """This function is used to set the permutation saving related parameters in ASP class and inside of the Permutation class."""
        print("\n[ASP][set_permutation_saving_param] Set permutation saving related parameters")
        print("\n[set_permutation_saving_param] Set permutation saving related parameters")
        cls.__allow_permutation = allow_permutation
        print("[set_permutation_saving_param]\t Allow permutation: {}".format(cls.__allow_permutation))
        cls.__save_permutation_graph = save_permutation_graph
        print("[set_permutation_saving_param]\t Save permutation graphs: {}".format(cls.__save_permutation_graph))
        cls.__permutation_output_dir = permutation_output_dir
        print("[set_permutation_saving_param]\t Permutation graphs saving dir: {}".format(cls.__permutation_output_dir))

        Permutation.set_permutation_saving_params(allow_permutation, save_permutation_graph, permutation_output_dir)
<|MERGE_RESOLUTION|>--- conflicted
+++ resolved
@@ -92,32 +92,15 @@
 
         # function to extract variables that will be sparsified.
         # idea is that you will add one of these functions for each module type that can be sparsified.
-<<<<<<< HEAD
-        sparse_parameter_list = {
-            torch.nn.Linear: ['weight'],
-            torch.nn.Conv1d: ['weight'],
-            torch.nn.Conv2d: ['weight'],
-            torch.nn.Conv3d: ['weight'],
-        }
-        try:
-            sparse_parameter_list.update({torchvision.ops.misc.Conv2d: ['weight']})
-        except (ImportError, AttributeError) as e:
-            if cls.__verbosity > 1:
-                print("[ASP][Warning]", e)
-
-=======
+        sparse_parameter_list = {torch.nn.Linear: ['weight'], torch.nn.Conv1d: ['weight'], torch.nn.Conv2d: ['weight'], torch.nn.Conv3d: ['weight']}
         if torchvision_imported:
             print("[ASP] torchvision is imported, can work with the MaskRCNN/KeypointRCNN from torchvision.")
             torchvision_version = str(torchvision.__version__)
             torchvision_version_major = int(torchvision_version.split('.')[0])
             torchvision_version_minor = int(torchvision_version.split('.')[1])
             if torchvision_version_major == 0 and torchvision_version_minor < 12:
-                sparse_parameter_list = {torch.nn.Linear: ['weight'], torch.nn.Conv1d: ['weight'], torch.nn.Conv2d: ['weight'], torch.nn.Conv3d: ['weight'], torchvision.ops.misc.Conv2d: ['weight']}
-            else:    # Torchvision remove APIs that were deprecated before 0.8 (#5386) in 0.12.0, torchvision.ops.misc.Conv2d is removed
-                sparse_parameter_list = {torch.nn.Linear: ['weight'], torch.nn.Conv1d: ['weight'], torch.nn.Conv2d: ['weight'], torch.nn.Conv3d: ['weight']}
-        else:
-            sparse_parameter_list = {torch.nn.Linear: ['weight'], torch.nn.Conv1d: ['weight'], torch.nn.Conv2d: ['weight'], torch.nn.Conv3d: ['weight']}
->>>>>>> 98661600
+                # Torchvision remove APIs that were deprecated before 0.8 (#5386) in 0.12.0, torchvision.ops.misc.Conv2d is removed
+                sparse_parameter_list.update({torchvision.ops.misc.Conv2d: ['weight']})
         if custom_layer_dict: # Update default list to include user supplied custom (layer type : parameter tensor), make sure this tensor type is something ASP knows how to prune
             sparse_parameter_list.update(custom_layer_dict)
             whitelist += list(custom_layer_dict.keys())
