--- conflicted
+++ resolved
@@ -218,11 +218,9 @@
             if cls.__allow_permutation:
                 # Step 1: use the Torch.FX library to build the graph
                 # Step 2: permutation search with the customized kernel
-                # Notice: need to use the single GPU to build the Torch.FX graph
                 # The simplest without user intervention:
                 # A. try to import with the distributed mode of the original model
                 # B. if meet the error, import with the none-distributed mode of the original model
-<<<<<<< HEAD
                 start_time_permute = time.perf_counter()
                 successful_permutation = False
                 try:
@@ -238,36 +236,6 @@
                     duration_build_offline_permutation_graph = time.perf_counter() - start_time_permute
                     print("[compute_sparse_masks] Take {:.4f} seconds to find and apply permutations.".format(duration_build_offline_permutation_graph))
 
-=======
-                start_time_build_offline_permutation_graph = time.perf_counter()
-                success_in_build_offline_permutation_graph = False
-                try:
-                    offline_permutation_fx_graph, success_in_build_offline_permutation_graph = Permutation.build_offline_permutation_graph(cls.__model.module, dump_fx_graph=cls.__save_permutation_graph, save_dumped_fx_graph=os.path.join(cls.__permutation_output_dir, 'model_offline_permutation_graph.json'))
-                    if success_in_build_offline_permutation_graph:
-                        print("\n[compute_sparse_masks] build offline permutation graph on distributed model.")
-                except AttributeError:
-                    offline_permutation_fx_graph, success_in_build_offline_permutation_graph = Permutation.build_offline_permutation_graph(cls.__model, dump_fx_graph=cls.__save_permutation_graph, save_dumped_fx_graph=os.path.join(cls.__permutation_output_dir, 'model_offline_permutation_graph.json'))
-                    if success_in_build_offline_permutation_graph:
-                        print("\n[compute_sparse_masks] build offline permutation graph on none-distributed model.")
-
-                if success_in_build_offline_permutation_graph:
-                    duration_build_offline_permutation_graph = time.perf_counter() - start_time_build_offline_permutation_graph
-                    print("[compute_sparse_masks] Take {:.4f} seconds to finish build_offline_permutation_graph function.".format(duration_build_offline_permutation_graph))
-
-                    # Step 3: off-line permutation to avoid the runtime overhead in deployment
-                    start_time_apply_offline_permutation = time.perf_counter()
-                    try:
-                        Permutation.apply_offline_permutation(cls.__model.module, fx_graph=offline_permutation_fx_graph)
-                        print("\n[compute_sparse_masks] apply offline permutation on distributed model.")
-                    except AttributeError:
-                        Permutation.apply_offline_permutation(cls.__model, fx_graph=offline_permutation_fx_graph)
-                        print("\n[compute_sparse_masks] apply offline permutation on none-distributed model.")
-                    duration_apply_offline_permutation = time.perf_counter() - start_time_apply_offline_permutation
-                    print("[compute_sparse_masks] Take {:.4f} seconds to finish apply_offline_permutation function.\n".format(duration_apply_offline_permutation))
-                else:
-                    print("[compute_sparse_masks] skip applying offline permutation because there is no valid offline_permutation_fx_graph.")
-                # Finally, permutation search and off-line permutation is done, give the model back to ASP to generate the normal structured sparse mask
->>>>>>> 7150e20c
 
             for module_name, module, p_name, p, mask, pruned in cls.__sparse_parameters:
                 if mask.sum() < mask.numel(): # when recalculating masks
