--- conflicted
+++ resolved
@@ -421,7 +421,6 @@
                         print(f"{node_name} was C_permutable in a not skipped sibling group but was not permuted along C! {node}")
                     cls.__unpermuted_dims.append(node_name + "_C")
 
-<<<<<<< HEAD
             if 'K_permutable' in node.keys() and node['K_permutable'] and not node['K_permuted']:
                 coparent_group_id = node['coparent_group_id']
                 if node['is_real'] and cls.__group_data['skipped_coparent_groups'][coparent_group_id] is None:
@@ -475,7 +474,7 @@
                 node_weight = node_weight.view(shape[0], shape[1])
             # 3d-tensor (K, C, R)
             elif len(shape) == 3:
-                node_weight = node_weight.permute(2,0,1).contiguous().view(shape[2]*shape[0], shape[1])
+                node_weight = node_weight.permute(0,2,1).contiguous().view(shape[0]*shape[2], shape[1])
             # 4d-tensor (K, C, R, S)
             elif len(shape) == 4:
                 # convs
@@ -501,105 +500,6 @@
         epsilon = 1e-3
 
         if cls.__verbosity > 1:
-=======
-        if cls.__save_permutation_graph:
-            cls.save_graph_to_json(fx_graph_after_search_for_good_permutation, save_dumped_graph_path_with_name=os.path.join(cls.__permutation_output_dir, './model_graph_build_offline_permutation_graph.json'))    # save the intermediate graph as JSON file for debugging
-        return fx_graph_after_search_for_good_permutation, success_in_build_fx_graph
-
-    @classmethod
-    def search_for_good_permutation(cls, fx_graph):
-        """This function is used to:
-        1. search for the good permutation sequence for each node weight, or each siblings_group weights by calling the permutation search kernels as ASP extension.
-        2. add the searched permutation sequence for each node according to the whole network graph built with Torch.FX."""
-        print("\n[search_for_good_permutation] Search for the good permutation sequence for each node according to the whole network graph built with Torch.FX")
-
-        unique_siblings_groups = fx_graph.get('unique_siblings').get('name')
-        unique_siblings_groups_module_type = fx_graph.get('unique_siblings').get('module_type')
-        unique_siblings_groups_permutation_sequence = []
-        item_index = 0
-        
-        for unique_siblings_group in unique_siblings_groups:    # loop through all unique siblings groups that must share a permutation sequence
-            print("\n[search_for_good_permutation] this unique_siblings_group has {:} real siblings: \'{:}\', with module type: \'{:}\'.".format(len(unique_siblings_group), unique_siblings_group, unique_siblings_groups_module_type[item_index]))
-            item_index = item_index + 1
-
-            # concat the weight for layers in the same unique_siblings_group
-            matrix_group = None
-            for node_name in unique_siblings_group:
-                node_module_type = fx_graph.get(node_name).get('module_type')
-                print("[search_for_good_permutation] try to merge the weight for node: \'{:}\', with module type: \'{:}\'.".format(node_name, node_module_type))
-                is_node_in_sparse_parameters = False
-                node_weight = torch.zeros(0)
-                for module_name, module, p_name, p, mask, pruned in cls.__sparse_parameters:
-                    processed_module_name = ''.join(c for c in module_name if c not in string.punctuation).lower()
-                    processed_node_name = ''.join(c for c in node_name if c not in string.punctuation).lower()
-                    distributed_node_name = 'module.' + node_name
-                    processed_distributed_node_name = 'module.' + processed_node_name
-                    if (module_name == node_name) or (module_name == distributed_node_name) or (processed_module_name == processed_node_name) or (processed_module_name == processed_distributed_node_name):    # Inception-V3, module_name: Conv2d_2a_3x3.conv, node_name: conv2d.1a.3x3.conv
-                        module_type_from_sparse_parameters = str(type(module))    # e.g. <class 'torch.nn.modules.conv.Conv2d'>
-                        module_type_from_sparse_parameters = module_type_from_sparse_parameters[8:-2]
-                        print("[search_for_good_permutation] find the node: \'{:}\' in cls.__sparse_parameters, module type match: \'{:}\'.".format(node_name, node_module_type==module_type_from_sparse_parameters))
-                        is_node_in_sparse_parameters = True
-                        node_weight = torch.zeros_like(p)
-                        node_weight.copy_(p)
-                        # Need to handle the concat for layers with different R & S
-                        shape = node_weight.shape
-                        # 1d-tensor
-                        if len(shape) == 1:
-                            node_weight = node_weight.view(1, shape[0])
-                        # 2d-tensor (K, C)
-                        elif len(shape) == 2:
-                            node_weight = node_weight.view(shape[0], shape[1])
-                        # 3d-tensor (K, C, R)
-                        elif len(shape) == 3:
-                            node_weight = node_weight.permute(0, 2, 1).contiguous().view(shape[0]*shape[2], shape[1])
-                        # 4d-tensor (K, C, R, S)
-                        elif len(shape) == 4:
-                            # convs
-                            node_weight = node_weight.permute(2,3,0,1).contiguous().view(shape[2]*shape[3]*shape[0], shape[1])
-
-                if is_node_in_sparse_parameters == False:
-                    print("[search_for_good_permutation] cannot find the node: \'{:}\' in cls.__sparse_parameters, no need to merge its weight for permutation.".format(node_name))
-                else:
-                    if matrix_group == None:
-                        matrix_group = node_weight
-                    else:
-                        try:
-                            if matrix_group.dim() == node_weight.dim():
-                                matrix_group = torch.cat((matrix_group, node_weight), dim=0)    # concat the weights in K dimension, and keep the same C dimension
-                            else:    # e.g. when try to merge the Conv and FC layers
-                                print("[search_for_good_permutation] matrix_group dim: {:} is not matched with node_weight dim: {:}.".format(matrix_group.dim(), node_weight.dim()))
-                                print("[search_for_good_permutation] matrix_group shape: \'{:}\' is not matched with node_weight shape: \'{:}\'.".format(matrix_group.size(), node_weight.size()))
-                                if matrix_group.dim() < node_weight.dim():
-                                    while node_weight.dim() - matrix_group.dim() > 0:
-                                        matrix_group = matrix_group.unsqueeze(matrix_group.dim())
-                                else:
-                                    while matrix_group.dim() - node_weight.dim() > 0:
-                                        node_weight = node_weight.unsqueeze(node_weight.dim())
-                                print("[search_for_good_permutation] matrix_group shape: \'{:}\' is now matched with node_weight shape: \'{:}\'.".format(matrix_group.size(), node_weight.size()))
-                                matrix_group = torch.cat((matrix_group, node_weight), dim=0)    # concat the weights in K dimension, and keep the same C dimension
-                        except:
-                            print("[search_for_good_permutation][warning] cannot merge the weight for node: \'{:}\', with its weight shape: \'{:}\', the matrix_group shape: \'{:}\'.".format(node_name, node_weight.size(), matrix_group.size()))
-                            continue
-                    print("[search_for_good_permutation] have merged the weight for node: \'{:}\', with its weight shape: \'{:}\', the matrix_group shape: \'{:}\'.".format(node_name, node_weight.size(), matrix_group.size()))
-
-            if matrix_group == None:    # cannot find the node: \'{:}\' in cls.__sparse_parameters
-                input_channel_num = 0
-                print("\n[search_for_good_permutation] init the all-zero list with length \'{:}\' for permutation search sequence of this unique_siblings_group.".format(input_channel_num))
-                print("[search_for_good_permutation] no need to search the permutation_sequence for empty matrix_group.")
-                permutation_sequence = [0 for n in range(input_channel_num)]
-                unique_siblings_groups_permutation_sequence.append(permutation_sequence)
-                continue
-            else:
-                input_channel_num = matrix_group.size()[1]
-                print("\n[search_for_good_permutation] init the all-zero list with length \'{:}\' for permutation search sequence of this unique_siblings_group.".format(input_channel_num))
-                permutation_sequence = [0 for n in range(input_channel_num)]
-
-            # automatic check for skipping the permutation search process
-            original_magnitude = (torch.abs(matrix_group)).sum(dtype=torch.float64)
-            pruned_magnitude = sum_after_2_to_4(matrix_group.cpu().detach().numpy())
-            diff_ratio = abs(original_magnitude - pruned_magnitude)/original_magnitude
-            epsilon = 1e-3
->>>>>>> 7150e20c
             print("\n[search_for_good_permutation] Original element abs sum: {:}, Pruned element abs sum: {:}, Diff ratio: {:}".format(original_magnitude, pruned_magnitude, diff_ratio))
 
         start_time_accelerated_search_for_good_permutation = time.perf_counter()
@@ -640,20 +540,12 @@
 
         if cls.__verbosity > 1:
             duration_accelerated_search_for_good_permutation = time.perf_counter() - start_time_accelerated_search_for_good_permutation
-<<<<<<< HEAD
             permuted_magnitude = sum_after_2_to_4(matrix_group.cpu().detach().numpy()[:,group_permutation])
             print("[search_for_good_permutation] Take {:.4f} seconds to finish accelerated_search_for_good_permutation function and with final magnitude {:}.".format(duration_accelerated_search_for_good_permutation, permuted_magnitude))
-=======
-            permuted_magnitude = sum_after_2_to_4(matrix_group.cpu().detach().numpy()[:,permutation_sequence])
-            print("[search_for_good_permutation] Take {:.4f} seconds to finish accelerated_search_for_good_permutation function with final magnitude {:}.".format(duration_accelerated_search_for_good_permutation, permuted_magnitude))
-            unique_siblings_groups_permutation_sequence.append(permutation_sequence)
-        fx_graph['unique_siblings']['permutation_sequence'] = unique_siblings_groups_permutation_sequence
->>>>>>> 7150e20c
 
         return group_permutation, permutation_found
 
     @classmethod
-<<<<<<< HEAD
     def skip_sibling_group(cls, fx_graph, sibling_group_id, reason):
         """Keep track of sibling groups that do not have permutations applied"""
 
@@ -826,64 +718,6 @@
 
                     if fx_graph[child]['K_passthru']:
                         success = success and cls.apply_permutation_in_K_dim_to_children(fx_graph, child, permutation, dryrun)
-=======
-    def init_permutation_flag(cls, fx_graph):
-        """This function is used to init the permutation flag for each node according to the whole network graph built with Torch.FX."""
-        print("\n[init_permutation_flag] Init the permutation flag for each node according to the whole network graph built with Torch.FX")
-        sparse_module_names = []
-        processed_sparse_module_names = []    # Inception-V3, module_name: Conv2d_2a_3x3.conv, node_name: conv2d.1a.3x3.conv
-        for module_name, module, p_name, p, mask, pruned in cls.__sparse_parameters:
-            sparse_module_names.append(module_name)
-            processed_module_name = ''.join(c for c in module_name if c not in string.punctuation).lower()
-            processed_sparse_module_names.append(processed_module_name)
-        for node_name in fx_graph.keys():
-            processed_node_name = ''.join(c for c in node_name if c not in string.punctuation).lower()
-            distributed_node_name = 'module.' + node_name
-            processed_distributed_node_name = 'module.' + processed_node_name
-            node_module_type = fx_graph.get(node_name).get('module_type')
-            if node_module_type in ['torch.nn.modules.conv.Conv1d', 'torch.nn.modules.conv.Conv2d', 'torch.nn.modules.linear.Linear']:
-                node_parents = fx_graph.get(node_name).get('parents')
-                node_children = fx_graph.get(node_name).get('children')
-                node_real_parents = fx_graph.get(node_name).get('real_parents')
-                node_real_children = fx_graph.get(node_name).get('real_children')
-                node_groups_param = fx_graph.get(node_name).get('groups_param')
-                is_node_real_children_in_sparse_parameters = False
-                is_node_real_children_has_group_conv = False
-                for real_child_item in node_real_children:
-                    processed_real_child_item = ''.join(c for c in real_child_item if c not in string.punctuation).lower()
-                    distributed_real_child_item = 'module.' + real_child_item
-                    processed_distributed_real_child_item = 'module.' + processed_real_child_item
-                    if (real_child_item in sparse_module_names) or (processed_real_child_item in processed_sparse_module_names) or (distributed_real_child_item in sparse_module_names) or (processed_distributed_real_child_item in processed_sparse_module_names):
-                        is_node_real_children_in_sparse_parameters = True
-                    if (fx_graph.get(real_child_item).get('groups_param') not in ['None', '1']):
-                        is_node_real_children_has_group_conv = True
-                is_node_real_parents_has_group_conv = False
-                for real_parent_item in node_real_parents:
-                    # notice: we assume the if one item of real_parents need to permute in C or K dim, then the corresponding flag should be set
-                    # so for all items of real_parents, they may not share the same 'permutation_type' (e.g., one item is Group Conv, etc.)
-                    # that's why we also need to judge the 'is_node_real_parents_has_group_conv'
-                    if (fx_graph.get(real_parent_item).get('groups_param') not in ['None', '1']):
-                        is_node_real_parents_has_group_conv = True
-                # If the node itself is in sparse_module_names or one of its real_children in sparse_module_names, then it may need the offline permutation
-                if ((node_name in sparse_module_names) or (processed_node_name in processed_sparse_module_names) or (distributed_node_name in sparse_module_names) or (processed_distributed_node_name in processed_sparse_module_names)) or (is_node_real_children_in_sparse_parameters == True):
-                    if node_groups_param not in ['None', '1']:
-                        # for Group Conv, disable the permutation in 'C' and 'K' dim
-                        fx_graph[node_name]['permutation_type'] = 'None'
-                    elif ('x' in node_parents) or ((node_name not in sparse_module_names) and (processed_node_name not in processed_sparse_module_names) and (distributed_node_name not in sparse_module_names) and (processed_distributed_node_name not in processed_sparse_module_names)):
-                        # for the first (due to it is connected to 'x' node or itself is not in sparse_module_names) or not NVIDIA's TC compatiable Conv/FC, only permutate the K direction
-                        if is_node_real_children_has_group_conv == False:
-                            fx_graph[node_name]['permutation_type'] = 'K'
-                            fx_graph[node_name]['k_permuted'] = 'False'
-                        else:    # if node real_children contains Group Conv, disable the permutation for node in 'K' dim
-                            fx_graph[node_name]['permutation_type'] = 'None'
-                    elif ('output' in node_children) or (is_node_real_children_in_sparse_parameters == False):
-                        # for the last (due to it is connected to 'output' node or to a node which is not in sparse_module_names) FC/Conv, only permutate the C direction
-                        if is_node_real_parents_has_group_conv == False:
-                            fx_graph[node_name]['permutation_type'] = 'C'
-                            fx_graph[node_name]['c_permuted'] = 'False'
-                        else:    # if node real_parents contains Group Conv, disable the permutation for node in 'C' dim
-                            fx_graph[node_name]['permutation_type'] = 'None'
->>>>>>> 7150e20c
                     else:
                         if cls.__verbosity >= 0:
                             print(f"\t!! ERROR {child} was a not real module that was not K_passthru")
@@ -1129,7 +963,6 @@
 
         # initialize each node's details
         for node_name in fx_graph.keys():
-<<<<<<< HEAD
             fx_node = fx_graph.get(node_name)
             node_module_type = fx_node.get('module_type')
             if cls.__verbosity > 1:
@@ -1207,26 +1040,6 @@
 
         for MHA_node in MHA_nodes:
             fx_graph = Permutation.insert_MHA_out_proj(fx_graph, MHA_node, cls.__verbosity)
-=======
-            node_real_children = fx_graph.get(node_name).get('real_children')
-            node_module_type = fx_graph.get(node_name).get('module_type')
-            if (node_real_children is not None) and (node_module_type in ['torch.nn.modules.conv.Conv1d', 'torch.nn.modules.conv.Conv2d', 'torch.nn.modules.linear.Linear', 'torch.nn.modules.batchnorm.BatchNorm2d']):
-                is_node_real_children_has_node_change_permutation = False
-                for real_child_item in node_real_children:
-                    if real_child_item in node_change_permutation_due_to_siblings:
-                        is_node_real_children_has_node_change_permutation = True
-                if is_node_real_children_has_node_change_permutation == True:
-                    print("[init_permutation_flag] node_name: \'{:}\', one of its real children has changed permutation due to its siblings.".format(node_name))
-                    node_original_permutation_type = fx_graph.get(node_name).get('permutation_type')
-                    if node_original_permutation_type in ['K', 'KC']:
-                        print("[init_permutation_flag] node_name: \'{:}\', its original permutation: \'{:}\' already includes K dim, no need to do No.2 post-processing change.".format(node_name, node_original_permutation_type))
-                    elif node_original_permutation_type == 'None':
-                        fx_graph[node_name]['permutation_type'] = 'K'
-                        print("[init_permutation_flag] node_name: \'{:}\', change its original permutation: \'{:}\' to new permutation: 'K'.".format(node_name, node_original_permutation_type))
-                    elif node_original_permutation_type == 'C':
-                        fx_graph[node_name]['permutation_type'] = 'KC'
-                        print("[init_permutation_flag] node_name: \'{:}\', change its original permutation: \'{:}\' to new permutation: 'KC'.".format(node_name, node_original_permutation_type))
->>>>>>> 7150e20c
 
         return fx_graph
 
@@ -1357,7 +1170,6 @@
             print("[fixup_concats]")
 
         for node_name in fx_graph.keys():
-<<<<<<< HEAD
             fx_node = fx_graph[node_name]
             if fx_node.get('module_type') == 'concat':
                 # get real parents, find GCD of their Ks
@@ -1399,45 +1211,6 @@
                 if cls.__verbosity > 2:
                     print(f"\tfixed up concat node {node_name}, found GCD of parents' {node_real_parents} K to be {children_GCD_param}, updated children's {node_real_children} C_params and sibling group {sibling_group_id} GCD")
                     print(f"\tthis node now: {fx_node}")
-=======
-            fx_graph[node_name]['node_type'] = 'network_node'    # use the 'node_type' to divide the real nodes apart from the auxiliary info node, like 'unique_siblings' node
-            node_module_type = fx_graph.get(node_name).get('module_type')
-            node_real_siblings = fx_graph.get(node_name).get('real_siblings')
-            node_real_siblings_module_type = fx_graph.get(node_name).get('real_siblings_module_type')
-            if node_real_siblings == []:
-                print("[extract_all_unique_siblings] node_name: \'{:}\', node module type: \'{:}\', has no real siblings.".format(node_name, node_module_type))
-                # for the Conv/FC layers without real_siblings, then we should insert itself as an unique_siblings
-                if node_module_type in ['torch.nn.modules.conv.Conv1d', 'torch.nn.modules.conv.Conv2d', 'torch.nn.modules.linear.Linear']:
-                    # direct insert will change the real_siblings info for the node in the fx_graph
-                    node_real_siblings_with_node_itself = node_real_siblings.copy()
-                    node_real_siblings_with_node_itself.insert(0, node_name)
-                    node_real_siblings_module_type_with_node_itself = node_real_siblings_module_type.copy()
-                    node_real_siblings_module_type_with_node_itself.insert(0, node_module_type)
-                    all_unique_siblings_name.append(node_real_siblings_with_node_itself)
-                    all_unique_siblings_module_type.append(node_real_siblings_module_type_with_node_itself)
-            else:
-                print("[extract_all_unique_siblings] node_name: \'{:}\', node module type: \'{:}\', has {:} real siblings: \'{:}\'.".format(node_name, node_module_type, len(node_real_siblings), node_real_siblings))
-                # for the two duplicated siblings lists, the node names included should be the same.
-                # If the node name is already included in one of the unique_siblings_name list, which means the real_siblings of this node is duplicated with the unique_siblings_name list.
-                # Otherwise, we should insert the [real_siblings + node_name] as a new unique_siblings_name list.
-                has_include_siblings = False
-                for unique_siblings_item in all_unique_siblings_name:
-                    if node_name in unique_siblings_item:
-                        has_include_siblings = True
-                if has_include_siblings == False:
-                    # direct insert will change the real_siblings info for the node in the fx_graph
-                    node_real_siblings_with_node_itself = node_real_siblings.copy()
-                    node_real_siblings_with_node_itself.insert(0, node_name)
-                    node_real_siblings_module_type_with_node_itself = node_real_siblings_module_type.copy()
-                    node_real_siblings_module_type_with_node_itself.insert(0, node_module_type)
-                    all_unique_siblings_name.append(node_real_siblings_with_node_itself)
-                    all_unique_siblings_module_type.append(node_real_siblings_module_type_with_node_itself)
-
-        fx_graph['unique_siblings'] = {}
-        fx_graph['unique_siblings']['name'] = all_unique_siblings_name
-        fx_graph['unique_siblings']['module_type'] = all_unique_siblings_module_type
-        fx_graph['unique_siblings']['node_type'] = 'auxiliary_info_node'
->>>>>>> 7150e20c
 
         return fx_graph
 
@@ -1449,7 +1222,6 @@
             print("[enforce_dimension_agreement]")
 
         for node_name in fx_graph.keys():
-<<<<<<< HEAD
             fx_node = fx_graph[node_name]
             if 'is_real' in fx_node.keys() and fx_node['is_real']:
 
@@ -1465,34 +1237,6 @@
                     if cls.__verbosity > 1:
                         print(f"\t{node_name} has no real parents, disabling permutations along C")
                     fx_graph[node_name]['C_permutable'] = False
-=======
-            node_real_siblings_name = []
-            node_real_siblings_module_type = []
-            node_real_parents = fx_graph.get(node_name).get('real_parents')
-            node_module_type = fx_graph.get(node_name).get('module_type')
-            if node_module_type not in ['torch.nn.modules.conv.Conv1d', 'torch.nn.modules.conv.Conv2d', 'torch.nn.modules.linear.Linear']:
-                print("[find_real_siblings] node_name: \'{:}\', node module type: \'{:}\', has no real siblings.".format(node_name, node_module_type))
-            else:
-                print("[find_real_siblings] node_name: \'{:}\', node module type: \'{:}\', may have real siblings.".format(node_name, node_module_type))
-                # sibling means the nodes share the same real parent
-                for real_parent_item in node_real_parents:
-                    for real_child_item in fx_graph.get(real_parent_item).get('real_children'):
-                        if real_child_item != node_name:
-                            sibling_module_type = fx_graph.get(real_child_item).get('module_type')
-                            print("[find_real_siblings] node_name: \'{:}\', has one real sibling: \'{:}\', its real sibling module type: \'{:}\'.".format(node_name, real_child_item, sibling_module_type))
-                            node_real_siblings_name.append(real_child_item)
-                            node_real_siblings_module_type.append(sibling_module_type)
-
-            # remove the duplicated real siblings
-            exclusive_node_real_siblings_name = []
-            exclusive_node_real_siblings_module_type = []
-            item_index = 0
-            duplicated_real_siblings = 0
-            for item in node_real_siblings_name:
-                if item not in exclusive_node_real_siblings_name:
-                    exclusive_node_real_siblings_name.append(item)
-                    exclusive_node_real_siblings_module_type.append(node_real_siblings_module_type[item_index])
->>>>>>> 7150e20c
                 else:
                     for real_parent in node_real_parents:
                         parent_K = int(fx_graph[real_parent]['K_param'])
@@ -1520,7 +1264,6 @@
         return fx_graph
 
     @classmethod
-<<<<<<< HEAD
     def make_sibling_coparent_groups(cls, fx_graph):
         """Traverse all real nodes in the graph and collect their siblings and coparents"""
 
@@ -1641,46 +1384,6 @@
                     found_children = cls.find_node_real_children(fx_graph, child, found_children)
 
         return found_children
-=======
-    def recursive_find_real_children(cls, node_name, fx_graph):
-        """This function is used to recursively find the real children for each node according to the whole network graph built with Torch.FX.
-        Used as the sub-function of find_real_children.
-        """
-        node_real_children_name = []
-        node_real_children_module_type = []
-        if node_name in fx_graph.keys():    # can be deleted, because node_name is already in the 'children' item in one node of the fx_graph
-            node_children = fx_graph.get(node_name).get('children')
-            node_module_type = fx_graph.get(node_name).get('module_type')
-            has_visit_children_num = 0
-            has_real_children_num = 0
-            sub_node_need_recursive_search = []
-            while has_visit_children_num < len(node_children):
-                for child_name in node_children:
-                    if child_name != 'output':    # 'output' node has no 'module_type'
-                        child_module_type = fx_graph.get(child_name).get('module_type')
-                        if child_module_type in ['torch.nn.modules.conv.Conv1d', 'torch.nn.modules.conv.Conv2d', 'torch.nn.modules.linear.Linear']:
-                            print("[recursive_find_real_children] node_name: \'{:}\', has one real child: \'{:}\', its real child module type: \'{:}\'.".format(node_name, child_name, child_module_type))
-                            node_real_children_name.append(child_name)
-                            node_real_children_module_type.append(child_module_type)
-                            has_real_children_num = has_real_children_num + 1
-                        else:
-                            print("[recursive_find_real_children] node_name: \'{:}\', its child: \'{:}\' with module type: \'{:}\', needs recursive search.".format(node_name, child_name, child_module_type))
-                            sub_node_need_recursive_search.append(child_name)
-                    else:
-                        print("[recursive_find_real_children] node_name: \'{:}\', its child: \'{:}\' with no module type, is not its real child.".format(node_name, child_name))
-                    has_visit_children_num = has_visit_children_num + 1
-            if len(sub_node_need_recursive_search) > 0:
-                for sub_node in sub_node_need_recursive_search:
-                    if fx_graph.get(sub_node).get('real_children') == []:
-                        sub_node_real_children_name, sub_node_real_children_module_type = cls.recursive_find_real_children(sub_node, fx_graph)
-                    else:
-                        # if the sub_node already find the 'real_children', no need to do recursive search
-                        sub_node_real_children_name = fx_graph.get(sub_node).get('real_children')
-                        sub_node_real_children_module_type = fx_graph.get(sub_node).get('real_children_module_type')
-                    node_real_children_name.extend(sub_node_real_children_name)
-                    node_real_children_module_type.extend(sub_node_real_children_module_type)
-        return node_real_children_name, node_real_children_module_type
->>>>>>> 7150e20c
 
     @classmethod
     def find_real_children(cls, fx_graph):
@@ -1692,7 +1395,6 @@
         reversible_fx_graph_keys = list(fx_graph.keys())
         for node_name in reversed(reversible_fx_graph_keys):    # as the optimization, we need to find the real children from back to front, to use the already saved 'real_children'
             node_children = fx_graph.get(node_name).get('children')
-<<<<<<< HEAD
 
             if cls.__verbosity > 2:
                 print("[find_real_children] node_name: \'{:}\', children: {:}".format(node_name, node_children))
@@ -1703,39 +1405,6 @@
                 print(f"[find_real_children] {node_name} has {len(real_children)} real children: {real_children}")
 
             fx_graph[node_name]['real_children'] = sorted(real_children)
-=======
-            node_module_type = fx_graph.get(node_name).get('module_type')
-            if node_module_type not in ['torch.nn.modules.conv.Conv1d', 'torch.nn.modules.conv.Conv2d', 'torch.nn.modules.linear.Linear']:
-                print("\n[find_real_children] node_name: \'{:}\', node module type: \'{:}\', children num: {:}, recursive to find real children.".format(node_name, node_module_type, len(node_children)))
-                node_real_children_name, node_real_children_module_type = cls.recursive_find_real_children(node_name, fx_graph)
-            else:    # Quick method, but cannot get the real children for no-need-permutataion layers like BN
-                print("\n[find_real_children] node_name: \'{:}\', node module type: \'{:}\', children num: {:}, can directly find real children.".format(node_name, node_module_type, len(node_children)))
-                # if the node is in the 'real_parents' list of the other node, then the other node is the real children for this node
-                for other_node_name in fx_graph.keys():
-                    if (other_node_name != node_name) and (node_name in fx_graph.get(other_node_name).get('real_parents')):
-                        child_module_type = fx_graph.get(other_node_name).get('module_type')
-                        if child_module_type in ['torch.nn.modules.conv.Conv1d', 'torch.nn.modules.conv.Conv2d', 'torch.nn.modules.linear.Linear']:
-                            print("[find_real_children] node_name: \'{:}\', has one real child: \'{:}\', its real child module type: \'{:}\'.".format(node_name, other_node_name, child_module_type))
-                            node_real_children_name.append(other_node_name)
-                            node_real_children_module_type.append(child_module_type)
-
-            # remove the duplicated real children
-            exclusive_node_real_children_name = []
-            exclusive_node_real_children_module_type = []
-            item_index = 0
-            duplicated_real_children = 0
-            for item in node_real_children_name:
-                if item not in exclusive_node_real_children_name:
-                    exclusive_node_real_children_name.append(item)
-                    exclusive_node_real_children_module_type.append(node_real_children_module_type[item_index])
-                else:
-                    duplicated_real_children = duplicated_real_children + 1
-                item_index = item_index + 1
-            if duplicated_real_children > 0:
-                print("[find_real_children] node_name: \'{:}\', remove {:} duplicated real children.".format(node_name, duplicated_real_children))
-            fx_graph[node_name]['real_children'] = exclusive_node_real_children_name
-            fx_graph[node_name]['real_children_module_type'] = exclusive_node_real_children_module_type
->>>>>>> 7150e20c
 
         if cls.__save_permutation_graph:
             cls.save_graph_to_json(fx_graph, save_dumped_graph_path_with_name=os.path.join(cls.__permutation_output_dir, './model_graph_find_real_children.json'))    # save the intermediate graph as JSON file for debugging
@@ -1773,50 +1442,6 @@
         for node_name in fx_graph.keys():
             node_real_parents_name = []
             node_real_parents_module_type = []
-<<<<<<< HEAD
-=======
-            node_parents = fx_graph.get(node_name).get('parents')
-            print("[find_real_parents] node_name: \'{:}\', parents num: {:}".format(node_name, len(node_parents)))
-
-            has_visit_parent_num = 0
-            while has_visit_parent_num < len(node_parents):
-                for parent_name in node_parents:
-                    if fx_graph.__contains__(parent_name):
-                        parent_module_type = fx_graph.get(parent_name).get('module_type')
-                        if parent_module_type in ['torch.nn.modules.conv.Conv1d', 'torch.nn.modules.conv.Conv2d', 'torch.nn.modules.linear.Linear']:
-                            print("[find_real_parents] node_name: \'{:}\', has one real parent: \'{:}\', its real parent module type: \'{:}\'.".format(node_name, parent_name, parent_module_type))
-                            node_real_parents_name.append(parent_name)
-                            node_real_parents_module_type.append(parent_module_type)
-                        else:
-                            print("[find_real_parents] node_name: \'{:}\', has one/several real parent(s): \'{:}\', its real parent module type: \'{:}\'.".format(node_name, fx_graph[parent_name]['real_parents'], fx_graph[parent_name]['real_parents_module_type']))
-                            for real_parent_item in fx_graph[parent_name]['real_parents']:
-                                node_real_parents_name.append(real_parent_item)
-                            for real_parent_module_type_item in fx_graph[parent_name]['real_parents_module_type']:
-                                node_real_parents_module_type.append(real_parent_module_type_item)
-                    else:
-                        print("[find_real_parents] node_name: \'{:}\', has no real parent because this is the first node.".format(node_name))
-                    has_visit_parent_num = has_visit_parent_num + 1
-
-            # remove the duplicated real parents
-            exclusive_node_real_parents_name = []
-            exclusive_node_real_parents_module_type = []
-            exclusive_node_real_parents_groups_param = []
-            item_index = 0
-            duplicated_real_parents = 0
-            for item in node_real_parents_name:
-                if item not in exclusive_node_real_parents_name:
-                    exclusive_node_real_parents_name.append(item)
-                    exclusive_node_real_parents_module_type.append(node_real_parents_module_type[item_index])
-                    exclusive_node_real_parents_groups_param.append(fx_graph.get(item).get('groups_param'))
-                else:
-                    duplicated_real_parents = duplicated_real_parents + 1
-                item_index = item_index + 1
-            if duplicated_real_parents > 0:
-                print("[find_real_parents] node_name: \'{:}\', remove {:} duplicated real parents.".format(node_name, duplicated_real_parents))
-            fx_graph[node_name]['real_parents'] = exclusive_node_real_parents_name
-            fx_graph[node_name]['real_parents_module_type'] = exclusive_node_real_parents_module_type
-            fx_graph[node_name]['real_parents_groups_param'] = exclusive_node_real_parents_groups_param
->>>>>>> 7150e20c
 
             real_parents = cls.find_node_real_parents(fx_graph, node_name, set())
 
@@ -1904,13 +1529,6 @@
                 module_name_group_conv_dict[name] = 'None'
                 continue
 
-<<<<<<< HEAD
-=======
-        graph_module = cls.print_raw_fx_graph(model, print_tabular=True)
-        if graph_module is None:
-            return {}, False
-
->>>>>>> 7150e20c
         # keep track of children and parents for each layer (could be call_module or call_function)
         if cls.__verbosity > 0:
             print("\n[build_fx_graph] Print the children and parents relationship for each layer")
@@ -2019,25 +1637,16 @@
 
         from torch.fx import symbolic_trace
         import traceback
-<<<<<<< HEAD
-
-=======
->>>>>>> 7150e20c
+
         # Symbolic tracing frontend - captures the semantics of the module
         try:
             symbolic_traced : torch.fx.GraphModule = symbolic_trace(model)
         except Exception as ex:
             if not torch.distributed.is_initialized() or torch.distributed.get_rank() == 0:
-<<<<<<< HEAD
                 if cls.__verbosity > 0:
                     print(ex)
                     print(''.join(traceback.format_exception(etype=type(ex), value=ex, tb=ex.__traceback__)))
                     print("\n[print_raw_fx_graph] Meet the fatal fault when trying to symbolic trace the model with Torch.FX")
-=======
-                print(ex)
-                print(''.join(traceback.format_exception(etype=type(ex), value=ex, tb=ex.__traceback__)))
-                print("\n[print_raw_fx_graph] Meet the fatal fault when trying to symbolic trace the model with Torch.FX")
->>>>>>> 7150e20c
             return None
 
         # High-level intermediate representation (IR) - Graph representation
