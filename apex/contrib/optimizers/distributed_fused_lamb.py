import math
import torch
import importlib
import amp_C
from apex.multi_tensor_apply import multi_tensor_applier

import torch.distributed.distributed_c10d as c10d

class DistributedFusedLAMB(torch.optim.Optimizer):

    """Implements LAMB algorithm.
    
    Currently GPU-only.  Requires Apex to be installed via
    ``pip install -v --no-cache-dir --global-option="--cpp_ext" --global-option="--cuda_ext" ./``.
    
    This version of fused LAMB implements 2 fusions.
      
      * Fusion of the LAMB update's elementwise operations
      * A multi-tensor apply launch that batches the elementwise updates applied to all the model's parameters into one or a few kernel launches.
    
    :class:`apex.optimizers.FusedLAMB`'s usage is identical to any ordinary Pytorch optimizer::
        
        opt = apex.optimizers.FusedLAMB(model.parameters(), lr = ....)
        ...
        opt.step()
    
    :class:`apex.optimizers.FusedLAMB` may be used with or without Amp.  If you wish to use :class:`FusedLAMB` with Amp,
    you may choose any ``opt_level``::
        
        opt = apex.optimizers.FusedLAMB(model.parameters(), lr = ....)
        model, opt = amp.initialize(model, opt, opt_level="O0" or "O1 or "O2")
        ...
        opt.step()
    
    In general, ``opt_level="O1"`` is recommended.
    
    LAMB was proposed in `Large Batch Optimization for Deep Learning: Training BERT in 76 minutes`_.
    
    Arguments:
        params (iterable): iterable of parameters to optimize or dicts defining
            parameter groups.
        lr (float, optional): learning rate. (default: 1e-3)
        betas (Tuple[float, float], optional): coefficients used for computing
            running averages of gradient and its norm. (default: (0.9, 0.999))
        eps (float, optional): term added to the denominator to improve
            numerical stability. (default: 1e-8)
        weight_decay (float, optional): weight decay (L2 penalty) (default: 0)
        amsgrad (boolean, optional): whether to use the AMSGrad variant of this
            algorithm from the paper `On the Convergence of Adam and Beyond`_
            NOT SUPPORTED now! (default: False)
        adam_w_mode (boolean, optional): Apply L2 regularization or weight decay
            True for decoupled weight decay(also known as AdamW) (default: True)
        grad_averaging (bool, optional): whether apply (1-beta2) to grad when
            calculating running averages of gradient. (default: True)
        set_grad_none (bool, optional): whether set grad to None when zero_grad()
            method is called. (default: True)
        max_grad_norm (float, optional): value used to clip global grad norm
            (default: 1.0)
        use_nvlamb (boolean, optional): Apply adaptive learning rate to 0.0
            weight decay parameter (default: False)
        step_supports_amp_scaling(boolean, optional): whether to use customized
            gradient unscaling logic (default: True)
    
    .. _Large Batch Optimization for Deep Learning - Training BERT in 76 minutes:
        https://arxiv.org/abs/1904.00962
    .. _On the Convergence of Adam and Beyond:
        https://openreview.net/forum?id=ryQu7f-RZ
    """

    class AtomicCounter(object):
        def __init__(self):
            self.value = 0
            self.order = []
            import threading
            self._lock = threading.Lock()

        def add(self, idx):
            with self._lock:
                self.value += 1
                self.order.append(idx)

    def __init__(self, params,
                 lr=1e-3, bias_correction = True, grad_averaging=True,
                 betas=(0.9, 0.999), eps=1e-8, 
                 weight_decay=0., max_grad_norm=0., 
                 adam_w_mode=True, use_nvlamb=False,
                 step_supports_amp_scaling=True, overlap_reductions=True,
                 dwu_group_size=0, dwu_num_blocks=4, dwu_num_chunks=4,
<<<<<<< HEAD
                 dwu_num_rs_pg=1, dwu_num_ar_pg=4, dwu_num_ag_pg=0, 
                 e5m2_allgather=False, verbose=False, clip_after_ar=True,
                 set_param_views_to_flat_buffer=False, skip_allgather=False):
=======
                 dwu_num_rs_pg=1, dwu_num_ar_pg=4, dwu_num_ag_pg=0, fused_norm=False,
                 e5m2_allgather=False, verbose=False, clip_after_ar=True):
>>>>>>> 4d190db6
        defaults = dict(lr=lr, bias_correction=bias_correction,
                        betas=betas, eps=eps, weight_decay=weight_decay,
                        grad_averaging=grad_averaging,
                        max_grad_norm=max_grad_norm)

        super(DistributedFusedLAMB, self).__init__(params, defaults)

        global fused_adam_cuda, distributed_lamb_cuda
        fused_adam_cuda = importlib.import_module("fused_adam_cuda")
        distributed_lamb_cuda = importlib.import_module("distributed_lamb_cuda")

        self._overflow_buf = torch.cuda.IntTensor([0])
        self._has_overflow = False
        self.multi_tensor_lamb_compute_update_term = distributed_lamb_cuda.multi_tensor_lamb_compute_update_term
        self.multi_tensor_lamb_update_weights = distributed_lamb_cuda.multi_tensor_lamb_update_weights
        import amp_C
        self.multi_tensor_l2norm = amp_C.multi_tensor_l2norm

        self._grad_averaging = grad_averaging
        self._adam_w_mode = 1 if adam_w_mode else 0
        self._use_nvlamb = use_nvlamb
        self._step_supports_amp_scaling = step_supports_amp_scaling
        self._is_accumulation_step = False
        self._last_step = False
        self._overlap_reductions = overlap_reductions
        self._global_scale = None
        self._num_blocks = dwu_num_blocks
        self._num_chunks = dwu_num_chunks
        self._e5m2_allgather = e5m2_allgather
        self._verbose = verbose
        self._clip_after_ar = clip_after_ar
        self._L2_grad_norm = None
<<<<<<< HEAD
        self._set_flat_param_view = set_param_views_to_flat_buffer
        self._skip_ag = skip_allgather
=======
        self._fused_norm = fused_norm 
>>>>>>> 4d190db6
        self._current_process_group = c10d._get_default_group()
        self._available_ranks = list(c10d._pg_group_ranks[self._current_process_group].keys())
        self._group_size = torch.cuda.device_count() if dwu_group_size <= 0 else dwu_group_size
        self._world_size = torch.distributed.get_world_size()
        self._num_groups = self._world_size // self._group_size
        self._rank_in_group = torch.distributed.get_rank() % self._group_size

        self._lr = torch.tensor(0.0, dtype=torch.float32, device='cuda')

        self._resume_from_checkpoint = False
        self._step = torch.cuda.IntTensor([0])

        # Master weight, moment, gradient buffers
        self._fp32_p, self._fp32_m, self._fp32_v, self._fp16_p, self._fp16_g = None, None, None, None, None

        import inspect
        assert ('no_copy' in inspect.getfullargspec(torch.distributed.reduce_scatter).args), "This version of c10d does not support no_copy option"

        self._num_rs_pg = dwu_num_rs_pg
        self._num_ar_pg = dwu_num_ar_pg
        self._num_ag_pg = dwu_num_ag_pg
        if self._num_groups > 1:
            self._ar_pg = []
            for dev_i in range(self._group_size):
                ranks = [dev_i+j*self._group_size for j in range(self._num_groups)]
                for i in range(self._num_ar_pg):
                    if self._verbose:
                        print(f"creating new group {i}: {ranks}")
                    grp = torch.distributed.new_group(ranks=ranks)
                    if grp != torch.distributed.GroupMember.NON_GROUP_MEMBER:
                        if self._verbose:
                            print(f"group {i}: init barrier (device: {torch.cuda.current_device()})")
                        torch.distributed.barrier(group=grp, device_ids=[torch.cuda.current_device()])
                    if self._verbose:
                        print(f"created new group {i}")

                    if torch.distributed.get_rank() in ranks:
                        self._ar_pg.append(grp)
            self._ar_st = [torch.cuda.Stream() for _ in range(self._num_ar_pg)]
            #for ar_pg in self._ar_pg:
            #    torch.distributed.all_reduce(self._overflow_buf,group=ar_pg)
        rs_ranks = []
        for group_i in range(self._num_groups):
            rs_ranks.append([group_i*self._group_size+j for j in range(self._group_size)])
        self._rs_pg = []
        for group_i in range(self._num_groups):
            ranks = rs_ranks[group_i]
            for i in range(self._num_rs_pg):
                grp = torch.distributed.new_group(ranks=ranks)
                if torch.distributed.get_rank() in ranks:
                    self._rs_pg.append(grp)
            l2_grad_norm_pg = torch.distributed.new_group(ranks=ranks)
            if torch.distributed.get_rank() in ranks:
                self._l2_grad_norm_pg = l2_grad_norm_pg
                #torch.distributed.all_reduce(self._overflow_buf,group=self._l2_grad_norm_pg)
        self._rs_st = [torch.cuda.Stream() for _ in range(self._num_rs_pg)]
        #for rs_pg in self._rs_pg:
        #    torch.distributed.all_reduce(self._overflow_buf,group=rs_pg)
        if self._num_ag_pg == 0:
            self._ag_pg = self._rs_pg
            self._ag_st = self._rs_st
            self._num_ag_pg = self._num_rs_pg
        else:
            self._ag_pg = []
            for group_i in range(self._num_groups):
                ranks = rs_ranks[group_i]
                for i in range(self._num_ag_pg):
                    grp = torch.distributed.new_group(ranks=ranks)
                    if torch.distributed.get_rank() in ranks:
                        self._ag_pg.append(grp)
            self._ag_st = [torch.cuda.Stream() for _ in range(self._num_ag_pg)]
            #for ag_pg in self._ag_pg:
            #    torch.distributed.all_reduce(self._overflow_buf,group=ag_pg)
        for ag_pg in self._ag_pg:
            torch.distributed.barrier(group=ag_pg)
        self._l2_grad_norm_st = torch.cuda.Stream()
        self._completion_st = torch.cuda.Stream()
        self._step.record_stream(self._completion_st)

        self._reductions_works = [None]*self._num_blocks
        self._allgather_works = [None]*self._num_blocks

        self._one = torch.cuda.IntTensor([1])

        self._first_step = True
        self._lazy_init_stage1_done, self._lazy_init_stage2_done = False, False
        self._param_order = self.AtomicCounter()

        p_offset = 0
        p_i = 0
        self._model_params = []
        self._grad_accs = []
        self._group_properties = []
        for group in self.param_groups:
            prev = None
            beta1, beta2 = group['betas']
            beta3 = 1.0 - beta1 if self._grad_averaging else 1.0
            bias_correction = 1 if group['bias_correction'] else 0
            eps = group['eps']
            weight_decay = group['weight_decay']
            for p in group['params']:
                torch.distributed.broadcast(p, 0)
                if not p.requires_grad:
                    continue
                self._model_params.append(p)
                self._group_properties.append((
                    weight_decay,
                    bias_correction,
                    beta1,
                    beta2,
                    beta3,
                    eps
                    ))
                p_grads_size = p.numel()
                if self._set_flat_param_view:
                    self._param_order.add(p_i)
                p_offset += p_grads_size
                # Only enforce 128b alignment (64 * fp16) for non-consecutive parameters
                # RNN is one example of consecutive parameters:
                # (weight_ih, weight_hh, bias_ih, bias_hh)
                if prev is not None and (prev.data_ptr() + prev.numel() * prev.element_size() != p.data_ptr()):
                    p_offset = ((p_offset + 63) // 64) * 64
                prev = p
                p_i += 1
        self._grads_generated = [False]*len(self._model_params)
        self._grads_fp16, self._grads_fp32 = [], []
        if self._overlap_reductions:
            self._current_block = self._num_blocks

        self._net_total_param_size = p_offset
        self._total_param_size = p_offset
        dwu_min_page_size = 256 * self._num_blocks * self._num_chunks * self._group_size
        self._total_param_size = ((self._total_param_size + dwu_min_page_size - 1) // dwu_min_page_size) * dwu_min_page_size
        self._new_params = torch.zeros([self._total_param_size], dtype=torch.uint8 if self._e5m2_allgather else torch.float16, device='cuda')



    def _lazy_init_stage1(self):
        if self._lazy_init_stage1_done: return

        p_i = 0
        #self._model_params = []
        #self._grad_accs = []
        #self._group_properties = []
        for group in self.param_groups:
            for p in group['params']:
                torch.distributed.broadcast(p, 0)
                if not p.requires_grad:
                    continue
                def wrapper(param, param_i):
                    param_tmp = param.expand_as(param)
                    grad_acc = param_tmp.grad_fn.next_functions[0][0]
                    def allreduce_hook(*unused):
                        if not self._set_flat_param_view:
                            if self._first_step:
                                # first time
                                self._param_order.add(param_i)
                            else:
                                idx = self._param_order.order.index(param_i)
                                self._do_overlapped_reduction(idx, param)
                        else:
                            if not self._first_step:
                                self._do_overlapped_reduction(param_i, param)
                    grad_acc.register_hook(allreduce_hook)
                    self._grad_accs.append(grad_acc)
                wrapper(p, p_i)
                p_i += 1

        self._block_size = self._total_param_size // self._num_blocks
        self._chunk_size = self._block_size // self._num_chunks
        self._shard_size = self._chunk_size // self._group_size

        self._flat_grads = torch.zeros([self._total_param_size], dtype=torch.float16, device='cuda')
        self._mega_shard_size = self._num_blocks * self._num_chunks * self._shard_size
        # initialize master weights, moments buffers if not loaded from checkpoint
        if self._fp32_p is None:
            self._fp32_p = torch.zeros([self._mega_shard_size], dtype=torch.float32, device='cuda')
            self._fp32_m = torch.zeros([self._mega_shard_size], dtype=torch.float32, device='cuda')
            self._fp32_v = torch.zeros([self._mega_shard_size], dtype=torch.float32, device='cuda')
            self._fp32_u = torch.zeros([self._mega_shard_size], dtype=torch.float32, device='cuda')
        # FIXME: Rethink fp16 label since it's either uint8 or fp16
        self._fp16_p = torch.zeros([self._mega_shard_size], dtype=torch.uint8 if self._e5m2_allgather else torch.float16, device='cuda')
        self._fp16_g = torch.zeros([self._mega_shard_size], dtype=torch.float16, device='cuda')

        def _flat_split(p):
            def __blockify(p):
                return [p[block_id*self._block_size:(block_id+1)*self._block_size] for block_id in range(self._num_blocks)]
            def __chunkify(p):
                return [p[chunk_id*self._chunk_size:(chunk_id+1)*self._chunk_size] for chunk_id in range(self._num_chunks)]
            def __shardify(p):
                return [p[shard_id*self._shard_size:(shard_id+1)*self._shard_size] for shard_id in range(self._group_size)]
            list_of_blocks = __blockify(self._flat_grads)
            list_of_list_of_chunks = [__chunkify(block) for block in list_of_blocks]
            list_of_list_of_list_of_shards = [[__shardify(chunk) for chunk in chunks] for chunks in list_of_list_of_chunks]
            return list_of_blocks, list_of_list_of_chunks, list_of_list_of_list_of_shards
        self._flat_grads_blocks, self._flat_grads_chunks, self._flat_grads_shards = _flat_split(self._flat_grads)
        def _full_packed_split(p):
            def __shardify(p):
                return [p[mega_shard*self._mega_shard_size:(mega_shard+1)*self._mega_shard_size] for mega_shard in range(self._group_size)]
            def __blockify(p):
                return [p[block_id*self._num_chunks*self._shard_size:(block_id+1)*self._num_chunks*self._shard_size] for block_id in range(self._num_blocks)]
            def __chunkify(p):
                return [p[chunk_id*self._shard_size:(chunk_id+1)*self._shard_size] for chunk_id in range(self._num_chunks)]
            list_of_mega_shards = __shardify(p)
            list_of_list_of_mega_blocks = [__blockify(mega_shard) for mega_shard in list_of_mega_shards]
            list_of_list_of_list_of_mega_chunks = [[__chunkify(mega_block) for mega_block in mega_blocks] for mega_blocks in list_of_list_of_mega_blocks]
            return list_of_mega_shards, list_of_list_of_mega_blocks, list_of_list_of_list_of_mega_chunks
        self._new_params_mega_shards, self._new_params_mega_blocks, self._new_params_mega_chunks = _full_packed_split(self._new_params)
        def _packed_split(p):
            def __packed_blockify(p):
                packed_block_size = self._num_chunks*self._shard_size
                return [p[block_id*packed_block_size:(block_id+1)*packed_block_size] for block_id in range(self._num_blocks)]
            def __packed_chunkify(p):
                # in the packed format, each chunk contains one shard, so packed_chunk_size == self._shard_size
                return [p[chunk_id*self._shard_size:(chunk_id+1)*self._shard_size] for chunk_id in range(self._num_chunks)]
            list_of_blocks = __packed_blockify(p)
            list_of_list_of_chunks = [__packed_chunkify(block) for block in list_of_blocks]
            return list_of_blocks, list_of_list_of_chunks
        self._fp32_p_blocks, self._fp32_p_chunks = _packed_split(self._fp32_p)
        self._fp32_m_blocks, self._fp32_m_chunks = _packed_split(self._fp32_m)
        self._fp32_v_blocks, self._fp32_v_chunks = _packed_split(self._fp32_v)
        self._fp32_u_blocks, self._fp32_u_chunks = _packed_split(self._fp32_u)
        self._fp16_p_blocks, self._fp16_p_chunks = _packed_split(self._fp16_p)
        self._fp16_g_blocks, self._fp16_g_chunks = _packed_split(self._fp16_g)

        self._lazy_init_stage1_done = True

    def _lazy_init_stage2(self):
        if self._lazy_init_stage2_done: return
        if not self._set_flat_param_view: 
            self._param_order.order.reverse()

<<<<<<< HEAD
            # re-order model_params, grad_accs, group_properties lists
            self._model_params = [self._model_params[i] for i in self._param_order.order]
            self._grad_accs = [self._grad_accs[i] for i in self._param_order.order]
            self._group_properties = [self._group_properties[i] for i in self._param_order.order]
=======
        self._param_order.order.reverse()

        def _get_flat_view(param):
            if param.is_contiguous(memory_format=torch.channels_last):
                K, C, H, W = param.shape
                pv = param.as_strided(size=(K,H,W,C), stride=(H*W*C, W*C, C, 1))
            elif param.is_contiguous(memory_format=torch.channels_last_3d):
                K, C, D, H, W = param.shape
                pv = param.as_strided(size=(K,D,H,W,C), stride=(D*H*W*C, H*W*C, W*C, C, 1))
            else:
                pv = param
            return pv.view(-1)

        # re-order model_params, grad_accs, group_properties lists
        self._model_params = [self._model_params[i] for i in self._param_order.order]
        self._grad_accs = [self._grad_accs[i] for i in self._param_order.order]
        self._group_properties = [self._group_properties[i] for i in self._param_order.order]
>>>>>>> 4d190db6

        # re-collect grads info (size, offset) after ordering
        prev = None
        p_offset = 0
        self._grads_info = []
        self._individual_flat_grads = []
        for i, p in enumerate(self._model_params):
            p_grads_size = p.numel()
            self._grads_info.append({"param_grads_size":p_grads_size, "param_offset":p_offset})
            self._individual_flat_grads.append(self._flat_grads[p_offset:p_offset+p_grads_size].view_as(p))
            # for the first iteration
            self._do_overlapped_reduction(i, p)
            p_offset += p_grads_size
            # Only enforce 128b alignment (64 * fp16) for non-consecutive parameters
            # RNN is one example of consecutive parameters:
            # (weight_ih, weight_hh, bias_ih, bias_hh)
            if prev is not None and (prev.data_ptr() + prev.numel() * prev.element_size() != p.data_ptr()):
                p_offset = ((p_offset + 63) // 64) * 64
            prev = p

        self._low_param_i = [0]*self._num_blocks
        for block_id in range(self._num_blocks-1,-1,-1):
            p_i = len(self._grads_info)-1
            while p_i > 0 and self._grads_info[p_i]["param_offset"] > block_id*self._block_size:
                p_i -= 1
            self._low_param_i[block_id] = p_i
        #print("self._low_param_i", self._low_param_i)

        # This paragraph does two things:
        # 1) Copy model parameters into master buffer
        # 2) Create tensor lists for unpacking new parameter tensor after all-gather
        self._packed_flat_to_model_params_fp16 = []
        self._packed_flat_to_model_params_fp32 = []
        self._model_params_num = len(self._model_params)
        self._contrib_tensor_list = []
        self._contrib_min_param_i, self._contrib_max_param_i = -1, -1
        self._contrib_update_frag_for_norm = []
        self._contrib_model_param_for_norm_fp16 = []
        self._contrib_model_param_for_norm_fp32 = []
        self._contrib_model_param_for_norm_is_fp16 = []
        self._model_param_is_contrib = []
        self._contrib_group_properties = []
        for shard_id in range(self._group_size):
            for block_id in range(self._num_blocks):
                for chunk_id in range(self._num_chunks):
                    flat_shard_start = (((block_id * self._num_chunks + chunk_id) * self._group_size) + shard_id) * self._shard_size
                    flat_shard_end = flat_shard_start + self._shard_size
                    for param_i, (p, grads_info, group_props) in enumerate(zip(self._model_params, self._grads_info, self._group_properties)):
                        flat_grad_start = grads_info["param_offset"]
                        flat_grad_end = flat_grad_start + grads_info["param_grads_size"]
                        clipped_start = (lambda a,b: a if a > b else b)(flat_grad_start, flat_shard_start)
                        clipped_end = (lambda a,b: a if a < b else b)(flat_grad_end, flat_shard_end)
                        if clipped_start < clipped_end:
                            grad_offset = clipped_start - flat_grad_start
                            grad_length = clipped_end - clipped_start
                            shard_offset = clipped_start - flat_shard_start
                            pf = _get_flat_view(p)
                            model_param_fragment = pf[grad_offset:grad_offset+grad_length]
                            new_param_packed_fragment = self._new_params_mega_chunks[shard_id][block_id][chunk_id][shard_offset:shard_offset+grad_length]
                            if model_param_fragment.dtype == torch.float16:
                                self._packed_flat_to_model_params_fp16.append( (new_param_packed_fragment, model_param_fragment) )
                            else:
                                self._packed_flat_to_model_params_fp32.append( (new_param_packed_fragment, model_param_fragment) )
                            if shard_id == self._rank_in_group:
                                self._model_param_is_contrib.append(param_i)
                                # copy model parameters into master buffer
                                master_param_fragment = self._fp32_p_chunks[block_id][chunk_id][shard_offset:shard_offset+grad_length]
                                opti_state_m_fragment = self._fp32_m_chunks[block_id][chunk_id][shard_offset:shard_offset+grad_length]
                                opti_state_v_fragment = self._fp32_v_chunks[block_id][chunk_id][shard_offset:shard_offset+grad_length]
                                opti_state_u_fragment = self._fp32_u_chunks[block_id][chunk_id][shard_offset:shard_offset+grad_length]
                                opti_state_g_fragment = self._fp16_g_chunks[block_id][chunk_id][shard_offset:shard_offset+grad_length]
                                opti_state_p_fragment = self._fp16_p_chunks[block_id][chunk_id][shard_offset:shard_offset+grad_length]
                                #print("model_param_fragment.size()=%s, new_param_packed_fragment.size()=%s, master_param_fragment.size()=%s" % (str(model_param_fragment.size()), str(new_param_packed_fragment.size()), str(master_param_fragment.size())))
                                if not self._resume_from_checkpoint:
                                    master_param_fragment.copy_(model_param_fragment)
                                self._contrib_group_properties.append(group_props)
                                self._contrib_tensor_list.append((master_param_fragment, opti_state_m_fragment, opti_state_v_fragment, opti_state_u_fragment, opti_state_g_fragment, opti_state_p_fragment)) # p, m, v, u, g, p_copy
                                self._contrib_update_frag_for_norm.append(opti_state_u_fragment)
                                if p.dtype == torch.float16:
                                    self._contrib_model_param_for_norm_fp16.append(p)
                                else:
                                    self._contrib_model_param_for_norm_fp32.append(p)
                                self._contrib_model_param_for_norm_is_fp16.append(True if p.dtype == torch.float16 else False)
                                if self._contrib_min_param_i < 0: self._contrib_min_param_i = param_i
                                self._contrib_max_param_i = param_i
        self._contrib_model_param_for_norm_num = len(self._contrib_model_param_for_norm_is_fp16)
        if len(self._contrib_model_param_for_norm_fp16) == 0: self._contrib_model_param_for_norm_fp16 = None
        if len(self._contrib_model_param_for_norm_fp32) == 0: self._contrib_model_param_for_norm_fp32 = None
        self._contrib_model_param_for_norm_is_fp32 = torch.tensor([not is_fp16 for is_fp16 in self._contrib_model_param_for_norm_is_fp16], dtype=torch.bool, device='cuda')
        self._contrib_model_param_for_norm_is_fp16 = torch.tensor([is_fp16 for is_fp16 in self._contrib_model_param_for_norm_is_fp16], dtype=torch.bool, device='cuda')
        self._offsets = torch.tensor(self._model_param_is_contrib, dtype=torch.int64, device='cuda')

        p, m, v, u, g, p_copy = list(zip(*self._contrib_tensor_list))
        self._contrib_compute_update_term_tensor_list = [g, p, m, v, u]
        self._contrib_update_weights_tensor_list = [u, p, p_copy]

        math_type = self._fp32_u.dtype
        decay, bias_correction, beta1, beta2, beta3, epsilon = list(zip(*self._contrib_group_properties))
        self._contrib_beta1 = torch.tensor(beta1, dtype=math_type, device='cuda')
        self._contrib_beta2 = torch.tensor(beta2, dtype=math_type, device='cuda')
        self._contrib_beta3 = torch.tensor(beta3, dtype=math_type, device='cuda')
        self._contrib_bias_correction = torch.tensor(bias_correction, dtype=torch.int, device='cuda')
        self._contrib_epsilon = torch.tensor(epsilon, dtype=math_type, device='cuda')
        self._contrib_weight_decay = torch.tensor(decay, dtype=math_type, device='cuda')

        self._packed_flat_to_model_params_fp16 = list(zip(*self._packed_flat_to_model_params_fp16)) if len(self._packed_flat_to_model_params_fp16) > 0 else None
        self._packed_flat_to_model_params_fp32 = list(zip(*self._packed_flat_to_model_params_fp32)) if len(self._packed_flat_to_model_params_fp32) > 0 else None

        self._lazy_init_stage2_done = True

        self.complete_reductions()
        self._first_step = False

    def set_is_accumulation_step(self, is_accumulation_step):
        self._is_accumulation_step = is_accumulation_step

    def set_last_step(self, last_step):
        self._last_step = last_step
        
    def _get_flush_block(self):
        flush_block = []
        if self._current_block > 0 and self._grads_generated[self._low_param_i[self._current_block-1]]:
            num_grads = len(self._grads_generated)
            contiguous_idx = num_grads
            while contiguous_idx > 0 and self._grads_generated[contiguous_idx-1]:
                contiguous_idx -= 1

            if contiguous_idx < num_grads and self._grads_info[contiguous_idx]["param_offset"] <= (self._current_block-1)*self._block_size:
                self._current_block -= 1
                start = self._current_block * self._block_size
                end = (self._current_block+1) * self._block_size
                flush_block = [start, end]

        return flush_block

    def _pipeline_block_reductions(self, block_id):
        if self._clip_after_ar:
            self._flatten_grad_mt(1.0/self._world_size)

            # Reduction within each node
            # Changes gradient format from [block * chunk * shard] to [shard * block * chunk]
            # The output format is the same as the fp32 master parameters
            works = [None]*self._num_chunks
            for chunk_id in range(self._num_chunks):
                glob_chunk_id = block_id * self._num_chunks + chunk_id
                rs_stream = self._rs_st[glob_chunk_id%self._num_rs_pg]
                rs_stream.wait_stream(torch.cuda.current_stream())
                with torch.cuda.stream(rs_stream):
                    works[chunk_id] = torch.distributed.reduce_scatter(self._fp16_g_chunks[block_id][chunk_id],self._flat_grads_shards[block_id][chunk_id],group=self._rs_pg[glob_chunk_id%self._num_rs_pg],async_op=True,no_copy=True)

            # Reduction across nodes for each rank
            if self._num_groups > 1:
                for chunk_id in range(self._num_chunks):
                    glob_chunk_id = block_id * self._num_chunks + chunk_id
                    ar_stream = self._ar_st[glob_chunk_id%self._num_ar_pg]
                    with torch.cuda.stream(ar_stream):
                        works[chunk_id].wait()
                        works[chunk_id] = torch.distributed.all_reduce(self._fp16_g_chunks[block_id][chunk_id],group=self._ar_pg[glob_chunk_id%self._num_ar_pg],async_op=True)
            self._reductions_works[block_id] = works

            # Compute L2 grad norm
            if block_id == 0:
                with torch.cuda.stream(self._l2_grad_norm_st):
                    for block_id in range(self._num_blocks):
                        for chunk_id in range(self._num_chunks):
                            self._reductions_works[block_id][chunk_id].wait()
                    # Since the packed format is contiguous after reductions, only one norm is needed
                    l2_grad_norm_sq = torch.empty([1], device='cuda')
                    l2_grad_norm_sq = self._fp16_g.norm(dtype=torch.float32, p=2)**2
                    torch.distributed.all_reduce(l2_grad_norm_sq, group=self._l2_grad_norm_pg)
                    self._L2_grad_norm = l2_grad_norm_sq.sqrt()
        else:
            # Copy model grads to flat grads buffer
            self._flatten_grad_mt(1.0)

            # Compute L2 grad norm
            self._l2_grad_norm_st.wait_stream(torch.cuda.current_stream())
            with torch.cuda.stream(self._l2_grad_norm_st):
                if not self._fused_norm:
                    self._L2_grad_norm = self._flat_grads.norm(dtype=torch.float16, p=2).float()
            torch.cuda.current_stream().wait_stream(self._l2_grad_norm_st)

            # Apply clipping & pre-reduction scaling on grads
            loss_scale = self.global_scale
            max_grad_norm = loss_scale*self.defaults['max_grad_norm']
            coeff = max_grad_norm /(1e-6+self.L2_grad_norm)
            coeff = (coeff>1) * self._one + (coeff<=1) * coeff
            tmp = torch.cat(((self._one), (coeff)))
            index = (coeff+1>coeff).int()
            scale = tmp.index_select(0, index).half()/self._world_size
            self._flat_grads.mul_(scale)

            # Reduction within each node
            # Changes gradient format from [block * chunk * shard] to [shard * block * chunk]
            # The output format is the same as the fp32 master parameters
            works = [None]*self._num_chunks
            for chunk_id in range(self._num_chunks):
                glob_chunk_id = block_id * self._num_chunks + chunk_id
                rs_stream = self._rs_st[glob_chunk_id%self._num_rs_pg]
                rs_stream.wait_stream(torch.cuda.current_stream())
                rs_stream.wait_stream(self._l2_grad_norm_st)
                with torch.cuda.stream(rs_stream):
                    works[chunk_id] = torch.distributed.reduce_scatter(self._fp16_g_chunks[block_id][chunk_id],self._flat_grads_shards[block_id][chunk_id],group=self._rs_pg[glob_chunk_id%self._num_rs_pg],async_op=True,no_copy=True)

            # Reduction across nodes for each rank
            if self._num_groups > 1:
                for chunk_id in range(self._num_chunks):
                    glob_chunk_id = block_id * self._num_chunks + chunk_id
                    ar_stream = self._ar_st[glob_chunk_id%self._num_ar_pg]
                    with torch.cuda.stream(ar_stream):
                        works[chunk_id].wait()
                        works[chunk_id] = torch.distributed.all_reduce(self._fp16_g_chunks[block_id][chunk_id],group=self._ar_pg[glob_chunk_id%self._num_ar_pg],async_op=True)
            self._reductions_works[block_id] = works

            if block_id == 0:
                for block_id in range(self._num_blocks):
                    for chunk_id in range(self._num_chunks):
                        self._reductions_works[block_id][chunk_id].wait()

    def __compute_contrib_param_norm(self):
        if self._contrib_model_param_for_norm_fp16 is not None and self._contrib_model_param_for_norm_fp32 is not None:
            gnorm_fp16 = multi_tensor_applier(self.multi_tensor_l2norm, self._overflow_buf, [self._contrib_model_param_for_norm_fp16], True)[1]
            gnorm_fp32 = multi_tensor_applier(self.multi_tensor_l2norm, self._overflow_buf, [self._contrib_model_param_for_norm_fp32], True)[1]
            gnorm = torch.empty(size=[self._contrib_model_param_for_norm_num], dtype=torch.bool, device='cuda')
            gnorm.masked_scatter_(self._contrib_model_param_for_norm_is_fp16, gnorm_fp16)
            gnorm.masked_scatter_(self._contrib_model_param_for_norm_is_fp32, gnorm_fp32)
        elif self._contrib_model_param_for_norm_fp16 is not None:
            gnorm = multi_tensor_applier(self.multi_tensor_l2norm, self._overflow_buf, [self._contrib_model_param_for_norm_fp16], True)[1]
        elif self._contrib_model_param_for_norm_fp32 is not None:
            gnorm = multi_tensor_applier(self.multi_tensor_l2norm, self._overflow_buf, [self._contrib_model_param_for_norm_fp32], True)[1]
        return gnorm

    def __compute_contrib_update_norm(self):
        l2_norm = torch.zeros(size=[self._model_params_num], dtype=torch.float32, device='cuda')
        local_contrib_l2_norm = multi_tensor_applier(self.multi_tensor_l2norm, self._overflow_buf, [self._contrib_update_frag_for_norm], True)[1] ** 2
        l2_norm.scatter_(dim=0, index=self._offsets, src=local_contrib_l2_norm)
        torch.distributed.all_reduce(l2_norm, group=self._ag_pg[0])
        l2_norm = torch.sqrt(l2_norm)
        return l2_norm

    def _pipeline_step(self):
        global_scale = self.global_scale
        # if clip before ar, set max_grad_norm to 0
        max_grad_norm = self.defaults['max_grad_norm'] * self._clip_after_ar
        self._completion_st.wait_stream(self._l2_grad_norm_st)
        global_grad_norm = self.L2_grad_norm

        # check global_grad_norm and fill overflow_buf
        is_finite = (global_grad_norm + 1 > global_grad_norm).int()
        self._overflow_buf = self._one * (is_finite ^ self._one) # toggle between 0 and 1
        torch.distributed.all_reduce(is_finite,
                                     op=torch.distributed.ReduceOp.MIN,
                                     group=self._current_process_group)
        torch.distributed.all_reduce(self._overflow_buf,
                                     op=torch.distributed.ReduceOp.MAX,
                                     group=self._current_process_group)

        # increment step counter if no overflow
        self._step += is_finite
        self._completion_st.wait_stream(torch.cuda.current_stream())
        self._completion_st.wait_stream(self._l2_grad_norm_st)

        # Call step kernel once per step
        # Call all-gather once per step
        with torch.cuda.stream(self._completion_st):
            for block_id in range(self._num_blocks):
                for chunk_id in range(self._num_chunks):
                    self._reductions_works[block_id][chunk_id].wait()
            param_norm = self.__compute_contrib_param_norm()
            multi_tensor_applier(self.multi_tensor_lamb_compute_update_term,
                    self._overflow_buf,
                    self._contrib_compute_update_term_tensor_list, # g, p, m, v, u
                    self._contrib_beta1,
                    self._contrib_beta2,
                    self._contrib_beta3,
                    self._contrib_bias_correction,
                    self._step,
                    self._contrib_epsilon,
                    self._adam_w_mode,
                    self._contrib_weight_decay,
                    global_scale,
                    global_grad_norm,
                    max_grad_norm)
            upd_norm = self.__compute_contrib_update_norm()
            multi_tensor_applier(self.multi_tensor_lamb_update_weights,
                    self._overflow_buf,
                    self._contrib_update_weights_tensor_list, # u, p, p_copy
                    param_norm,
                    upd_norm,
                    self._offsets,
                    self._lr,
                    self._contrib_weight_decay,
                    global_grad_norm,
                    self._use_nvlamb)
            if not self._skip_ag:
                torch.distributed.all_gather(self._new_params_mega_shards, self._fp16_p, group=self._ag_pg[0], no_copy=True)

    def _flatten_grad_mt(self, scale):
        if len(self._grads_fp16) > 0:
            self._overflow_buf.zero_()
            if not self._fused_norm:
                multi_tensor_applier(
                        amp_C.multi_tensor_scale,
                        self._overflow_buf,
                        list(zip(*self._grads_fp16)),
                        scale)
            else:
                self._L2_grad_norm=multi_tensor_applier(
                        amp_C.multi_tensor_l2norm_scale,
                        self._overflow_buf,
                        list(zip(*self._grads_fp16)),
                        scale, False)[0].float()

            self._grads_fp16 = []
        if len(self._grads_fp32) > 0:
            self._overflow_buf.zero_()
            if not self._fused_norm:
                multi_tensor_applier(
                        amp_C.multi_tensor_scale,
                        self._overflow_buf,
                        list(zip(*self._grads_fp32)),
                        scale)
            else:
                self._L2_grad_norm=multi_tensor_applier(
                        amp_C.multi_tensor_l2norm_scale,
                        self._overflow_buf,
                        list(zip(*self._grads_fp32)),
                        scale, False)[0].float()
            self._grads_fp32 = []

    def _do_overlapped_reduction(self, param_i, param):
        if not self._is_accumulation_step:
            # handle overlapped reductions
            if param.dtype == torch.float16:
                self._grads_fp16.append( (param.grad, self._individual_flat_grads[param_i]) )
            else:
                self._grads_fp32.append( (param.grad, self._individual_flat_grads[param_i]) )
            self._grads_generated[param_i]=True
            if not self._first_step and not self._last_step:
                if self._overlap_reductions:
                    flush_block = self._get_flush_block()
                    while flush_block:
                        block_id = flush_block[0] // self._block_size
                        self._pipeline_block_reductions(block_id)
                        flush_block = self._get_flush_block()

    def set_global_scale(self, global_scale):
        """Set global scale.
        """
        self._global_scale = global_scale

    @property
    def global_scale(self):
        return self._global_scale

    @property
    def L2_grad_norm(self):
        torch.cuda.current_stream().wait_stream(self._l2_grad_norm_st)
        return self._L2_grad_norm

    def complete_reductions(self):
        """Complete reductions if full pipeline is not selected or overlap is not allowed.
        """
        if self._last_step:
            # zero out gradients that have not been completed yet
            for param_i, grad_generated in enumerate(self._grads_generated):
                if not grad_generated:
                    grad_info = self._grads_info[param_i]
                    param_offset = grad_info["param_offset"]
                    param_size = grad_info["param_grads_size"]
                    self._flat_grads[param_offset:param_offset+param_size].zero_()
                    self._grads_generated[param_i] = True

        if self._first_step or self._last_step or not self._overlap_reductions:
            # nothing done so far, run full pipeline after reductions
            for block_id in range(self._num_blocks-1,-1,-1):
                self._pipeline_block_reductions(block_id)

        torch.cuda.current_stream().wait_stream(self._l2_grad_norm_st)

        self._current_block = self._num_blocks
        self._grads_generated = [False]*len(self._grads_info)

    def step(self, closure=None, grad_scaler=None):
        loss = None
        if closure is not None:
            loss = closure()

        self._pipeline_step()

        if grad_scaler is not None:
            found_inf = self._overflow_buf.float()
            optimizer_state = grad_scaler._per_optimizer_states[id(self)]
            current_device = torch.device('cuda', torch.cuda.current_device())
            optimizer_state["found_inf_per_device"][current_device] = found_inf

        self._completion_st.wait_stream(torch.cuda.current_stream())
        if not self._set_flat_param_view:
            with torch.cuda.stream(self._completion_st):
                # Copy self._new_params to model params
                with torch.no_grad():
                    if self._packed_flat_to_model_params_fp16 is not None:
                        multi_tensor_applier(
                                fused_adam_cuda.maybe_cast_mt,
                                self._overflow_buf,
                                self._packed_flat_to_model_params_fp16)
                    if self._packed_flat_to_model_params_fp32 is not None:
                        multi_tensor_applier(
                                fused_adam_cuda.maybe_cast_mt,
                                self._overflow_buf,
                                self._packed_flat_to_model_params_fp32)
    
        torch.cuda.current_stream().wait_stream(self._completion_st)

        self._reductions_works = [None]*self._num_blocks
        self._allgather_works = [None]*self._num_blocks

        return loss

    def state_dict(self):
        """
        Returns a dict containing the current state of this :class:`DistributedFusedAdam` instance.
        Example::
            checkpoint = {}
            checkpoint['model'] = model.state_dict()
            checkpoint['optimizer'] = optimizer.state_dict()
            torch.save(checkpoint, "saved.pth")
        """
        # save step, master weights and first/second moments
        state_dict = {}
        state_dict['step'] = self._step
        state_dict['fp32_p'] = self._fp32_p
        state_dict['fp32_m'] = self._fp32_m
        state_dict['fp32_v'] = self._fp32_v
        return state_dict

    def load_state_dict(self, state_dict):
        """
        Loads a state_dict created by an earlier call to state_dict().
        If an DistributedFusedAdam instance was constructed from some ``init_optimizer``,
        whose parameters in turn came from ``model``, it is expected that the user
        will call ``model.load_state_dict()`` before
        ``optimizer.load_state_dict()`` is called.
        Example::
            model = torch.nn.Linear(D_in, D_out).cuda().half()
            optimizer = torch.optim.SGD(model.parameters(), lr=1e-3)
            optimizer = FP16_Optimizer(optimizer, static_loss_scale = 128.0)
            ...
            checkpoint = torch.load("saved.pth")
            model.load_state_dict(checkpoint['model'])
            optimizer.load_state_dict(checkpoint['optimizer'])
        """
        # restore step, master weights and first/second moments
        self._step = state_dict['step']
        self._fp32_p = state_dict['fp32_p'].to(device="cuda")
        self._fp32_m = state_dict['fp32_m'].to(device="cuda")
        self._fp32_v = state_dict['fp32_v'].to(device="cuda")
        self._resume_from_checkpoint = True<|MERGE_RESOLUTION|>--- conflicted
+++ resolved
@@ -86,14 +86,9 @@
                  adam_w_mode=True, use_nvlamb=False,
                  step_supports_amp_scaling=True, overlap_reductions=True,
                  dwu_group_size=0, dwu_num_blocks=4, dwu_num_chunks=4,
-<<<<<<< HEAD
-                 dwu_num_rs_pg=1, dwu_num_ar_pg=4, dwu_num_ag_pg=0, 
+                 dwu_num_rs_pg=1, dwu_num_ar_pg=4, dwu_num_ag_pg=0, fused_norm=False,                 
                  e5m2_allgather=False, verbose=False, clip_after_ar=True,
                  set_param_views_to_flat_buffer=False, skip_allgather=False):
-=======
-                 dwu_num_rs_pg=1, dwu_num_ar_pg=4, dwu_num_ag_pg=0, fused_norm=False,
-                 e5m2_allgather=False, verbose=False, clip_after_ar=True):
->>>>>>> 4d190db6
         defaults = dict(lr=lr, bias_correction=bias_correction,
                         betas=betas, eps=eps, weight_decay=weight_decay,
                         grad_averaging=grad_averaging,
@@ -126,12 +121,9 @@
         self._verbose = verbose
         self._clip_after_ar = clip_after_ar
         self._L2_grad_norm = None
-<<<<<<< HEAD
         self._set_flat_param_view = set_param_views_to_flat_buffer
         self._skip_ag = skip_allgather
-=======
         self._fused_norm = fused_norm 
->>>>>>> 4d190db6
         self._current_process_group = c10d._get_default_group()
         self._available_ranks = list(c10d._pg_group_ranks[self._current_process_group].keys())
         self._group_size = torch.cuda.device_count() if dwu_group_size <= 0 else dwu_group_size
@@ -364,13 +356,10 @@
         if not self._set_flat_param_view: 
             self._param_order.order.reverse()
 
-<<<<<<< HEAD
             # re-order model_params, grad_accs, group_properties lists
             self._model_params = [self._model_params[i] for i in self._param_order.order]
             self._grad_accs = [self._grad_accs[i] for i in self._param_order.order]
             self._group_properties = [self._group_properties[i] for i in self._param_order.order]
-=======
-        self._param_order.order.reverse()
 
         def _get_flat_view(param):
             if param.is_contiguous(memory_format=torch.channels_last):
@@ -382,12 +371,6 @@
             else:
                 pv = param
             return pv.view(-1)
-
-        # re-order model_params, grad_accs, group_properties lists
-        self._model_params = [self._model_params[i] for i in self._param_order.order]
-        self._grad_accs = [self._grad_accs[i] for i in self._param_order.order]
-        self._group_properties = [self._group_properties[i] for i in self._param_order.order]
->>>>>>> 4d190db6
 
         # re-collect grads info (size, offset) after ordering
         prev = None
