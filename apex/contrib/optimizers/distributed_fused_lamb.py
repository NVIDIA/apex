import math
import torch
import importlib
import amp_C
from apex.multi_tensor_apply import multi_tensor_applier

import torch.distributed.distributed_c10d as c10d

class DistributedFusedLAMB(torch.optim.Optimizer):

    """Implements LAMB algorithm.
    
    Currently GPU-only.  Requires Apex to be installed via
    ``pip install -v --no-cache-dir --global-option="--cpp_ext" --global-option="--cuda_ext" ./``.
    
    This version of fused LAMB implements 2 fusions.
      
      * Fusion of the LAMB update's elementwise operations
      * A multi-tensor apply launch that batches the elementwise updates applied to all the model's parameters into one or a few kernel launches.
    
    :class:`apex.optimizers.FusedLAMB`'s usage is identical to any ordinary Pytorch optimizer::
        
        opt = apex.optimizers.FusedLAMB(model.parameters(), lr = ....)
        ...
        opt.step()
    
    :class:`apex.optimizers.FusedLAMB` may be used with or without Amp.  If you wish to use :class:`FusedLAMB` with Amp,
    you may choose any ``opt_level``::
        
        opt = apex.optimizers.FusedLAMB(model.parameters(), lr = ....)
        model, opt = amp.initialize(model, opt, opt_level="O0" or "O1 or "O2")
        ...
        opt.step()
    
    In general, ``opt_level="O1"`` is recommended.
    
    LAMB was proposed in `Large Batch Optimization for Deep Learning: Training BERT in 76 minutes`_.
    
    Arguments:
        params (iterable): iterable of parameters to optimize or dicts defining
            parameter groups.
        lr (float, optional): learning rate. (default: 1e-3)
        betas (Tuple[float, float], optional): coefficients used for computing
            running averages of gradient and its norm. (default: (0.9, 0.999))
        eps (float, optional): term added to the denominator to improve
            numerical stability. (default: 1e-8)
        weight_decay (float, optional): weight decay (L2 penalty) (default: 0)
        amsgrad (boolean, optional): whether to use the AMSGrad variant of this
            algorithm from the paper `On the Convergence of Adam and Beyond`_
            NOT SUPPORTED now! (default: False)
        adam_w_mode (boolean, optional): Apply L2 regularization or weight decay
            True for decoupled weight decay(also known as AdamW) (default: True)
        grad_averaging (bool, optional): whether apply (1-beta2) to grad when
            calculating running averages of gradient. (default: True)
        set_grad_none (bool, optional): whether set grad to None when zero_grad()
            method is called. (default: True)
        max_grad_norm (float, optional): value used to clip global grad norm
            (default: 1.0)
        use_nvlamb (boolean, optional): Apply adaptive learning rate to 0.0
            weight decay parameter (default: False)
        step_supports_amp_scaling(boolean, optional): whether to use customized
            gradient unscaling logic (default: True)
    
    .. _Large Batch Optimization for Deep Learning - Training BERT in 76 minutes:
        https://arxiv.org/abs/1904.00962
    .. _On the Convergence of Adam and Beyond:
        https://openreview.net/forum?id=ryQu7f-RZ
    """

    class AtomicCounter(object):
        def __init__(self):
            self.value = 0
            self.order = []
            import threading
            self._lock = threading.Lock()

        def add(self, idx):
            with self._lock:
                self.value += 1
                self.order.append(idx)

    def __init__(self, params,
                 lr=1e-3, bias_correction = True, grad_averaging=True,
                 betas=(0.9, 0.999), eps=1e-8, 
                 weight_decay=0., max_grad_norm=0., 
                 adam_w_mode=True, use_nvlamb=False,
                 step_supports_amp_scaling=True, overlap_reductions=True,
                 dwu_group_size=0, dwu_num_blocks=4, dwu_num_chunks=4,
<<<<<<< HEAD
                 dwu_num_rs_pg=1, dwu_num_ar_pg=4, dwu_num_ag_pg=0, fused_norm=False,                 
                 e5m2_allgather=False, verbose=False, clip_after_ar=True,
                 set_param_views_to_flat_buffer=False, skip_allgather=False):
=======
                 dwu_num_rs_pg=1, dwu_num_ar_pg=4, dwu_num_ag_pg=0, fused_norm=False,
                 e5m2_allgather=False, verbose=False, clip_after_ar=True,
                 full_ar=False):
>>>>>>> 1cb9c5c3
        defaults = dict(lr=lr, bias_correction=bias_correction,
                        betas=betas, eps=eps, weight_decay=weight_decay,
                        grad_averaging=grad_averaging,
                        max_grad_norm=max_grad_norm)

        super(DistributedFusedLAMB, self).__init__(params, defaults)

        global fused_adam_cuda, distributed_lamb_cuda
        fused_adam_cuda = importlib.import_module("fused_adam_cuda")
        distributed_lamb_cuda = importlib.import_module("distributed_lamb_cuda")

        self._overflow_buf = torch.cuda.IntTensor([0])
        self._has_overflow = False
        self.multi_tensor_lamb_compute_update_term = distributed_lamb_cuda.multi_tensor_lamb_compute_update_term
        self.multi_tensor_lamb_update_weights = distributed_lamb_cuda.multi_tensor_lamb_update_weights
        import amp_C
        self.multi_tensor_l2norm = amp_C.multi_tensor_l2norm

        self._grad_averaging = grad_averaging
        self._adam_w_mode = 1 if adam_w_mode else 0
        self._use_nvlamb = use_nvlamb
        self._step_supports_amp_scaling = step_supports_amp_scaling
        self._is_accumulation_step = False
        self._last_step = False
        self._overlap_reductions = overlap_reductions
        self._global_scale = None
        self._num_blocks = dwu_num_blocks
        self._num_chunks = dwu_num_chunks
        self._e5m2_allgather = e5m2_allgather
        self._verbose = verbose
        self._clip_after_ar = clip_after_ar
        self._full_ar = full_ar
        self._L2_grad_norm = None
        self._set_flat_param_view = set_param_views_to_flat_buffer
        self._skip_ag = skip_allgather
        self._fused_norm = fused_norm 
        self._current_process_group = c10d._get_default_group()
        self._available_ranks = list(c10d._pg_group_ranks[self._current_process_group].keys())
        self._group_size = torch.cuda.device_count() if dwu_group_size <= 0 else dwu_group_size
        self._world_size = torch.distributed.get_world_size()
        self._num_groups = self._world_size // self._group_size
        self._rank_in_group = torch.distributed.get_rank() % self._group_size

        self._lr = torch.tensor(0.0, dtype=torch.float32, device='cuda')

        self._resume_from_checkpoint = False
        self._step = torch.cuda.IntTensor([0])

        # Master weight, moment, gradient buffers
        self._fp32_p, self._fp32_m, self._fp32_v, self._fp16_p, self._fp16_g = None, None, None, None, None

        import inspect
        assert ('no_copy' in inspect.getfullargspec(torch.distributed.reduce_scatter).args), "This version of c10d does not support no_copy option"

        self._num_rs_pg = dwu_num_rs_pg
        self._num_ar_pg = dwu_num_ar_pg
        self._num_ag_pg = dwu_num_ag_pg

        if self._full_ar: # full all reduce, only need AR and AG groups
            self._ar_pg = []
            # consider all the ranks
            ranks = list(range(0, self._world_size))
            l2_grad_norm_pg = torch.distributed.new_group(ranks=ranks)
            if torch.distributed.get_rank() in ranks:
                self._l2_grad_norm_pg = l2_grad_norm_pg
            for i in range(self._num_ar_pg):
                if self._verbose:
                    print(f"creating new AR group {i}: {ranks}")
                grp = torch.distributed.new_group(ranks=ranks)
                if grp != torch.distributed.GroupMember.NON_GROUP_MEMBER:
                    if self._verbose:
                        print(f"group {i}: init barrier (device: {torch.cuda.current_device()})")
                    torch.distributed.barrier(group=grp, device_ids=[torch.cuda.current_device()])
                if self._verbose:
                    print(f"created new AR group {i}: {ranks}")

                if torch.distributed.get_rank() in ranks:
                    self._ar_pg.append(grp)
            self._ar_st = [torch.cuda.Stream() for _ in range(self._num_ar_pg)]

            if self._num_ag_pg == 0:
                self._ag_pg = self._ar_pg
                self._ag_st = self._ar_st
                self._num_ag_pg = self._num_ar_pg
            else:
                self._ag_pg = []
                ranks = []
                stride = torch.cuda.device_count()
                for i in range(self._num_groups):
                    rs = list(range(i*stride, (i+1)*stride))
                    ranks.append(rs)
                for rs in ranks:
                    for i in range(self._num_ag_pg):
                        grp = torch.distributed.new_group(ranks=rs)
                        if torch.distributed.get_rank() in rs:
                            if self._verbose:
                                print(f"creating AG group {i}: {rs}")
                            self._ag_pg.append(grp)

                self._ag_st = [torch.cuda.Stream() for _ in range(self._num_ag_pg)]
        else: # reduce-scatter + all-reduce, need RS, AR, AG groups
            if self._num_groups > 1:
                self._ar_pg = []
                for dev_i in range(self._group_size):
                    ranks = [dev_i+j*self._group_size for j in range(self._num_groups)]
                    for i in range(self._num_ar_pg):
                        if self._verbose:
                            print(f"creating new AR group {i}: {ranks}")
                        grp = torch.distributed.new_group(ranks=ranks)
                        if grp != torch.distributed.GroupMember.NON_GROUP_MEMBER:
                            if self._verbose:
                                print(f"group {i}: init barrier (device: {torch.cuda.current_device()})")
                            torch.distributed.barrier(group=grp, device_ids=[torch.cuda.current_device()])
                        if self._verbose:
                            print(f"created new AR group {i}: {ranks}")

                        if torch.distributed.get_rank() in ranks:
                            self._ar_pg.append(grp)
                self._ar_st = [torch.cuda.Stream() for _ in range(self._num_ar_pg)]
            rs_ranks = []
            for group_i in range(self._num_groups):
                rs_ranks.append([group_i*self._group_size+j for j in range(self._group_size)])
            self._rs_pg = []
            for group_i in range(self._num_groups):
                ranks = rs_ranks[group_i]
                for i in range(self._num_rs_pg):
                    grp = torch.distributed.new_group(ranks=ranks)
                    if torch.distributed.get_rank() in ranks:
<<<<<<< HEAD
                        self._ag_pg.append(grp)
            self._ag_st = [torch.cuda.Stream() for _ in range(self._num_ag_pg)]
            #for ag_pg in self._ag_pg:
            #    torch.distributed.all_reduce(self._overflow_buf,group=ag_pg)
        for ag_pg in self._ag_pg:
            torch.distributed.barrier(group=ag_pg)
=======
                        self._rs_pg.append(grp)
                        if self._verbose:
                            print(f"creating RS group : {ranks}")
                l2_grad_norm_pg = torch.distributed.new_group(ranks=ranks)
                if torch.distributed.get_rank() in ranks:
                    self._l2_grad_norm_pg = l2_grad_norm_pg
            self._rs_st = [torch.cuda.Stream() for _ in range(self._num_rs_pg)]
            if self._num_ag_pg == 0:
                self._ag_pg = self._rs_pg
                self._ag_st = self._rs_st
                self._num_ag_pg = self._num_rs_pg
            else:
                self._ag_pg = []
                for group_i in range(self._num_groups):
                    ranks = rs_ranks[group_i]
                    for i in range(self._num_ag_pg):
                        grp = torch.distributed.new_group(ranks=ranks)
                        if torch.distributed.get_rank() in ranks:
                            self._ag_pg.append(grp)
                            if self._verbose:
                                print(f"creating AG group : {ranks}")
                self._ag_st = [torch.cuda.Stream() for _ in range(self._num_ag_pg)]

>>>>>>> 1cb9c5c3
        self._l2_grad_norm_st = torch.cuda.Stream()
        self._completion_st = torch.cuda.Stream()
        self._step.record_stream(self._completion_st)

        self._reductions_works = [None]*self._num_blocks
        self._allgather_works = [None]*self._num_blocks

        self._one = torch.cuda.IntTensor([1])

        self._first_step = True
        self._lazy_init_stage1_done, self._lazy_init_stage2_done = False, False
        self._param_order = self.AtomicCounter()

        p_offset = 0
        p_i = 0
        self._model_params = []
        self._grad_accs = []
        self._group_properties = []
        for group in self.param_groups:
            prev = None
            beta1, beta2 = group['betas']
            beta3 = 1.0 - beta1 if self._grad_averaging else 1.0
            bias_correction = 1 if group['bias_correction'] else 0
            eps = group['eps']
            weight_decay = group['weight_decay']
            for p in group['params']:
                torch.distributed.broadcast(p, 0)
                if not p.requires_grad:
                    continue
                self._model_params.append(p)
                self._group_properties.append((
                    weight_decay,
                    bias_correction,
                    beta1,
                    beta2,
                    beta3,
                    eps
                    ))
                p_grads_size = p.numel()
                if self._set_flat_param_view:
                    self._param_order.add(p_i)
                p_offset += p_grads_size
                # Only enforce 128b alignment (64 * fp16) for non-consecutive parameters
                # RNN is one example of consecutive parameters:
                # (weight_ih, weight_hh, bias_ih, bias_hh)
                if prev is not None and (prev.data_ptr() + prev.numel() * prev.element_size() != p.data_ptr()):
                    p_offset = ((p_offset + 63) // 64) * 64
                prev = p
                p_i += 1
        self._grads_generated = [False]*len(self._model_params)
        self._grads_fp16, self._grads_fp32 = [], []
        if self._overlap_reductions:
            self._current_block = self._num_blocks

        self._net_total_param_size = p_offset
        self._total_param_size = p_offset
        dwu_min_page_size = 256 * self._num_blocks * self._num_chunks * self._group_size
        self._total_param_size = ((self._total_param_size + dwu_min_page_size - 1) // dwu_min_page_size) * dwu_min_page_size
        self._new_params = torch.zeros([self._total_param_size], dtype=torch.uint8 if self._e5m2_allgather else torch.float16, device='cuda')



    def _lazy_init_stage1(self):
        if self._lazy_init_stage1_done: return

        p_i = 0
        #self._model_params = []
        #self._grad_accs = []
        #self._group_properties = []
        for group in self.param_groups:
            for p in group['params']:
                torch.distributed.broadcast(p, 0)
                if not p.requires_grad:
                    continue
                def wrapper(param, param_i):
                    param_tmp = param.expand_as(param)
                    grad_acc = param_tmp.grad_fn.next_functions[0][0]
                    def allreduce_hook(*unused):
                        if not self._set_flat_param_view:
                            if self._first_step:
                                # first time
                                self._param_order.add(param_i)
                            else:
                                idx = self._param_order.order.index(param_i)
                                self._do_overlapped_reduction(idx, param)
                        else:
                            if not self._first_step:
                                self._do_overlapped_reduction(param_i, param)
                    grad_acc.register_hook(allreduce_hook)
                    self._grad_accs.append(grad_acc)
                wrapper(p, p_i)
                p_i += 1

        self._block_size = self._total_param_size // self._num_blocks
        self._chunk_size = self._block_size // self._num_chunks
        self._shard_size = self._chunk_size // self._group_size

        self._flat_grads = torch.zeros([self._total_param_size], dtype=torch.float16, device='cuda')
        self._mega_shard_size = self._num_blocks * self._num_chunks * self._shard_size
        # initialize master weights, moments buffers if not loaded from checkpoint
        if self._fp32_p is None:
            self._fp32_p = torch.zeros([self._mega_shard_size], dtype=torch.float32, device='cuda')
            self._fp32_m = torch.zeros([self._mega_shard_size], dtype=torch.float32, device='cuda')
            self._fp32_v = torch.zeros([self._mega_shard_size], dtype=torch.float32, device='cuda')
            self._fp32_u = torch.zeros([self._mega_shard_size], dtype=torch.float32, device='cuda')
        # FIXME: Rethink fp16 label since it's either uint8 or fp16
        self._fp16_p = torch.zeros([self._mega_shard_size], dtype=torch.uint8 if self._e5m2_allgather else torch.float16, device='cuda')
        self._fp16_g = torch.zeros([self._mega_shard_size], dtype=torch.float16, device='cuda')

        def _flat_split(p):
            def __blockify(p):
                return [p[block_id*self._block_size:(block_id+1)*self._block_size] for block_id in range(self._num_blocks)]
            def __chunkify(p):
                return [p[chunk_id*self._chunk_size:(chunk_id+1)*self._chunk_size] for chunk_id in range(self._num_chunks)]
            def __shardify(p):
                return [p[shard_id*self._shard_size:(shard_id+1)*self._shard_size] for shard_id in range(self._group_size)]
            list_of_blocks = __blockify(self._flat_grads)
            list_of_list_of_chunks = [__chunkify(block) for block in list_of_blocks]
            list_of_list_of_list_of_shards = [[__shardify(chunk) for chunk in chunks] for chunks in list_of_list_of_chunks]
            return list_of_blocks, list_of_list_of_chunks, list_of_list_of_list_of_shards
        def _flat_split_no_shards(p):
            def __blockify(p):
                return [p[block_id*self._block_size:(block_id+1)*self._block_size] for block_id in range(self._num_blocks)]
            def __chunkify(p):
                return [p[chunk_id*self._chunk_size:(chunk_id+1)*self._chunk_size] for chunk_id in range(self._num_chunks)]
            list_of_blocks = __blockify(self._flat_grads)
            list_of_list_of_chunks = [__chunkify(block) for block in list_of_blocks]
            return list_of_blocks, list_of_list_of_chunks
        def _full_packed_split(p):
            def __shardify(p):
                return [p[mega_shard*self._mega_shard_size:(mega_shard+1)*self._mega_shard_size] for mega_shard in range(self._group_size)]
            def __blockify(p):
                return [p[block_id*self._num_chunks*self._shard_size:(block_id+1)*self._num_chunks*self._shard_size] for block_id in range(self._num_blocks)]
            def __chunkify(p):
                return [p[chunk_id*self._shard_size:(chunk_id+1)*self._shard_size] for chunk_id in range(self._num_chunks)]
            list_of_mega_shards = __shardify(p)
            list_of_list_of_mega_blocks = [__blockify(mega_shard) for mega_shard in list_of_mega_shards]
            list_of_list_of_list_of_mega_chunks = [[__chunkify(mega_block) for mega_block in mega_blocks] for mega_blocks in list_of_list_of_mega_blocks]
            return list_of_mega_shards, list_of_list_of_mega_blocks, list_of_list_of_list_of_mega_chunks
        def _packed_split(p):
            def __packed_blockify(p):
                packed_block_size = self._num_chunks*self._shard_size
                return [p[block_id*packed_block_size:(block_id+1)*packed_block_size] for block_id in range(self._num_blocks)]
            def __packed_chunkify(p):
                # in the packed format, each chunk contains one shard, so packed_chunk_size == self._shard_size
                return [p[chunk_id*self._shard_size:(chunk_id+1)*self._shard_size] for chunk_id in range(self._num_chunks)]
            list_of_blocks = __packed_blockify(p)
            list_of_list_of_chunks = [__packed_chunkify(block) for block in list_of_blocks]
            return list_of_blocks, list_of_list_of_chunks

        self._new_params_mega_shards, self._new_params_mega_blocks, self._new_params_mega_chunks = _full_packed_split(self._new_params)

        self._fp32_p_blocks, self._fp32_p_chunks = _packed_split(self._fp32_p)
        self._fp32_m_blocks, self._fp32_m_chunks = _packed_split(self._fp32_m)
        self._fp32_v_blocks, self._fp32_v_chunks = _packed_split(self._fp32_v)
        self._fp32_u_blocks, self._fp32_u_chunks = _packed_split(self._fp32_u)
        self._fp16_p_blocks, self._fp16_p_chunks = _packed_split(self._fp16_p)

        if self._full_ar:
            # for gradient all-reduce
            self._flat_grads_blocks, self._flat_grads_chunks = _flat_split_no_shards(self._flat_grads)
            # for weight update
            self._flat_grads_shards, _, _ = _full_packed_split(self._flat_grads)
            self._fp16_g_blocks, self._fp16_g_chunks = _packed_split(self._flat_grads_shards[self._rank_in_group])
        else:
            self._flat_grads_blocks, self._flat_grads_chunks, self._flat_grads_shards = _flat_split(self._flat_grads)
            self._fp16_g_blocks, self._fp16_g_chunks = _packed_split(self._fp16_g)

        self._lazy_init_stage1_done = True

    def _lazy_init_stage2(self):
        if self._lazy_init_stage2_done: return
        if not self._set_flat_param_view: 
            self._param_order.order.reverse()

            # re-order model_params, grad_accs, group_properties lists
            self._model_params = [self._model_params[i] for i in self._param_order.order]
            self._grad_accs = [self._grad_accs[i] for i in self._param_order.order]
            self._group_properties = [self._group_properties[i] for i in self._param_order.order]

        def _get_flat_view(param):
            if param.is_contiguous(memory_format=torch.channels_last):
                K, C, H, W = param.shape
                pv = param.as_strided(size=(K,H,W,C), stride=(H*W*C, W*C, C, 1))
            elif param.is_contiguous(memory_format=torch.channels_last_3d):
                K, C, D, H, W = param.shape
                pv = param.as_strided(size=(K,D,H,W,C), stride=(D*H*W*C, H*W*C, W*C, C, 1))
            else:
                pv = param
            return pv.view(-1)

        # re-collect grads info (size, offset) after ordering
        prev = None
        p_offset = 0
        self._grads_info = []
        self._individual_flat_grads = []
        for i, p in enumerate(self._model_params):
            p_grads_size = p.numel()
            self._grads_info.append({"param_grads_size":p_grads_size, "param_offset":p_offset})
            self._individual_flat_grads.append(self._flat_grads[p_offset:p_offset+p_grads_size].view_as(p))
            # for the first iteration
            self._do_overlapped_reduction(i, p)
            p_offset += p_grads_size
            # Only enforce 128b alignment (64 * fp16) for non-consecutive parameters
            # RNN is one example of consecutive parameters:
            # (weight_ih, weight_hh, bias_ih, bias_hh)
            if prev is not None and (prev.data_ptr() + prev.numel() * prev.element_size() != p.data_ptr()):
                p_offset = ((p_offset + 63) // 64) * 64
            prev = p

        self._low_param_i = [0]*self._num_blocks
        for block_id in range(self._num_blocks-1,-1,-1):
            p_i = len(self._grads_info)-1
            while p_i > 0 and self._grads_info[p_i]["param_offset"] > block_id*self._block_size:
                p_i -= 1
            self._low_param_i[block_id] = p_i
        #print("self._low_param_i", self._low_param_i)

        # This paragraph does two things:
        # 1) Copy model parameters into master buffer
        # 2) Create tensor lists for unpacking new parameter tensor after all-gather
        self._packed_flat_to_model_params_fp16 = []
        self._packed_flat_to_model_params_fp32 = []
        self._model_params_num = len(self._model_params)
        self._contrib_tensor_list = []
        self._contrib_min_param_i, self._contrib_max_param_i = -1, -1
        self._contrib_update_frag_for_norm = []
        self._contrib_model_param_for_norm_fp16 = []
        self._contrib_model_param_for_norm_fp32 = []
        self._contrib_model_param_for_norm_is_fp16 = []
        self._model_param_is_contrib = []
        self._contrib_group_properties = []
        for shard_id in range(self._group_size):
            for block_id in range(self._num_blocks):
                for chunk_id in range(self._num_chunks):
                    flat_shard_start = (((block_id * self._num_chunks + chunk_id) * self._group_size) + shard_id) * self._shard_size
                    flat_shard_end = flat_shard_start + self._shard_size
                    for param_i, (p, grads_info, group_props) in enumerate(zip(self._model_params, self._grads_info, self._group_properties)):
                        flat_grad_start = grads_info["param_offset"]
                        flat_grad_end = flat_grad_start + grads_info["param_grads_size"]
                        clipped_start = (lambda a,b: a if a > b else b)(flat_grad_start, flat_shard_start)
                        clipped_end = (lambda a,b: a if a < b else b)(flat_grad_end, flat_shard_end)
                        if clipped_start < clipped_end:
                            grad_offset = clipped_start - flat_grad_start
                            grad_length = clipped_end - clipped_start
                            shard_offset = clipped_start - flat_shard_start
                            pf = _get_flat_view(p)
                            model_param_fragment = pf[grad_offset:grad_offset+grad_length]
                            new_param_packed_fragment = self._new_params_mega_chunks[shard_id][block_id][chunk_id][shard_offset:shard_offset+grad_length]
                            if model_param_fragment.dtype == torch.float16:
                                self._packed_flat_to_model_params_fp16.append( (new_param_packed_fragment, model_param_fragment) )
                            else:
                                self._packed_flat_to_model_params_fp32.append( (new_param_packed_fragment, model_param_fragment) )
                            if shard_id == self._rank_in_group:
                                self._model_param_is_contrib.append(param_i)
                                # copy model parameters into master buffer
                                master_param_fragment = self._fp32_p_chunks[block_id][chunk_id][shard_offset:shard_offset+grad_length]
                                opti_state_m_fragment = self._fp32_m_chunks[block_id][chunk_id][shard_offset:shard_offset+grad_length]
                                opti_state_v_fragment = self._fp32_v_chunks[block_id][chunk_id][shard_offset:shard_offset+grad_length]
                                opti_state_u_fragment = self._fp32_u_chunks[block_id][chunk_id][shard_offset:shard_offset+grad_length]
                                opti_state_g_fragment = self._fp16_g_chunks[block_id][chunk_id][shard_offset:shard_offset+grad_length]
                                opti_state_p_fragment = self._fp16_p_chunks[block_id][chunk_id][shard_offset:shard_offset+grad_length]
                                #print("model_param_fragment.size()=%s, new_param_packed_fragment.size()=%s, master_param_fragment.size()=%s" % (str(model_param_fragment.size()), str(new_param_packed_fragment.size()), str(master_param_fragment.size())))
                                if not self._resume_from_checkpoint:
                                    master_param_fragment.copy_(model_param_fragment)
                                self._contrib_group_properties.append(group_props)
                                self._contrib_tensor_list.append((master_param_fragment, opti_state_m_fragment, opti_state_v_fragment, opti_state_u_fragment, opti_state_g_fragment, opti_state_p_fragment)) # p, m, v, u, g, p_copy
                                self._contrib_update_frag_for_norm.append(opti_state_u_fragment)
                                if p.dtype == torch.float16:
                                    self._contrib_model_param_for_norm_fp16.append(p)
                                else:
                                    self._contrib_model_param_for_norm_fp32.append(p)
                                self._contrib_model_param_for_norm_is_fp16.append(True if p.dtype == torch.float16 else False)
                                if self._contrib_min_param_i < 0: self._contrib_min_param_i = param_i
                                self._contrib_max_param_i = param_i
        self._contrib_model_param_for_norm_num = len(self._contrib_model_param_for_norm_is_fp16)
        if len(self._contrib_model_param_for_norm_fp16) == 0: self._contrib_model_param_for_norm_fp16 = None
        if len(self._contrib_model_param_for_norm_fp32) == 0: self._contrib_model_param_for_norm_fp32 = None
        self._contrib_model_param_for_norm_is_fp32 = torch.tensor([not is_fp16 for is_fp16 in self._contrib_model_param_for_norm_is_fp16], dtype=torch.bool, device='cuda')
        self._contrib_model_param_for_norm_is_fp16 = torch.tensor([is_fp16 for is_fp16 in self._contrib_model_param_for_norm_is_fp16], dtype=torch.bool, device='cuda')
        self._offsets = torch.tensor(self._model_param_is_contrib, dtype=torch.int64, device='cuda')

        p, m, v, u, g, p_copy = list(zip(*self._contrib_tensor_list))
        self._contrib_compute_update_term_tensor_list = [g, p, m, v, u]
        self._contrib_update_weights_tensor_list = [u, p, p_copy]

        math_type = self._fp32_u.dtype
        decay, bias_correction, beta1, beta2, beta3, epsilon = list(zip(*self._contrib_group_properties))
        self._contrib_beta1 = torch.tensor(beta1, dtype=math_type, device='cuda')
        self._contrib_beta2 = torch.tensor(beta2, dtype=math_type, device='cuda')
        self._contrib_beta3 = torch.tensor(beta3, dtype=math_type, device='cuda')
        self._contrib_bias_correction = torch.tensor(bias_correction, dtype=torch.int, device='cuda')
        self._contrib_epsilon = torch.tensor(epsilon, dtype=math_type, device='cuda')
        self._contrib_weight_decay = torch.tensor(decay, dtype=math_type, device='cuda')

        self._packed_flat_to_model_params_fp16 = list(zip(*self._packed_flat_to_model_params_fp16)) if len(self._packed_flat_to_model_params_fp16) > 0 else None
        self._packed_flat_to_model_params_fp32 = list(zip(*self._packed_flat_to_model_params_fp32)) if len(self._packed_flat_to_model_params_fp32) > 0 else None

        self._lazy_init_stage2_done = True

        self.complete_reductions()
        self._first_step = False

    def set_is_accumulation_step(self, is_accumulation_step):
        self._is_accumulation_step = is_accumulation_step

    def set_last_step(self, last_step):
        self._last_step = last_step
        
    def _get_flush_block(self):
        flush_block = []
        if self._current_block > 0 and self._grads_generated[self._low_param_i[self._current_block-1]]:
            num_grads = len(self._grads_generated)
            contiguous_idx = num_grads
            while contiguous_idx > 0 and self._grads_generated[contiguous_idx-1]:
                contiguous_idx -= 1

            if contiguous_idx < num_grads and self._grads_info[contiguous_idx]["param_offset"] <= (self._current_block-1)*self._block_size:
                self._current_block -= 1
                start = self._current_block * self._block_size
                end = (self._current_block+1) * self._block_size
                flush_block = [start, end]

        return flush_block

    def _full_all_reduce(self, block_id):
        works = [None]*self._num_chunks

        for chunk_id in range(self._num_chunks):
            glob_chunk_id = block_id * self._num_chunks + chunk_id
            ar_stream = self._ar_st[glob_chunk_id%self._num_ar_pg]
            ar_stream.wait_stream(torch.cuda.current_stream())
            with torch.cuda.stream(ar_stream):
                works[chunk_id] = torch.distributed.all_reduce(self._flat_grads_chunks[block_id][chunk_id],group=self._ar_pg[glob_chunk_id%self._num_ar_pg],async_op=True)
        self._reductions_works[block_id] = works

    def _reduce_scatter_and_all_reduce(self, block_id):
        # Reduction within each node
        # Changes gradient format from [block * chunk * shard] to [shard * block * chunk]
        # The output format is the same as the fp32 master parameters
        works = [None]*self._num_chunks
        for chunk_id in range(self._num_chunks):
            glob_chunk_id = block_id * self._num_chunks + chunk_id
            rs_stream = self._rs_st[glob_chunk_id%self._num_rs_pg]
            rs_stream.wait_stream(torch.cuda.current_stream())
            rs_stream.wait_stream(self._l2_grad_norm_st)
            with torch.cuda.stream(rs_stream):
                works[chunk_id] = torch.distributed.reduce_scatter(self._fp16_g_chunks[block_id][chunk_id],self._flat_grads_shards[block_id][chunk_id],group=self._rs_pg[glob_chunk_id%self._num_rs_pg],async_op=True,no_copy=True)

        # Reduction across nodes for each rank
        if self._num_groups > 1:
            for chunk_id in range(self._num_chunks):
                glob_chunk_id = block_id * self._num_chunks + chunk_id
                ar_stream = self._ar_st[glob_chunk_id%self._num_ar_pg]
                with torch.cuda.stream(ar_stream):
                    works[chunk_id].wait()
                    works[chunk_id] = torch.distributed.all_reduce(self._fp16_g_chunks[block_id][chunk_id],group=self._ar_pg[glob_chunk_id%self._num_ar_pg],async_op=True)
        self._reductions_works[block_id] = works

    def _pipeline_block_reductions(self, block_id):
        if self._clip_after_ar:
            self._flatten_grad_mt(1.0/self._world_size)

            if self._full_ar:
                self._full_all_reduce(block_id)
            else:
                self._reduce_scatter_and_all_reduce(block_id)

            # Compute L2 grad norm
            if block_id == 0:
                with torch.cuda.stream(self._l2_grad_norm_st):
                    for block_id in range(self._num_blocks):
                        for chunk_id in range(self._num_chunks):
                            self._reductions_works[block_id][chunk_id].wait()
                    # Since the packed format is contiguous after reductions, only one norm is needed
                    l2_grad_norm_sq = torch.empty([1], device='cuda')
                    if self._full_ar:
                        l2_grad_norm_sq = self._flat_grads_shards[self._rank_in_group].norm(dtype=torch.float32, p=2)**2
                    else:
                        l2_grad_norm_sq = self._fp16_g.norm(dtype=torch.float32, p=2)**2
                    torch.distributed.all_reduce(l2_grad_norm_sq, group=self._l2_grad_norm_pg)
                    self._L2_grad_norm = l2_grad_norm_sq.sqrt()
        else:
            # Copy model grads to flat grads buffer
            self._flatten_grad_mt(1.0)

            # Compute L2 grad norm
            self._l2_grad_norm_st.wait_stream(torch.cuda.current_stream())
            with torch.cuda.stream(self._l2_grad_norm_st):
                if not self._fused_norm:
                    self._L2_grad_norm = self._flat_grads.norm(dtype=torch.float16, p=2).float()
            torch.cuda.current_stream().wait_stream(self._l2_grad_norm_st)

            # Apply clipping & pre-reduction scaling on grads
            loss_scale = self.global_scale
            max_grad_norm = loss_scale*self.defaults['max_grad_norm']
            coeff = max_grad_norm /(1e-6+self.L2_grad_norm)
            coeff = (coeff>1) * self._one + (coeff<=1) * coeff
            tmp = torch.cat(((self._one), (coeff)))
            index = (coeff+1>coeff).int()
            scale = tmp.index_select(0, index).half()/self._world_size
            self._flat_grads.mul_(scale)

            if self._full_ar:
                self._full_all_reduce(block_id)
            else:
                self._reduce_scatter_and_all_reduce(block_id)

            if block_id == 0:
                for block_id in range(self._num_blocks):
                    for chunk_id in range(self._num_chunks):
                        self._reductions_works[block_id][chunk_id].wait()

    def __compute_contrib_param_norm(self):
        if self._contrib_model_param_for_norm_fp16 is not None and self._contrib_model_param_for_norm_fp32 is not None:
            gnorm_fp16 = multi_tensor_applier(self.multi_tensor_l2norm, self._overflow_buf, [self._contrib_model_param_for_norm_fp16], True)[1]
            gnorm_fp32 = multi_tensor_applier(self.multi_tensor_l2norm, self._overflow_buf, [self._contrib_model_param_for_norm_fp32], True)[1]
            gnorm = torch.empty(size=[self._contrib_model_param_for_norm_num], dtype=torch.bool, device='cuda')
            gnorm.masked_scatter_(self._contrib_model_param_for_norm_is_fp16, gnorm_fp16)
            gnorm.masked_scatter_(self._contrib_model_param_for_norm_is_fp32, gnorm_fp32)
        elif self._contrib_model_param_for_norm_fp16 is not None:
            gnorm = multi_tensor_applier(self.multi_tensor_l2norm, self._overflow_buf, [self._contrib_model_param_for_norm_fp16], True)[1]
        elif self._contrib_model_param_for_norm_fp32 is not None:
            gnorm = multi_tensor_applier(self.multi_tensor_l2norm, self._overflow_buf, [self._contrib_model_param_for_norm_fp32], True)[1]
        return gnorm

    def __compute_contrib_update_norm(self):
        l2_norm = torch.zeros(size=[self._model_params_num], dtype=torch.float32, device='cuda')
        local_contrib_l2_norm = multi_tensor_applier(self.multi_tensor_l2norm, self._overflow_buf, [self._contrib_update_frag_for_norm], True)[1] ** 2
        l2_norm.scatter_(dim=0, index=self._offsets, src=local_contrib_l2_norm)
        torch.distributed.all_reduce(l2_norm, group=self._ag_pg[0])
        l2_norm = torch.sqrt(l2_norm)
        return l2_norm

    def _pipeline_step(self):
        global_scale = self.global_scale
        # if clip before ar, set max_grad_norm to 0
        max_grad_norm = self.defaults['max_grad_norm'] * self._clip_after_ar
        self._completion_st.wait_stream(self._l2_grad_norm_st)
        global_grad_norm = self.L2_grad_norm

        # check global_grad_norm and fill overflow_buf
        is_finite = (global_grad_norm + 1 > global_grad_norm).int()
        self._overflow_buf = self._one * (is_finite ^ self._one) # toggle between 0 and 1
        torch.distributed.all_reduce(is_finite,
                                     op=torch.distributed.ReduceOp.MIN,
                                     group=self._current_process_group)
        torch.distributed.all_reduce(self._overflow_buf,
                                     op=torch.distributed.ReduceOp.MAX,
                                     group=self._current_process_group)

        # increment step counter if no overflow
        self._step += is_finite
        self._completion_st.wait_stream(torch.cuda.current_stream())
        self._completion_st.wait_stream(self._l2_grad_norm_st)

        # Call step kernel once per step
        # Call all-gather once per step
        with torch.cuda.stream(self._completion_st):
            for block_id in range(self._num_blocks):
                for chunk_id in range(self._num_chunks):
                    self._reductions_works[block_id][chunk_id].wait()
            param_norm = self.__compute_contrib_param_norm()
            multi_tensor_applier(self.multi_tensor_lamb_compute_update_term,
                    self._overflow_buf,
                    self._contrib_compute_update_term_tensor_list, # g, p, m, v, u
                    self._contrib_beta1,
                    self._contrib_beta2,
                    self._contrib_beta3,
                    self._contrib_bias_correction,
                    self._step,
                    self._contrib_epsilon,
                    self._adam_w_mode,
                    self._contrib_weight_decay,
                    global_scale,
                    global_grad_norm,
                    max_grad_norm)
            upd_norm = self.__compute_contrib_update_norm()
            multi_tensor_applier(self.multi_tensor_lamb_update_weights,
                    self._overflow_buf,
                    self._contrib_update_weights_tensor_list, # u, p, p_copy
                    param_norm,
                    upd_norm,
                    self._offsets,
                    self._lr,
                    self._contrib_weight_decay,
                    global_grad_norm,
                    self._use_nvlamb)
            if not self._skip_ag:
                torch.distributed.all_gather(self._new_params_mega_shards, self._fp16_p, group=self._ag_pg[0], no_copy=True)

    def _flatten_grad_mt(self, scale):
        if len(self._grads_fp16) > 0:
            self._overflow_buf.zero_()
            if not self._fused_norm:
                multi_tensor_applier(
                        amp_C.multi_tensor_scale,
                        self._overflow_buf,
                        list(zip(*self._grads_fp16)),
                        scale)
            else:
                self._L2_grad_norm=multi_tensor_applier(
                        amp_C.multi_tensor_l2norm_scale,
                        self._overflow_buf,
                        list(zip(*self._grads_fp16)),
                        scale, False)[0].float()

            self._grads_fp16 = []
        if len(self._grads_fp32) > 0:
            self._overflow_buf.zero_()
            if not self._fused_norm:
                multi_tensor_applier(
                        amp_C.multi_tensor_scale,
                        self._overflow_buf,
                        list(zip(*self._grads_fp32)),
                        scale)
            else:
                self._L2_grad_norm=multi_tensor_applier(
                        amp_C.multi_tensor_l2norm_scale,
                        self._overflow_buf,
                        list(zip(*self._grads_fp32)),
                        scale, False)[0].float()
            self._grads_fp32 = []

    def _do_overlapped_reduction(self, param_i, param):
        if not self._is_accumulation_step:
            # handle overlapped reductions
            if param.dtype == torch.float16:
                self._grads_fp16.append( (param.grad, self._individual_flat_grads[param_i]) )
            else:
                self._grads_fp32.append( (param.grad, self._individual_flat_grads[param_i]) )
            self._grads_generated[param_i]=True
            if not self._first_step and not self._last_step:
                if self._overlap_reductions:
                    flush_block = self._get_flush_block()
                    while flush_block:
                        block_id = flush_block[0] // self._block_size
                        self._pipeline_block_reductions(block_id)
                        flush_block = self._get_flush_block()

    def set_global_scale(self, global_scale):
        """Set global scale.
        """
        self._global_scale = global_scale

    @property
    def global_scale(self):
        return self._global_scale

    @property
    def L2_grad_norm(self):
        torch.cuda.current_stream().wait_stream(self._l2_grad_norm_st)
        return self._L2_grad_norm

    def complete_reductions(self):
        """Complete reductions if full pipeline is not selected or overlap is not allowed.
        """
        if self._last_step:
            # zero out gradients that have not been completed yet
            for param_i, grad_generated in enumerate(self._grads_generated):
                if not grad_generated:
                    grad_info = self._grads_info[param_i]
                    param_offset = grad_info["param_offset"]
                    param_size = grad_info["param_grads_size"]
                    self._flat_grads[param_offset:param_offset+param_size].zero_()
                    self._grads_generated[param_i] = True

        if self._first_step or self._last_step or not self._overlap_reductions:
            # nothing done so far, run full pipeline after reductions
            for block_id in range(self._num_blocks-1,-1,-1):
                self._pipeline_block_reductions(block_id)

        torch.cuda.current_stream().wait_stream(self._l2_grad_norm_st)

        self._current_block = self._num_blocks
        self._grads_generated = [False]*len(self._grads_info)

    def step(self, closure=None, grad_scaler=None):
        loss = None
        if closure is not None:
            loss = closure()

        self._pipeline_step()

        if grad_scaler is not None:
            found_inf = self._overflow_buf.float()
            optimizer_state = grad_scaler._per_optimizer_states[id(self)]
            current_device = torch.device('cuda', torch.cuda.current_device())
            optimizer_state["found_inf_per_device"][current_device] = found_inf

        self._completion_st.wait_stream(torch.cuda.current_stream())
        if not self._set_flat_param_view:
            with torch.cuda.stream(self._completion_st):
                # Copy self._new_params to model params
                with torch.no_grad():
                    if self._packed_flat_to_model_params_fp16 is not None:
                        multi_tensor_applier(
                                fused_adam_cuda.maybe_cast_mt,
                                self._overflow_buf,
                                self._packed_flat_to_model_params_fp16)
                    if self._packed_flat_to_model_params_fp32 is not None:
                        multi_tensor_applier(
                                fused_adam_cuda.maybe_cast_mt,
                                self._overflow_buf,
                                self._packed_flat_to_model_params_fp32)
    
        torch.cuda.current_stream().wait_stream(self._completion_st)

        self._reductions_works = [None]*self._num_blocks
        self._allgather_works = [None]*self._num_blocks

        return loss

    def state_dict(self):
        """
        Returns a dict containing the current state of this :class:`DistributedFusedAdam` instance.
        Example::
            checkpoint = {}
            checkpoint['model'] = model.state_dict()
            checkpoint['optimizer'] = optimizer.state_dict()
            torch.save(checkpoint, "saved.pth")
        """
        # save step, master weights and first/second moments
        state_dict = {}
        state_dict['step'] = self._step
        state_dict['fp32_p'] = self._fp32_p
        state_dict['fp32_m'] = self._fp32_m
        state_dict['fp32_v'] = self._fp32_v
        return state_dict

    def load_state_dict(self, state_dict):
        """
        Loads a state_dict created by an earlier call to state_dict().
        If an DistributedFusedAdam instance was constructed from some ``init_optimizer``,
        whose parameters in turn came from ``model``, it is expected that the user
        will call ``model.load_state_dict()`` before
        ``optimizer.load_state_dict()`` is called.
        Example::
            model = torch.nn.Linear(D_in, D_out).cuda().half()
            optimizer = torch.optim.SGD(model.parameters(), lr=1e-3)
            optimizer = FP16_Optimizer(optimizer, static_loss_scale = 128.0)
            ...
            checkpoint = torch.load("saved.pth")
            model.load_state_dict(checkpoint['model'])
            optimizer.load_state_dict(checkpoint['optimizer'])
        """
        # restore step, master weights and first/second moments
        self._step = state_dict['step']
        self._fp32_p = state_dict['fp32_p'].to(device="cuda")
        self._fp32_m = state_dict['fp32_m'].to(device="cuda")
        self._fp32_v = state_dict['fp32_v'].to(device="cuda")
        self._resume_from_checkpoint = True<|MERGE_RESOLUTION|>--- conflicted
+++ resolved
@@ -86,15 +86,9 @@
                  adam_w_mode=True, use_nvlamb=False,
                  step_supports_amp_scaling=True, overlap_reductions=True,
                  dwu_group_size=0, dwu_num_blocks=4, dwu_num_chunks=4,
-<<<<<<< HEAD
-                 dwu_num_rs_pg=1, dwu_num_ar_pg=4, dwu_num_ag_pg=0, fused_norm=False,                 
-                 e5m2_allgather=False, verbose=False, clip_after_ar=True,
-                 set_param_views_to_flat_buffer=False, skip_allgather=False):
-=======
                  dwu_num_rs_pg=1, dwu_num_ar_pg=4, dwu_num_ag_pg=0, fused_norm=False,
                  e5m2_allgather=False, verbose=False, clip_after_ar=True,
-                 full_ar=False):
->>>>>>> 1cb9c5c3
+                 full_ar=False, set_param_views_to_flat_buffer=False, skip_allgather=False):
         defaults = dict(lr=lr, bias_correction=bias_correction,
                         betas=betas, eps=eps, weight_decay=weight_decay,
                         grad_averaging=grad_averaging,
@@ -223,14 +217,6 @@
                 for i in range(self._num_rs_pg):
                     grp = torch.distributed.new_group(ranks=ranks)
                     if torch.distributed.get_rank() in ranks:
-<<<<<<< HEAD
-                        self._ag_pg.append(grp)
-            self._ag_st = [torch.cuda.Stream() for _ in range(self._num_ag_pg)]
-            #for ag_pg in self._ag_pg:
-            #    torch.distributed.all_reduce(self._overflow_buf,group=ag_pg)
-        for ag_pg in self._ag_pg:
-            torch.distributed.barrier(group=ag_pg)
-=======
                         self._rs_pg.append(grp)
                         if self._verbose:
                             print(f"creating RS group : {ranks}")
@@ -253,8 +239,9 @@
                             if self._verbose:
                                 print(f"creating AG group : {ranks}")
                 self._ag_st = [torch.cuda.Stream() for _ in range(self._num_ag_pg)]
-
->>>>>>> 1cb9c5c3
+        for ag_pg in self._ag_pg:
+            torch.distributed.barrier(group=ag_pg)
+
         self._l2_grad_norm_st = torch.cuda.Stream()
         self._completion_st = torch.cuda.Stream()
         self._step.record_stream(self._completion_st)
