import math
import torch
import importlib
import amp_C
from apex.multi_tensor_apply import multi_tensor_applier

import torch.distributed.distributed_c10d as c10d

class DistributedFusedLAMB(torch.optim.Optimizer):

    """Implements LAMB algorithm.
    
    Currently GPU-only.  Requires Apex to be installed via
    ``pip install -v --no-cache-dir --global-option="--cpp_ext" --global-option="--cuda_ext" ./``.
    
    This version of fused LAMB implements 2 fusions.
      
      * Fusion of the LAMB update's elementwise operations
      * A multi-tensor apply launch that batches the elementwise updates applied to all the model's parameters into one or a few kernel launches.
    
    :class:`apex.optimizers.FusedLAMB`'s usage is identical to any ordinary Pytorch optimizer::
        
        opt = apex.optimizers.FusedLAMB(model.parameters(), lr = ....)
        ...
        opt.step()
    
    :class:`apex.optimizers.FusedLAMB` may be used with or without Amp.  If you wish to use :class:`FusedLAMB` with Amp,
    you may choose any ``opt_level``::
        
        opt = apex.optimizers.FusedLAMB(model.parameters(), lr = ....)
        model, opt = amp.initialize(model, opt, opt_level="O0" or "O1 or "O2")
        ...
        opt.step()
    
    In general, ``opt_level="O1"`` is recommended.
    
    LAMB was proposed in `Large Batch Optimization for Deep Learning: Training BERT in 76 minutes`_.
    
    Arguments:
        params (iterable): iterable of parameters to optimize or dicts defining
            parameter groups.
        lr (float, optional): learning rate. (default: 1e-3)
        betas (Tuple[float, float], optional): coefficients used for computing
            running averages of gradient and its norm. (default: (0.9, 0.999))
        eps (float, optional): term added to the denominator to improve
            numerical stability. (default: 1e-8)
        weight_decay (float, optional): weight decay (L2 penalty) (default: 0)
        amsgrad (boolean, optional): whether to use the AMSGrad variant of this
            algorithm from the paper `On the Convergence of Adam and Beyond`_
            NOT SUPPORTED now! (default: False)
        adam_w_mode (boolean, optional): Apply L2 regularization or weight decay
            True for decoupled weight decay(also known as AdamW) (default: True)
        grad_averaging (bool, optional): whether apply (1-beta2) to grad when
            calculating running averages of gradient. (default: True)
        set_grad_none (bool, optional): whether set grad to None when zero_grad()
            method is called. (default: True)
        max_grad_norm (float, optional): value used to clip global grad norm
            (default: 1.0)
        use_nvlamb (boolean, optional): Apply adaptive learning rate to 0.0
            weight decay parameter (default: False)
        step_supports_amp_scaling(boolean, optional): whether to use customized
            gradient unscaling logic (default: True)
    
    .. _Large Batch Optimization for Deep Learning - Training BERT in 76 minutes:
        https://arxiv.org/abs/1904.00962
    .. _On the Convergence of Adam and Beyond:
        https://openreview.net/forum?id=ryQu7f-RZ
    """

    class AtomicCounter(object):
        def __init__(self):
            self.value = 0
            self.order = []
            import threading
            self._lock = threading.Lock()

        def add(self, idx):
            with self._lock:
                self.value += 1
                self.order.append(idx)

    def __init__(self, params,
                 lr=1e-3, bias_correction = True, grad_averaging=True,
                 betas=(0.9, 0.999), eps=1e-8, 
                 weight_decay=0., max_grad_norm=0., 
                 adam_w_mode=True, use_nvlamb=False,
                 step_supports_amp_scaling=True, overlap_reductions=True,
                 dwu_group_size=0, dwu_num_blocks=4, dwu_num_chunks=4,
                 dwu_num_rs_pg=1, dwu_num_ar_pg=4, dwu_num_ag_pg=0, fused_norm=False,
                 e5m2_allgather=False, verbose=False, clip_after_ar=True,
<<<<<<< HEAD
                 full_ar=False, set_param_views_to_flat_buffer=False, skip_allgather=False):
=======
                 full_ar=False, fuse_scale=False):
>>>>>>> 2e98baa7
        defaults = dict(lr=lr, bias_correction=bias_correction,
                        betas=betas, eps=eps, weight_decay=weight_decay,
                        grad_averaging=grad_averaging,
                        max_grad_norm=max_grad_norm)

        super(DistributedFusedLAMB, self).__init__(params, defaults)

        global fused_adam_cuda, distributed_lamb_cuda
        fused_adam_cuda = importlib.import_module("fused_adam_cuda")
        distributed_lamb_cuda = importlib.import_module("distributed_lamb_cuda")

        self._overflow_buf = torch.cuda.IntTensor([0])
        self._has_overflow = False
        self.multi_tensor_lamb_compute_update_term = distributed_lamb_cuda.multi_tensor_lamb_compute_update_term
        self.multi_tensor_lamb_update_weights = distributed_lamb_cuda.multi_tensor_lamb_update_weights
        import amp_C
        self.multi_tensor_l2norm = amp_C.multi_tensor_l2norm

        self._grad_averaging = grad_averaging
        self._adam_w_mode = 1 if adam_w_mode else 0
        self._use_nvlamb = use_nvlamb
        self._step_supports_amp_scaling = step_supports_amp_scaling
        self._is_accumulation_step = False
        self._last_step = False
        self._overlap_reductions = overlap_reductions
        self._global_scale = None
        self._num_blocks = dwu_num_blocks
        self._num_chunks = dwu_num_chunks
        self._e5m2_allgather = e5m2_allgather
        self._verbose = verbose
        self._clip_after_ar = clip_after_ar
        self._full_ar = full_ar
        self._fuse_scale = fuse_scale 
        self._L2_grad_norm = None
        self._set_flat_param_view = set_param_views_to_flat_buffer
        self._skip_ag = skip_allgather
        self._fused_norm = fused_norm 
        self._current_process_group = c10d._get_default_group()
        self._available_ranks = list(c10d._pg_group_ranks[self._current_process_group].keys())
        self._group_size = torch.cuda.device_count() if dwu_group_size <= 0 else dwu_group_size
        self._world_size = torch.distributed.get_world_size()
        self._num_groups = self._world_size // self._group_size
        self._rank_in_group = torch.distributed.get_rank() % self._group_size

        self._lr = torch.tensor(0.0, dtype=torch.float32, device='cuda')

        self._resume_from_checkpoint = False
        self._step = torch.cuda.IntTensor([0])

        # Master weight, moment, gradient buffers
        self._fp32_p, self._fp32_m, self._fp32_v, self._fp16_p, self._fp16_g = None, None, None, None, None

        import inspect
        assert ('no_copy' in inspect.getfullargspec(torch.distributed.reduce_scatter).args), "This version of c10d does not support no_copy option"

        self._num_rs_pg = dwu_num_rs_pg
        self._num_ar_pg = dwu_num_ar_pg
        self._num_ag_pg = dwu_num_ag_pg

        if self._full_ar: # full all reduce, only need AR and AG groups
            self._ar_pg = []
            # consider all the ranks
            ranks = list(range(0, self._world_size))
            l2_grad_norm_pg = torch.distributed.new_group(ranks=ranks)
            if torch.distributed.get_rank() in ranks:
                self._l2_grad_norm_pg = l2_grad_norm_pg
            for i in range(self._num_ar_pg):
                if self._verbose:
                    print(f"creating new AR group {i}: {ranks}")
                grp = torch.distributed.new_group(ranks=ranks)
                if grp != torch.distributed.GroupMember.NON_GROUP_MEMBER:
                    if self._verbose:
                        print(f"group {i}: init barrier (device: {torch.cuda.current_device()})")
                    torch.distributed.barrier(group=grp, device_ids=[torch.cuda.current_device()])
                if self._verbose:
                    print(f"created new AR group {i}: {ranks}")

                if torch.distributed.get_rank() in ranks:
                    self._ar_pg.append(grp)
            self._ar_st = [torch.cuda.Stream() for _ in range(self._num_ar_pg)]

            if self._num_ag_pg == 0:
                self._ag_pg = self._ar_pg
                self._ag_st = self._ar_st
                self._num_ag_pg = self._num_ar_pg
            else:
                self._ag_pg = []
                ranks = []
                stride = torch.cuda.device_count()
                for i in range(self._num_groups):
                    rs = list(range(i*stride, (i+1)*stride))
                    ranks.append(rs)
                for rs in ranks:
                    for i in range(self._num_ag_pg):
                        grp = torch.distributed.new_group(ranks=rs)
                        if torch.distributed.get_rank() in rs:
                            if self._verbose:
                                print(f"creating AG group {i}: {rs}")
                            self._ag_pg.append(grp)

                self._ag_st = [torch.cuda.Stream() for _ in range(self._num_ag_pg)]
        else: # reduce-scatter + all-reduce, need RS, AR, AG groups
            if self._num_groups > 1:
                self._ar_pg = []
                for dev_i in range(self._group_size):
                    ranks = [dev_i+j*self._group_size for j in range(self._num_groups)]
                    for i in range(self._num_ar_pg):
                        if self._verbose:
                            print(f"creating new AR group {i}: {ranks}")
                        grp = torch.distributed.new_group(ranks=ranks)
                        if grp != torch.distributed.GroupMember.NON_GROUP_MEMBER:
                            if self._verbose:
                                print(f"group {i}: init barrier (device: {torch.cuda.current_device()})")
                            torch.distributed.barrier(group=grp, device_ids=[torch.cuda.current_device()])
                        if self._verbose:
                            print(f"created new AR group {i}: {ranks}")

                        if torch.distributed.get_rank() in ranks:
                            self._ar_pg.append(grp)
                self._ar_st = [torch.cuda.Stream() for _ in range(self._num_ar_pg)]
            rs_ranks = []
            for group_i in range(self._num_groups):
                rs_ranks.append([group_i*self._group_size+j for j in range(self._group_size)])
            self._rs_pg = []
            for group_i in range(self._num_groups):
                ranks = rs_ranks[group_i]
                for i in range(self._num_rs_pg):
                    grp = torch.distributed.new_group(ranks=ranks)
                    if torch.distributed.get_rank() in ranks:
                        self._rs_pg.append(grp)
                        if self._verbose:
                            print(f"creating RS group : {ranks}")
                l2_grad_norm_pg = torch.distributed.new_group(ranks=ranks)
                if torch.distributed.get_rank() in ranks:
                    self._l2_grad_norm_pg = l2_grad_norm_pg
            self._rs_st = [torch.cuda.Stream() for _ in range(self._num_rs_pg)]
            if self._num_ag_pg == 0:
                self._ag_pg = self._rs_pg
                self._ag_st = self._rs_st
                self._num_ag_pg = self._num_rs_pg
            else:
                self._ag_pg = []
                for group_i in range(self._num_groups):
                    ranks = rs_ranks[group_i]
                    for i in range(self._num_ag_pg):
                        grp = torch.distributed.new_group(ranks=ranks)
                        if torch.distributed.get_rank() in ranks:
                            self._ag_pg.append(grp)
                            if self._verbose:
                                print(f"creating AG group : {ranks}")
                self._ag_st = [torch.cuda.Stream() for _ in range(self._num_ag_pg)]
        for ag_pg in self._ag_pg:
            torch.distributed.barrier(group=ag_pg)

        self._l2_grad_norm_st = torch.cuda.Stream()
        self._completion_st = torch.cuda.Stream()
        self._step.record_stream(self._completion_st)

        self._reductions_works = [None]*self._num_blocks
        self._allgather_works = [None]*self._num_blocks

        self._one = torch.cuda.IntTensor([1])

        self._first_step = True
        self._lazy_init_stage1_done, self._lazy_init_stage2_done = False, False
        self._param_order = self.AtomicCounter()

        p_offset = 0
        p_i = 0
        self._model_params = []
        self._grad_accs = []
        self._group_properties = []
        for group in self.param_groups:
            prev = None
            beta1, beta2 = group['betas']
            beta3 = 1.0 - beta1 if self._grad_averaging else 1.0
            bias_correction = 1 if group['bias_correction'] else 0
            eps = group['eps']
            weight_decay = group['weight_decay']
            for p in group['params']:
                torch.distributed.broadcast(p, 0)
                if not p.requires_grad:
                    continue
                self._model_params.append(p)
                self._group_properties.append((
                    weight_decay,
                    bias_correction,
                    beta1,
                    beta2,
                    beta3,
                    eps
                    ))
                p_grads_size = p.numel()
                if self._set_flat_param_view:
                    self._param_order.add(p_i)
                p_offset += p_grads_size
                # Only enforce 128b alignment (64 * fp16) for non-consecutive parameters
                # RNN is one example of consecutive parameters:
                # (weight_ih, weight_hh, bias_ih, bias_hh)
                if prev is not None and (prev.data_ptr() + prev.numel() * prev.element_size() != p.data_ptr()):
                    p_offset = ((p_offset + 63) // 64) * 64
                prev = p
                p_i += 1
        self._grads_generated = [False]*len(self._model_params)
        self._grads_fp16, self._grads_fp32 = [], []
        if self._overlap_reductions:
            self._current_block = self._num_blocks

        self._net_total_param_size = p_offset
        self._total_param_size = p_offset
        dwu_min_page_size = 256 * self._num_blocks * self._num_chunks * self._group_size
        self._total_param_size = ((self._total_param_size + dwu_min_page_size - 1) // dwu_min_page_size) * dwu_min_page_size
        self._new_params = torch.zeros([self._total_param_size], dtype=torch.uint8 if self._e5m2_allgather else torch.float16, device='cuda')



    def _lazy_init_stage1(self):
        if self._lazy_init_stage1_done: return

        p_i = 0
        #self._model_params = []
        #self._grad_accs = []
        #self._group_properties = []
        for group in self.param_groups:
            for p in group['params']:
                torch.distributed.broadcast(p, 0)
                if not p.requires_grad:
                    continue
                def wrapper(param, param_i):
                    param_tmp = param.expand_as(param)
                    grad_acc = param_tmp.grad_fn.next_functions[0][0]
                    def allreduce_hook(*unused):
                        if not self._set_flat_param_view:
                            if self._first_step:
                                # first time
                                self._param_order.add(param_i)
                            else:
                                idx = self._param_order.order.index(param_i)
                                self._do_overlapped_reduction(idx, param)
                        else:
                            if not self._first_step:
                                self._do_overlapped_reduction(param_i, param)
                    grad_acc.register_hook(allreduce_hook)
                    self._grad_accs.append(grad_acc)
                wrapper(p, p_i)
                p_i += 1

        self._block_size = self._total_param_size // self._num_blocks
        self._chunk_size = self._block_size // self._num_chunks
        self._shard_size = self._chunk_size // self._group_size

        self._flat_grads = torch.zeros([self._total_param_size], dtype=torch.float16, device='cuda')
        self._mega_shard_size = self._num_blocks * self._num_chunks * self._shard_size
        # initialize master weights, moments buffers if not loaded from checkpoint
        if self._fp32_p is None:
            self._fp32_p = torch.zeros([self._mega_shard_size], dtype=torch.float32, device='cuda')
            self._fp32_m = torch.zeros([self._mega_shard_size], dtype=torch.float32, device='cuda')
            self._fp32_v = torch.zeros([self._mega_shard_size], dtype=torch.float32, device='cuda')
            self._fp32_u = torch.zeros([self._mega_shard_size], dtype=torch.float32, device='cuda')
        # FIXME: Rethink fp16 label since it's either uint8 or fp16
        self._fp16_p = torch.zeros([self._mega_shard_size], dtype=torch.uint8 if self._e5m2_allgather else torch.float16, device='cuda')
        self._fp16_g = torch.zeros([self._mega_shard_size], dtype=torch.float16, device='cuda')

        def _flat_split(p):
            def __blockify(p):
                return [p[block_id*self._block_size:(block_id+1)*self._block_size] for block_id in range(self._num_blocks)]
            def __chunkify(p):
                return [p[chunk_id*self._chunk_size:(chunk_id+1)*self._chunk_size] for chunk_id in range(self._num_chunks)]
            def __shardify(p):
                return [p[shard_id*self._shard_size:(shard_id+1)*self._shard_size] for shard_id in range(self._group_size)]
            list_of_blocks = __blockify(self._flat_grads)
            list_of_list_of_chunks = [__chunkify(block) for block in list_of_blocks]
            list_of_list_of_list_of_shards = [[__shardify(chunk) for chunk in chunks] for chunks in list_of_list_of_chunks]
            return list_of_blocks, list_of_list_of_chunks, list_of_list_of_list_of_shards
        def _flat_split_no_shards(p):
            def __blockify(p):
                return [p[block_id*self._block_size:(block_id+1)*self._block_size] for block_id in range(self._num_blocks)]
            def __chunkify(p):
                return [p[chunk_id*self._chunk_size:(chunk_id+1)*self._chunk_size] for chunk_id in range(self._num_chunks)]
            list_of_blocks = __blockify(self._flat_grads)
            list_of_list_of_chunks = [__chunkify(block) for block in list_of_blocks]
            return list_of_blocks, list_of_list_of_chunks
        def _full_packed_split(p):
            def __shardify(p):
                return [p[mega_shard*self._mega_shard_size:(mega_shard+1)*self._mega_shard_size] for mega_shard in range(self._group_size)]
            def __blockify(p):
                return [p[block_id*self._num_chunks*self._shard_size:(block_id+1)*self._num_chunks*self._shard_size] for block_id in range(self._num_blocks)]
            def __chunkify(p):
                return [p[chunk_id*self._shard_size:(chunk_id+1)*self._shard_size] for chunk_id in range(self._num_chunks)]
            list_of_mega_shards = __shardify(p)
            list_of_list_of_mega_blocks = [__blockify(mega_shard) for mega_shard in list_of_mega_shards]
            list_of_list_of_list_of_mega_chunks = [[__chunkify(mega_block) for mega_block in mega_blocks] for mega_blocks in list_of_list_of_mega_blocks]
            return list_of_mega_shards, list_of_list_of_mega_blocks, list_of_list_of_list_of_mega_chunks
        def _packed_split(p):
            def __packed_blockify(p):
                packed_block_size = self._num_chunks*self._shard_size
                return [p[block_id*packed_block_size:(block_id+1)*packed_block_size] for block_id in range(self._num_blocks)]
            def __packed_chunkify(p):
                # in the packed format, each chunk contains one shard, so packed_chunk_size == self._shard_size
                return [p[chunk_id*self._shard_size:(chunk_id+1)*self._shard_size] for chunk_id in range(self._num_chunks)]
            list_of_blocks = __packed_blockify(p)
            list_of_list_of_chunks = [__packed_chunkify(block) for block in list_of_blocks]
            return list_of_blocks, list_of_list_of_chunks

        self._new_params_mega_shards, self._new_params_mega_blocks, self._new_params_mega_chunks = _full_packed_split(self._new_params)

        self._fp32_p_blocks, self._fp32_p_chunks = _packed_split(self._fp32_p)
        self._fp32_m_blocks, self._fp32_m_chunks = _packed_split(self._fp32_m)
        self._fp32_v_blocks, self._fp32_v_chunks = _packed_split(self._fp32_v)
        self._fp32_u_blocks, self._fp32_u_chunks = _packed_split(self._fp32_u)
        self._fp16_p_blocks, self._fp16_p_chunks = _packed_split(self._fp16_p)

        if self._full_ar:
            # for gradient all-reduce
            self._flat_grads_blocks, self._flat_grads_chunks = _flat_split_no_shards(self._flat_grads)
            # for weight update
            self._flat_grads_shards, _, _ = _full_packed_split(self._flat_grads)
            self._fp16_g_blocks, self._fp16_g_chunks = _packed_split(self._flat_grads_shards[self._rank_in_group])
        else:
            self._flat_grads_blocks, self._flat_grads_chunks, self._flat_grads_shards = _flat_split(self._flat_grads)
            self._fp16_g_blocks, self._fp16_g_chunks = _packed_split(self._fp16_g)

        self._lazy_init_stage1_done = True

    def _lazy_init_stage2(self):
        if self._lazy_init_stage2_done: return
        if not self._set_flat_param_view: 
            self._param_order.order.reverse()

            # re-order model_params, grad_accs, group_properties lists
            self._model_params = [self._model_params[i] for i in self._param_order.order]
            self._grad_accs = [self._grad_accs[i] for i in self._param_order.order]
            self._group_properties = [self._group_properties[i] for i in self._param_order.order]

        def _get_flat_view(param):
            if param.is_contiguous(memory_format=torch.channels_last):
                K, C, H, W = param.shape
                pv = param.as_strided(size=(K,H,W,C), stride=(H*W*C, W*C, C, 1))
            elif param.is_contiguous(memory_format=torch.channels_last_3d):
                K, C, D, H, W = param.shape
                pv = param.as_strided(size=(K,D,H,W,C), stride=(D*H*W*C, H*W*C, W*C, C, 1))
            else:
                pv = param
            return pv.view(-1)

        # re-collect grads info (size, offset) after ordering
        prev = None
        p_offset = 0
        self._grads_info = []
        self._individual_flat_grads = []
        for i, p in enumerate(self._model_params):
            p_grads_size = p.numel()
            self._grads_info.append({"param_grads_size":p_grads_size, "param_offset":p_offset})
            self._individual_flat_grads.append(self._flat_grads[p_offset:p_offset+p_grads_size].view_as(p))
            # for the first iteration
            self._do_overlapped_reduction(i, p)
            p_offset += p_grads_size
            # Only enforce 128b alignment (64 * fp16) for non-consecutive parameters
            # RNN is one example of consecutive parameters:
            # (weight_ih, weight_hh, bias_ih, bias_hh)
            if prev is not None and (prev.data_ptr() + prev.numel() * prev.element_size() != p.data_ptr()):
                p_offset = ((p_offset + 63) // 64) * 64
            prev = p

        self._low_param_i = [0]*self._num_blocks
        for block_id in range(self._num_blocks-1,-1,-1):
            p_i = len(self._grads_info)-1
            while p_i > 0 and self._grads_info[p_i]["param_offset"] > block_id*self._block_size:
                p_i -= 1
            self._low_param_i[block_id] = p_i
        #print("self._low_param_i", self._low_param_i)

        # This paragraph does two things:
        # 1) Copy model parameters into master buffer
        # 2) Create tensor lists for unpacking new parameter tensor after all-gather
        self._packed_flat_to_model_params_fp16 = []
        self._packed_flat_to_model_params_fp32 = []
        self._model_params_num = len(self._model_params)
        self._contrib_tensor_list = []
        self._contrib_min_param_i, self._contrib_max_param_i = -1, -1
        self._contrib_update_frag_for_norm = []
        self._contrib_model_param_for_norm_fp16 = []
        self._contrib_model_param_for_norm_fp32 = []
        self._contrib_model_param_for_norm_is_fp16 = []
        self._model_param_is_contrib = []
        self._contrib_group_properties = []
        for shard_id in range(self._group_size):
            for block_id in range(self._num_blocks):
                for chunk_id in range(self._num_chunks):
                    flat_shard_start = (((block_id * self._num_chunks + chunk_id) * self._group_size) + shard_id) * self._shard_size
                    flat_shard_end = flat_shard_start + self._shard_size
                    for param_i, (p, grads_info, group_props) in enumerate(zip(self._model_params, self._grads_info, self._group_properties)):
                        flat_grad_start = grads_info["param_offset"]
                        flat_grad_end = flat_grad_start + grads_info["param_grads_size"]
                        clipped_start = (lambda a,b: a if a > b else b)(flat_grad_start, flat_shard_start)
                        clipped_end = (lambda a,b: a if a < b else b)(flat_grad_end, flat_shard_end)
                        if clipped_start < clipped_end:
                            grad_offset = clipped_start - flat_grad_start
                            grad_length = clipped_end - clipped_start
                            shard_offset = clipped_start - flat_shard_start
                            pf = _get_flat_view(p)
                            model_param_fragment = pf[grad_offset:grad_offset+grad_length]
                            new_param_packed_fragment = self._new_params_mega_chunks[shard_id][block_id][chunk_id][shard_offset:shard_offset+grad_length]
                            if model_param_fragment.dtype == torch.float16:
                                self._packed_flat_to_model_params_fp16.append( (new_param_packed_fragment, model_param_fragment) )
                            else:
                                self._packed_flat_to_model_params_fp32.append( (new_param_packed_fragment, model_param_fragment) )
                            if shard_id == self._rank_in_group:
                                self._model_param_is_contrib.append(param_i)
                                # copy model parameters into master buffer
                                master_param_fragment = self._fp32_p_chunks[block_id][chunk_id][shard_offset:shard_offset+grad_length]
                                opti_state_m_fragment = self._fp32_m_chunks[block_id][chunk_id][shard_offset:shard_offset+grad_length]
                                opti_state_v_fragment = self._fp32_v_chunks[block_id][chunk_id][shard_offset:shard_offset+grad_length]
                                opti_state_u_fragment = self._fp32_u_chunks[block_id][chunk_id][shard_offset:shard_offset+grad_length]
                                opti_state_g_fragment = self._fp16_g_chunks[block_id][chunk_id][shard_offset:shard_offset+grad_length]
                                opti_state_p_fragment = self._fp16_p_chunks[block_id][chunk_id][shard_offset:shard_offset+grad_length]
                                #print("model_param_fragment.size()=%s, new_param_packed_fragment.size()=%s, master_param_fragment.size()=%s" % (str(model_param_fragment.size()), str(new_param_packed_fragment.size()), str(master_param_fragment.size())))
                                if not self._resume_from_checkpoint:
                                    master_param_fragment.copy_(model_param_fragment)
                                self._contrib_group_properties.append(group_props)
                                self._contrib_tensor_list.append((master_param_fragment, opti_state_m_fragment, opti_state_v_fragment, opti_state_u_fragment, opti_state_g_fragment, opti_state_p_fragment)) # p, m, v, u, g, p_copy
                                self._contrib_update_frag_for_norm.append(opti_state_u_fragment)
                                if p.dtype == torch.float16:
                                    self._contrib_model_param_for_norm_fp16.append(p)
                                else:
                                    self._contrib_model_param_for_norm_fp32.append(p)
                                self._contrib_model_param_for_norm_is_fp16.append(True if p.dtype == torch.float16 else False)
                                if self._contrib_min_param_i < 0: self._contrib_min_param_i = param_i
                                self._contrib_max_param_i = param_i
        self._contrib_model_param_for_norm_num = len(self._contrib_model_param_for_norm_is_fp16)
        if len(self._contrib_model_param_for_norm_fp16) == 0: self._contrib_model_param_for_norm_fp16 = None
        if len(self._contrib_model_param_for_norm_fp32) == 0: self._contrib_model_param_for_norm_fp32 = None
        self._contrib_model_param_for_norm_is_fp32 = torch.tensor([not is_fp16 for is_fp16 in self._contrib_model_param_for_norm_is_fp16], dtype=torch.bool, device='cuda')
        self._contrib_model_param_for_norm_is_fp16 = torch.tensor([is_fp16 for is_fp16 in self._contrib_model_param_for_norm_is_fp16], dtype=torch.bool, device='cuda')
        self._offsets = torch.tensor(self._model_param_is_contrib, dtype=torch.int64, device='cuda')

        p, m, v, u, g, p_copy = list(zip(*self._contrib_tensor_list))
        self._contrib_compute_update_term_tensor_list = [g, p, m, v, u]
        self._contrib_update_weights_tensor_list = [u, p, p_copy]

        math_type = self._fp32_u.dtype
        decay, bias_correction, beta1, beta2, beta3, epsilon = list(zip(*self._contrib_group_properties))
        self._contrib_beta1 = torch.tensor(beta1, dtype=math_type, device='cuda')
        self._contrib_beta2 = torch.tensor(beta2, dtype=math_type, device='cuda')
        self._contrib_beta3 = torch.tensor(beta3, dtype=math_type, device='cuda')
        self._contrib_bias_correction = torch.tensor(bias_correction, dtype=torch.int, device='cuda')
        self._contrib_epsilon = torch.tensor(epsilon, dtype=math_type, device='cuda')
        self._contrib_weight_decay = torch.tensor(decay, dtype=math_type, device='cuda')

        self._packed_flat_to_model_params_fp16 = list(zip(*self._packed_flat_to_model_params_fp16)) if len(self._packed_flat_to_model_params_fp16) > 0 else None
        self._packed_flat_to_model_params_fp32 = list(zip(*self._packed_flat_to_model_params_fp32)) if len(self._packed_flat_to_model_params_fp32) > 0 else None

        self._lazy_init_stage2_done = True

        self.complete_reductions()
        self._first_step = False

    def set_is_accumulation_step(self, is_accumulation_step):
        self._is_accumulation_step = is_accumulation_step

    def set_last_step(self, last_step):
        self._last_step = last_step
        
    def _get_flush_block(self):
        flush_block = []
        if self._current_block > 0 and self._grads_generated[self._low_param_i[self._current_block-1]]:
            num_grads = len(self._grads_generated)
            contiguous_idx = num_grads
            while contiguous_idx > 0 and self._grads_generated[contiguous_idx-1]:
                contiguous_idx -= 1

            if contiguous_idx < num_grads and self._grads_info[contiguous_idx]["param_offset"] <= (self._current_block-1)*self._block_size:
                self._current_block -= 1
                start = self._current_block * self._block_size
                end = (self._current_block+1) * self._block_size
                flush_block = [start, end]

        return flush_block

    def _full_all_reduce_scale(self, block_id, scale):
        works = [None]*self._num_chunks

        for chunk_id in range(self._num_chunks):
            glob_chunk_id = block_id * self._num_chunks + chunk_id
            ar_stream = self._ar_st[glob_chunk_id%self._num_ar_pg]
            ar_stream.wait_stream(torch.cuda.current_stream())
            with torch.cuda.stream(ar_stream):
                works[chunk_id] = torch.distributed.all_reduce(self._flat_grads_chunks[block_id][chunk_id],group=self._ar_pg[glob_chunk_id%self._num_ar_pg],async_op=True,op=torch.distributed.make_nccl_premul_sum((scale,)))
        self._reductions_works[block_id] = works

    def _full_all_reduce(self, block_id):
        works = [None]*self._num_chunks

        for chunk_id in range(self._num_chunks):
            glob_chunk_id = block_id * self._num_chunks + chunk_id
            ar_stream = self._ar_st[glob_chunk_id%self._num_ar_pg]
            ar_stream.wait_stream(torch.cuda.current_stream())
            with torch.cuda.stream(ar_stream):
                works[chunk_id] = torch.distributed.all_reduce(self._flat_grads_chunks[block_id][chunk_id],group=self._ar_pg[glob_chunk_id%self._num_ar_pg],async_op=True)
        self._reductions_works[block_id] = works

    def _reduce_scatter_and_all_reduce_scale(self, block_id, scale):
        # Reduction within each node
        # Changes gradient format from [block * chunk * shard] to [shard * block * chunk]
        # The output format is the same as the fp32 master parameters
        works = [None]*self._num_chunks
        for chunk_id in range(self._num_chunks):
            glob_chunk_id = block_id * self._num_chunks + chunk_id
            rs_stream = self._rs_st[glob_chunk_id%self._num_rs_pg]
            rs_stream.wait_stream(torch.cuda.current_stream())
            rs_stream.wait_stream(self._l2_grad_norm_st)
            with torch.cuda.stream(rs_stream):
                works[chunk_id] = torch.distributed.reduce_scatter(self._fp16_g_chunks[block_id][chunk_id],self._flat_grads_shards[block_id][chunk_id],group=self._rs_pg[glob_chunk_id%self._num_rs_pg],async_op=True,no_copy=True,op=torch.distributed.make_nccl_premul_sum((scale,)))

        # Reduction across nodes for each rank
        if self._num_groups > 1:
            for chunk_id in range(self._num_chunks):
                glob_chunk_id = block_id * self._num_chunks + chunk_id
                ar_stream = self._ar_st[glob_chunk_id%self._num_ar_pg]
                with torch.cuda.stream(ar_stream):
                    works[chunk_id].wait()
                    works[chunk_id] = torch.distributed.all_reduce(self._fp16_g_chunks[block_id][chunk_id],group=self._ar_pg[glob_chunk_id%self._num_ar_pg],async_op=True)
        self._reductions_works[block_id] = works

    def _reduce_scatter_and_all_reduce(self, block_id):
        # Reduction within each node
        # Changes gradient format from [block * chunk * shard] to [shard * block * chunk]
        # The output format is the same as the fp32 master parameters
        works = [None]*self._num_chunks
        for chunk_id in range(self._num_chunks):
            glob_chunk_id = block_id * self._num_chunks + chunk_id
            rs_stream = self._rs_st[glob_chunk_id%self._num_rs_pg]
            rs_stream.wait_stream(torch.cuda.current_stream())
            rs_stream.wait_stream(self._l2_grad_norm_st)
            with torch.cuda.stream(rs_stream):
                works[chunk_id] = torch.distributed.reduce_scatter(self._fp16_g_chunks[block_id][chunk_id],self._flat_grads_shards[block_id][chunk_id],group=self._rs_pg[glob_chunk_id%self._num_rs_pg],async_op=True,no_copy=True)

        # Reduction across nodes for each rank
        if self._num_groups > 1:
            for chunk_id in range(self._num_chunks):
                glob_chunk_id = block_id * self._num_chunks + chunk_id
                ar_stream = self._ar_st[glob_chunk_id%self._num_ar_pg]
                with torch.cuda.stream(ar_stream):
                    works[chunk_id].wait()
                    works[chunk_id] = torch.distributed.all_reduce(self._fp16_g_chunks[block_id][chunk_id],group=self._ar_pg[glob_chunk_id%self._num_ar_pg],async_op=True)
        self._reductions_works[block_id] = works

    def _pipeline_block_reductions(self, block_id):
        if self._clip_after_ar:
            self._flatten_grad_mt(1.0/self._world_size)

            if self._full_ar:
                self._full_all_reduce(block_id)
            else:
                self._reduce_scatter_and_all_reduce(block_id)

            # Compute L2 grad norm
            if block_id == 0:
                with torch.cuda.stream(self._l2_grad_norm_st):
                    for block_id in range(self._num_blocks):
                        for chunk_id in range(self._num_chunks):
                            self._reductions_works[block_id][chunk_id].wait()
                    # Since the packed format is contiguous after reductions, only one norm is needed
                    l2_grad_norm_sq = torch.empty([1], device='cuda')
                    if self._full_ar:
                        l2_grad_norm_sq = self._flat_grads_shards[self._rank_in_group].norm(dtype=torch.float32, p=2)**2
                    else:
                        l2_grad_norm_sq = self._fp16_g.norm(dtype=torch.float32, p=2)**2
                    torch.distributed.all_reduce(l2_grad_norm_sq, group=self._l2_grad_norm_pg)
                    self._L2_grad_norm = l2_grad_norm_sq.sqrt()
        else:
            # Copy model grads to flat grads buffer
            self._flatten_grad_mt(1.0)

            # Compute L2 grad norm
            self._l2_grad_norm_st.wait_stream(torch.cuda.current_stream())
            with torch.cuda.stream(self._l2_grad_norm_st):
                if not self._fused_norm:
                    self._L2_grad_norm = self._flat_grads.norm(dtype=torch.float16, p=2).float()
            torch.cuda.current_stream().wait_stream(self._l2_grad_norm_st)

            # Apply clipping & pre-reduction scaling on grads
            loss_scale = self.global_scale
            max_grad_norm = loss_scale*self.defaults['max_grad_norm']
            coeff = max_grad_norm /(1e-6+self.L2_grad_norm)
            coeff = (coeff>1) * self._one + (coeff<=1) * coeff
            tmp = torch.cat(((self._one), (coeff)))
            index = (coeff+1>coeff).int()
            scale = tmp.index_select(0, index).half()/self._world_size
            if not self._fuse_scale:
                self._flat_grads.mul_(scale)

            if self._full_ar:
                if self._fuse_scale:
                    self._full_all_reduce_scale(block_id, scale)
                else:
                    self._full_all_reduce(block_id) 
            else:
                if self._fuse_scale:
                    self._reduce_scatter_and_all_reduce_scale(block_id, scale)
                else:
                    self._reduce_scatter_and_all_reduce(block_id)

            if block_id == 0:
                for block_id in range(self._num_blocks):
                    for chunk_id in range(self._num_chunks):
                        self._reductions_works[block_id][chunk_id].wait()

    def __compute_contrib_param_norm(self):
        if self._contrib_model_param_for_norm_fp16 is not None and self._contrib_model_param_for_norm_fp32 is not None:
            gnorm_fp16 = multi_tensor_applier(self.multi_tensor_l2norm, self._overflow_buf, [self._contrib_model_param_for_norm_fp16], True)[1]
            gnorm_fp32 = multi_tensor_applier(self.multi_tensor_l2norm, self._overflow_buf, [self._contrib_model_param_for_norm_fp32], True)[1]
            gnorm = torch.empty(size=[self._contrib_model_param_for_norm_num], dtype=torch.bool, device='cuda')
            gnorm.masked_scatter_(self._contrib_model_param_for_norm_is_fp16, gnorm_fp16)
            gnorm.masked_scatter_(self._contrib_model_param_for_norm_is_fp32, gnorm_fp32)
        elif self._contrib_model_param_for_norm_fp16 is not None:
            gnorm = multi_tensor_applier(self.multi_tensor_l2norm, self._overflow_buf, [self._contrib_model_param_for_norm_fp16], True)[1]
        elif self._contrib_model_param_for_norm_fp32 is not None:
            gnorm = multi_tensor_applier(self.multi_tensor_l2norm, self._overflow_buf, [self._contrib_model_param_for_norm_fp32], True)[1]
        return gnorm

    def __compute_contrib_update_norm(self):
        l2_norm = torch.zeros(size=[self._model_params_num], dtype=torch.float32, device='cuda')
        local_contrib_l2_norm = multi_tensor_applier(self.multi_tensor_l2norm, self._overflow_buf, [self._contrib_update_frag_for_norm], True)[1] ** 2
        l2_norm.scatter_(dim=0, index=self._offsets, src=local_contrib_l2_norm)
        torch.distributed.all_reduce(l2_norm, group=self._ag_pg[0])
        l2_norm = torch.sqrt(l2_norm)
        return l2_norm

    def _pipeline_step(self):
        global_scale = self.global_scale
        # if clip before ar, set max_grad_norm to 0
        max_grad_norm = self.defaults['max_grad_norm'] * self._clip_after_ar
        self._completion_st.wait_stream(self._l2_grad_norm_st)
        global_grad_norm = self.L2_grad_norm

        # check global_grad_norm and fill overflow_buf
        is_finite = (global_grad_norm + 1 > global_grad_norm).int()
        self._overflow_buf = self._one * (is_finite ^ self._one) # toggle between 0 and 1
        torch.distributed.all_reduce(is_finite,
                                     op=torch.distributed.ReduceOp.MIN,
                                     group=self._current_process_group)
        torch.distributed.all_reduce(self._overflow_buf,
                                     op=torch.distributed.ReduceOp.MAX,
                                     group=self._current_process_group)

        # increment step counter if no overflow
        self._step += is_finite
        self._completion_st.wait_stream(torch.cuda.current_stream())
        self._completion_st.wait_stream(self._l2_grad_norm_st)

        # Call step kernel once per step
        # Call all-gather once per step
        with torch.cuda.stream(self._completion_st):
            for block_id in range(self._num_blocks):
                for chunk_id in range(self._num_chunks):
                    self._reductions_works[block_id][chunk_id].wait()
            param_norm = self.__compute_contrib_param_norm()
            multi_tensor_applier(self.multi_tensor_lamb_compute_update_term,
                    self._overflow_buf,
                    self._contrib_compute_update_term_tensor_list, # g, p, m, v, u
                    self._contrib_beta1,
                    self._contrib_beta2,
                    self._contrib_beta3,
                    self._contrib_bias_correction,
                    self._step,
                    self._contrib_epsilon,
                    self._adam_w_mode,
                    self._contrib_weight_decay,
                    global_scale,
                    global_grad_norm,
                    max_grad_norm)
            upd_norm = self.__compute_contrib_update_norm()
            multi_tensor_applier(self.multi_tensor_lamb_update_weights,
                    self._overflow_buf,
                    self._contrib_update_weights_tensor_list, # u, p, p_copy
                    param_norm,
                    upd_norm,
                    self._offsets,
                    self._lr,
                    self._contrib_weight_decay,
                    global_grad_norm,
                    self._use_nvlamb)
            if not self._skip_ag:
                torch.distributed.all_gather(self._new_params_mega_shards, self._fp16_p, group=self._ag_pg[0], no_copy=True)

    def _flatten_grad_mt(self, scale):
        if len(self._grads_fp16) > 0:
            self._overflow_buf.zero_()
            if not self._fused_norm:
                multi_tensor_applier(
                        amp_C.multi_tensor_scale,
                        self._overflow_buf,
                        list(zip(*self._grads_fp16)),
                        scale)
            else:
                self._L2_grad_norm=multi_tensor_applier(
                        amp_C.multi_tensor_l2norm_scale,
                        self._overflow_buf,
                        list(zip(*self._grads_fp16)),
                        scale, False)[0].float()

            self._grads_fp16 = []
        if len(self._grads_fp32) > 0:
            self._overflow_buf.zero_()
            if not self._fused_norm:
                multi_tensor_applier(
                        amp_C.multi_tensor_scale,
                        self._overflow_buf,
                        list(zip(*self._grads_fp32)),
                        scale)
            else:
                self._L2_grad_norm=multi_tensor_applier(
                        amp_C.multi_tensor_l2norm_scale,
                        self._overflow_buf,
                        list(zip(*self._grads_fp32)),
                        scale, False)[0].float()
            self._grads_fp32 = []

    def _do_overlapped_reduction(self, param_i, param):
        if not self._is_accumulation_step:
            # handle overlapped reductions
            if param.dtype == torch.float16:
                self._grads_fp16.append( (param.grad, self._individual_flat_grads[param_i]) )
            else:
                self._grads_fp32.append( (param.grad, self._individual_flat_grads[param_i]) )
            self._grads_generated[param_i]=True
            if not self._first_step and not self._last_step:
                if self._overlap_reductions:
                    flush_block = self._get_flush_block()
                    while flush_block:
                        block_id = flush_block[0] // self._block_size
                        self._pipeline_block_reductions(block_id)
                        flush_block = self._get_flush_block()

    def set_global_scale(self, global_scale):
        """Set global scale.
        """
        self._global_scale = global_scale

    @property
    def global_scale(self):
        return self._global_scale

    @property
    def L2_grad_norm(self):
        torch.cuda.current_stream().wait_stream(self._l2_grad_norm_st)
        return self._L2_grad_norm

    def complete_reductions(self):
        """Complete reductions if full pipeline is not selected or overlap is not allowed.
        """
        if self._last_step:
            # zero out gradients that have not been completed yet
            for param_i, grad_generated in enumerate(self._grads_generated):
                if not grad_generated:
                    grad_info = self._grads_info[param_i]
                    param_offset = grad_info["param_offset"]
                    param_size = grad_info["param_grads_size"]
                    self._flat_grads[param_offset:param_offset+param_size].zero_()
                    self._grads_generated[param_i] = True

        if self._first_step or self._last_step or not self._overlap_reductions:
            # nothing done so far, run full pipeline after reductions
            for block_id in range(self._num_blocks-1,-1,-1):
                self._pipeline_block_reductions(block_id)

        torch.cuda.current_stream().wait_stream(self._l2_grad_norm_st)

        self._current_block = self._num_blocks
        self._grads_generated = [False]*len(self._grads_info)

    def step(self, closure=None, grad_scaler=None):
        loss = None
        if closure is not None:
            loss = closure()

        self._pipeline_step()

        if grad_scaler is not None:
            found_inf = self._overflow_buf.float()
            optimizer_state = grad_scaler._per_optimizer_states[id(self)]
            current_device = torch.device('cuda', torch.cuda.current_device())
            optimizer_state["found_inf_per_device"][current_device] = found_inf

        self._completion_st.wait_stream(torch.cuda.current_stream())
        if not self._set_flat_param_view:
            with torch.cuda.stream(self._completion_st):
                # Copy self._new_params to model params
                with torch.no_grad():
                    if self._packed_flat_to_model_params_fp16 is not None:
                        multi_tensor_applier(
                                fused_adam_cuda.maybe_cast_mt,
                                self._overflow_buf,
                                self._packed_flat_to_model_params_fp16)
                    if self._packed_flat_to_model_params_fp32 is not None:
                        multi_tensor_applier(
                                fused_adam_cuda.maybe_cast_mt,
                                self._overflow_buf,
                                self._packed_flat_to_model_params_fp32)
    
        torch.cuda.current_stream().wait_stream(self._completion_st)

        self._reductions_works = [None]*self._num_blocks
        self._allgather_works = [None]*self._num_blocks

        return loss

    def state_dict(self):
        """
        Returns a dict containing the current state of this :class:`DistributedFusedAdam` instance.
        Example::
            checkpoint = {}
            checkpoint['model'] = model.state_dict()
            checkpoint['optimizer'] = optimizer.state_dict()
            torch.save(checkpoint, "saved.pth")
        """
        # save step, master weights and first/second moments
        state_dict = {}
        state_dict['step'] = self._step
        state_dict['fp32_p'] = self._fp32_p
        state_dict['fp32_m'] = self._fp32_m
        state_dict['fp32_v'] = self._fp32_v
        return state_dict

    def load_state_dict(self, state_dict):
        """
        Loads a state_dict created by an earlier call to state_dict().
        If an DistributedFusedAdam instance was constructed from some ``init_optimizer``,
        whose parameters in turn came from ``model``, it is expected that the user
        will call ``model.load_state_dict()`` before
        ``optimizer.load_state_dict()`` is called.
        Example::
            model = torch.nn.Linear(D_in, D_out).cuda().half()
            optimizer = torch.optim.SGD(model.parameters(), lr=1e-3)
            optimizer = FP16_Optimizer(optimizer, static_loss_scale = 128.0)
            ...
            checkpoint = torch.load("saved.pth")
            model.load_state_dict(checkpoint['model'])
            optimizer.load_state_dict(checkpoint['optimizer'])
        """
        # restore step, master weights and first/second moments
        self._step = state_dict['step']
        self._fp32_p = state_dict['fp32_p'].to(device="cuda")
        self._fp32_m = state_dict['fp32_m'].to(device="cuda")
        self._fp32_v = state_dict['fp32_v'].to(device="cuda")
        self._resume_from_checkpoint = True<|MERGE_RESOLUTION|>--- conflicted
+++ resolved
@@ -88,11 +88,8 @@
                  dwu_group_size=0, dwu_num_blocks=4, dwu_num_chunks=4,
                  dwu_num_rs_pg=1, dwu_num_ar_pg=4, dwu_num_ag_pg=0, fused_norm=False,
                  e5m2_allgather=False, verbose=False, clip_after_ar=True,
-<<<<<<< HEAD
-                 full_ar=False, set_param_views_to_flat_buffer=False, skip_allgather=False):
-=======
-                 full_ar=False, fuse_scale=False):
->>>>>>> 2e98baa7
+                 full_ar=False, set_param_views_to_flat_buffer=False, skip_allgather=False,
+                 fuse_scale=False):
         defaults = dict(lr=lr, bias_correction=bias_correction,
                         betas=betas, eps=eps, weight_decay=weight_decay,
                         grad_averaging=grad_averaging,
