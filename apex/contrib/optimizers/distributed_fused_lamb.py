--- conflicted
+++ resolved
@@ -87,15 +87,8 @@
                  adam_w_mode=True, use_nvlamb=False,
                  step_supports_amp_scaling=True, overlap_reductions=True,
                  dwu_group_size=0, dwu_num_blocks=4, dwu_num_chunks=4,
-<<<<<<< HEAD
-                 dwu_num_rs_pg=1, dwu_num_ar_pg=4, dwu_num_ag_pg=0, fused_norm=False,
-                 e5m2_allgather=False, verbose=False, clip_after_ar=True,
-                 full_ar=False, set_param_views_to_flat_buffer=False, skip_allgather=False,
-                 fuse_scale=False, param_order=None, nccl_allgather_channels=0):
-=======
                  dwu_num_rs_pg=1, dwu_num_ar_pg=4, dwu_num_ag_pg=0, 
                  e5m2_allgather=False, verbose=False, clip_after_ar=True):
->>>>>>> 08e88b1b
         defaults = dict(lr=lr, bias_correction=bias_correction,
                         betas=betas, eps=eps, weight_decay=weight_decay,
                         grad_averaging=grad_averaging,
@@ -127,17 +120,8 @@
         self._e5m2_allgather = e5m2_allgather
         self._verbose = verbose
         self._clip_after_ar = clip_after_ar
-<<<<<<< HEAD
-        self._full_ar = full_ar
-        self._fuse_scale = fuse_scale 
-        self._L2_grad_norm = None
-        self._set_flat_param_view = set_param_views_to_flat_buffer
-        self._skip_ag = skip_allgather
-        self._fused_norm = fused_norm 
-=======
         self._L2_grad_norm = None
         
->>>>>>> 08e88b1b
         self._current_process_group = c10d._get_default_group()
         self._available_ranks = list(c10d._pg_group_ranks[self._current_process_group].keys())
         self._group_size = torch.cuda.device_count() if dwu_group_size <= 0 else dwu_group_size
@@ -154,114 +138,11 @@
         self._fp32_p, self._fp32_m, self._fp32_v, self._fp16_p, self._fp16_g = None, None, None, None, None
 
         import inspect
-<<<<<<< HEAD
-        assert ('no_copy' in inspect.getfullargspec(torch.distributed.reduce_scatter).args), "This version of c10d does not support no_copy option"
-=======
         #assert ('no_copy' in inspect.getfullargspec(torch.distributed.reduce_scatter).args), "This version of c10d does not support no_copy option"
->>>>>>> 08e88b1b
 
         self._num_rs_pg = dwu_num_rs_pg
         self._num_ar_pg = dwu_num_ar_pg
         self._num_ag_pg = dwu_num_ag_pg
-<<<<<<< HEAD
-
-        if self._full_ar: # full all reduce, only need AR and AG groups
-            self._ar_pg = []
-            # consider all the ranks
-            ranks = list(range(0, self._world_size))
-            l2_grad_norm_pg = torch.distributed.new_group(ranks=ranks)
-            if torch.distributed.get_rank() in ranks:
-                self._l2_grad_norm_pg = l2_grad_norm_pg
-            for i in range(self._num_ar_pg):
-                if self._verbose:
-                    print(f"creating new AR group {i}: {ranks}")
-                grp = torch.distributed.new_group(ranks=ranks)
-                if grp != torch.distributed.GroupMember.NON_GROUP_MEMBER:
-                    if self._verbose:
-                        print(f"group {i}: init barrier (device: {torch.cuda.current_device()})")
-                    torch.distributed.barrier(group=grp, device_ids=[torch.cuda.current_device()])
-                if self._verbose:
-                    print(f"created new AR group {i}: {ranks}")
-
-                if torch.distributed.get_rank() in ranks:
-                    self._ar_pg.append(grp)
-            self._ar_st = [torch.cuda.Stream() for _ in range(self._num_ar_pg)]
-            if nccl_allgather_channels > 0:
-                os.putenv('NCCL_MAX_NCHANNELS', str(nccl_allgather_channels))
-            if self._num_ag_pg == 0:
-                self._ag_pg = self._ar_pg
-                self._ag_st = self._ar_st
-                self._num_ag_pg = self._num_ar_pg
-            else:
-                self._ag_pg = []
-                ranks = []
-                stride = torch.cuda.device_count()
-                for i in range(self._num_groups):
-                    rs = list(range(i*stride, (i+1)*stride))
-                    ranks.append(rs)
-                for rs in ranks:
-                    for i in range(self._num_ag_pg):
-                        grp = torch.distributed.new_group(ranks=rs)
-                        if torch.distributed.get_rank() in rs:
-                            if self._verbose:
-                                print(f"creating AG group {i}: {rs}")
-                            self._ag_pg.append(grp)
-
-                self._ag_st = [torch.cuda.Stream() for _ in range(self._num_ag_pg)]
-        else: # reduce-scatter + all-reduce, need RS, AR, AG groups
-            if self._num_groups > 1:
-                self._ar_pg = []
-                for dev_i in range(self._group_size):
-                    ranks = [dev_i+j*self._group_size for j in range(self._num_groups)]
-                    for i in range(self._num_ar_pg):
-                        if self._verbose:
-                            print(f"creating new AR group {i}: {ranks}")
-                        grp = torch.distributed.new_group(ranks=ranks)
-                        if grp != torch.distributed.GroupMember.NON_GROUP_MEMBER:
-                            if self._verbose:
-                                print(f"group {i}: init barrier (device: {torch.cuda.current_device()})")
-                            torch.distributed.barrier(group=grp, device_ids=[torch.cuda.current_device()])
-                        if self._verbose:
-                            print(f"created new AR group {i}: {ranks}")
-
-                        if torch.distributed.get_rank() in ranks:
-                            self._ar_pg.append(grp)
-                self._ar_st = [torch.cuda.Stream() for _ in range(self._num_ar_pg)]
-            rs_ranks = []
-            for group_i in range(self._num_groups):
-                rs_ranks.append([group_i*self._group_size+j for j in range(self._group_size)])
-            self._rs_pg = []
-            for group_i in range(self._num_groups):
-                ranks = rs_ranks[group_i]
-                for i in range(self._num_rs_pg):
-                    grp = torch.distributed.new_group(ranks=ranks)
-                    if torch.distributed.get_rank() in ranks:
-                        self._rs_pg.append(grp)
-                        if self._verbose:
-                            print(f"creating RS group : {ranks}")
-                l2_grad_norm_pg = torch.distributed.new_group(ranks=ranks)
-                if torch.distributed.get_rank() in ranks:
-                    self._l2_grad_norm_pg = l2_grad_norm_pg
-            self._rs_st = [torch.cuda.Stream() for _ in range(self._num_rs_pg)]
-            if self._num_ag_pg == 0:
-                self._ag_pg = self._rs_pg
-                self._ag_st = self._rs_st
-                self._num_ag_pg = self._num_rs_pg
-            else:
-                self._ag_pg = []
-                for group_i in range(self._num_groups):
-                    ranks = rs_ranks[group_i]
-                    for i in range(self._num_ag_pg):
-                        grp = torch.distributed.new_group(ranks=ranks)
-                        if torch.distributed.get_rank() in ranks:
-                            self._ag_pg.append(grp)
-                            if self._verbose:
-                                print(f"creating AG group : {ranks}")
-                self._ag_st = [torch.cuda.Stream() for _ in range(self._num_ag_pg)]
-        for ag_pg in self._ag_pg:
-            torch.distributed.barrier(group=ag_pg)
-
-=======
         if self._num_groups > 1:
             self._ar_pg = []
             for dev_i in range(self._group_size):
@@ -314,7 +195,6 @@
             self._ag_st = [torch.cuda.Stream() for _ in range(self._num_ag_pg)]
             #for ag_pg in self._ag_pg:
             #    torch.distributed.all_reduce(self._overflow_buf,group=ag_pg)
->>>>>>> 08e88b1b
         self._l2_grad_norm_st = torch.cuda.Stream()
         self._completion_st = torch.cuda.Stream()
         self._step.record_stream(self._completion_st)
@@ -328,12 +208,9 @@
         self._lazy_init_stage1_done, self._lazy_init_stage2_done = False, False
         self._param_order = self.AtomicCounter()
 
-<<<<<<< HEAD
-=======
     def _lazy_init_stage1(self):
         if self._lazy_init_stage1_done: return
 
->>>>>>> 08e88b1b
         p_offset = 0
         p_i = 0
         self._model_params = []
@@ -347,10 +224,7 @@
             eps = group['eps']
             weight_decay = group['weight_decay']
             for p in group['params']:
-<<<<<<< HEAD
-=======
                 torch.distributed.broadcast(p, 0)
->>>>>>> 08e88b1b
                 if not p.requires_grad:
                     continue
                 self._model_params.append(p)
@@ -363,14 +237,6 @@
                     eps
                     ))
                 p_grads_size = p.numel()
-<<<<<<< HEAD
-                if self._set_flat_param_view:
-                    if param_order:
-                        # this is executed when param_order is specified by the user
-                        self._param_order.add(param_order[p])
-                    else:
-                        self._param_order.add(p_i)
-=======
                 def wrapper(param, param_i):
                     param_tmp = param.expand_as(param)
                     grad_acc = param_tmp.grad_fn.next_functions[0][0]
@@ -384,7 +250,6 @@
                     grad_acc.register_hook(allreduce_hook)
                     self._grad_accs.append(grad_acc)
                 wrapper(p, p_i)
->>>>>>> 08e88b1b
                 p_offset += p_grads_size
                 # Only enforce 128b alignment (64 * fp16) for non-consecutive parameters
                 # RNN is one example of consecutive parameters:
@@ -393,11 +258,6 @@
                     p_offset = ((p_offset + 63) // 64) * 64
                 prev = p
                 p_i += 1
-<<<<<<< HEAD
-        if param_order:
-            self._param_order.order = torch.argsort(torch.tensor(self._param_order.order)).tolist()
-=======
->>>>>>> 08e88b1b
         self._grads_generated = [False]*len(self._model_params)
         self._grads_fp16, self._grads_fp32 = [], []
         if self._overlap_reductions:
@@ -446,10 +306,7 @@
         self._block_size = self._total_param_size // self._num_blocks
         self._chunk_size = self._block_size // self._num_chunks
         self._shard_size = self._chunk_size // self._group_size
-<<<<<<< HEAD
-=======
         #print("self._net_total_param_size=%d, self._total_param_size=%d, dwu_min_page_size=%d, self._block_size=%d, self._chunk_size=%d, self._shard_size=%d" % (self._net_total_param_size, self._total_param_size,dwu_min_page_size,self._block_size,self._chunk_size,self._shard_size))
->>>>>>> 08e88b1b
 
         self._flat_grads = torch.zeros([self._total_param_size], dtype=torch.float16, device='cuda')
         self._mega_shard_size = self._num_blocks * self._num_chunks * self._shard_size
@@ -730,92 +587,6 @@
 
         return flush_block
 
-<<<<<<< HEAD
-    def _full_all_reduce_scale(self, block_id, scale):
-        works = [None]*self._num_chunks
-        if  self._clip_after_ar:    
-            for chunk_id in range(self._num_chunks):
-                glob_chunk_id = block_id * self._num_chunks + chunk_id
-                ar_stream = self._ar_st[glob_chunk_id%self._num_ar_pg]
-                ar_stream.wait_stream(torch.cuda.current_stream())
-                with torch.cuda.stream(ar_stream):
-                    works[chunk_id] = torch.distributed.all_reduce(self._flat_grads_chunks[block_id][chunk_id],group=self._ar_pg[glob_chunk_id%self._num_ar_pg],async_op=True,op=torch.distributed.make_nccl_premul_sum((scale,)))
-        else:
-            glob_chunk_id = block_id
-            ar_stream = self._ar_st[glob_chunk_id%self._num_ar_pg]
-            ar_stream.wait_stream(torch.cuda.current_stream())
-            with torch.cuda.stream(ar_stream):
-                    works0 = torch.distributed.all_reduce(self._flat_grads_blocks[block_id],group=self._ar_pg[glob_chunk_id%self._num_ar_pg],async_op=True,op=torch.distributed.make_nccl_premul_sum((scale,)))
-            for i in range(self._num_chunks):
-                works[i]=works0
-        self._reductions_works[block_id] = works
-
-    def _full_all_reduce(self, block_id):
-        works = [None]*self._num_chunks
-
-        for chunk_id in range(self._num_chunks):
-            glob_chunk_id = block_id * self._num_chunks + chunk_id
-            ar_stream = self._ar_st[glob_chunk_id%self._num_ar_pg]
-            ar_stream.wait_stream(torch.cuda.current_stream())
-            with torch.cuda.stream(ar_stream):
-                works[chunk_id] = torch.distributed.all_reduce(self._flat_grads_chunks[block_id][chunk_id],group=self._ar_pg[glob_chunk_id%self._num_ar_pg],async_op=True)
-        self._reductions_works[block_id] = works
-
-    def _reduce_scatter_and_all_reduce_scale(self, block_id, scale):
-        # Reduction within each node
-        # Changes gradient format from [block * chunk * shard] to [shard * block * chunk]
-        # The output format is the same as the fp32 master parameters
-        works = [None]*self._num_chunks
-        for chunk_id in range(self._num_chunks):
-            glob_chunk_id = block_id * self._num_chunks + chunk_id
-            rs_stream = self._rs_st[glob_chunk_id%self._num_rs_pg]
-            rs_stream.wait_stream(torch.cuda.current_stream())
-            rs_stream.wait_stream(self._l2_grad_norm_st)
-            with torch.cuda.stream(rs_stream):
-                works[chunk_id] = torch.distributed.reduce_scatter(self._fp16_g_chunks[block_id][chunk_id],self._flat_grads_shards[block_id][chunk_id],group=self._rs_pg[glob_chunk_id%self._num_rs_pg],async_op=True,no_copy=True,op=torch.distributed.make_nccl_premul_sum((scale,)))
-
-        # Reduction across nodes for each rank
-        if self._num_groups > 1:
-            for chunk_id in range(self._num_chunks):
-                glob_chunk_id = block_id * self._num_chunks + chunk_id
-                ar_stream = self._ar_st[glob_chunk_id%self._num_ar_pg]
-                with torch.cuda.stream(ar_stream):
-                    works[chunk_id].wait()
-                    works[chunk_id] = torch.distributed.all_reduce(self._fp16_g_chunks[block_id][chunk_id],group=self._ar_pg[glob_chunk_id%self._num_ar_pg],async_op=True)
-        self._reductions_works[block_id] = works
-
-    def _reduce_scatter_and_all_reduce(self, block_id):
-        # Reduction within each node
-        # Changes gradient format from [block * chunk * shard] to [shard * block * chunk]
-        # The output format is the same as the fp32 master parameters
-        works = [None]*self._num_chunks
-        for chunk_id in range(self._num_chunks):
-            glob_chunk_id = block_id * self._num_chunks + chunk_id
-            rs_stream = self._rs_st[glob_chunk_id%self._num_rs_pg]
-            rs_stream.wait_stream(torch.cuda.current_stream())
-            rs_stream.wait_stream(self._l2_grad_norm_st)
-            with torch.cuda.stream(rs_stream):
-                works[chunk_id] = torch.distributed.reduce_scatter(self._fp16_g_chunks[block_id][chunk_id],self._flat_grads_shards[block_id][chunk_id],group=self._rs_pg[glob_chunk_id%self._num_rs_pg],async_op=True,no_copy=True)
-
-        # Reduction across nodes for each rank
-        if self._num_groups > 1:
-            for chunk_id in range(self._num_chunks):
-                glob_chunk_id = block_id * self._num_chunks + chunk_id
-                ar_stream = self._ar_st[glob_chunk_id%self._num_ar_pg]
-                with torch.cuda.stream(ar_stream):
-                    works[chunk_id].wait()
-                    works[chunk_id] = torch.distributed.all_reduce(self._fp16_g_chunks[block_id][chunk_id],group=self._ar_pg[glob_chunk_id%self._num_ar_pg],async_op=True)
-        self._reductions_works[block_id] = works
-
-    def _pipeline_block_reductions(self, block_id):
-        if self._clip_after_ar:
-            self._flatten_grad_mt(1.0/self._world_size)
-
-            if self._full_ar:
-                self._full_all_reduce(block_id)
-            else:
-                self._reduce_scatter_and_all_reduce(block_id)
-=======
     def _pipeline_block_reductions(self, block_id):
         if self._clip_after_ar:
             self._flatten_grad_mt(1.0/self._world_size)
@@ -840,7 +611,6 @@
                         works[chunk_id].wait()
                         works[chunk_id] = torch.distributed.all_reduce(self._fp16_g_chunks[block_id][chunk_id],group=self._ar_pg[glob_chunk_id%self._num_ar_pg],async_op=True)
             self._reductions_works[block_id] = works
->>>>>>> 08e88b1b
 
             # Compute L2 grad norm
             if block_id == 0:
@@ -850,14 +620,7 @@
                             self._reductions_works[block_id][chunk_id].wait()
                     # Since the packed format is contiguous after reductions, only one norm is needed
                     l2_grad_norm_sq = torch.empty([1], device='cuda')
-<<<<<<< HEAD
-                    if 0:#self._full_ar:
-                        l2_grad_norm_sq = self._flat_grads_shards[self._rank_in_group].norm(dtype=torch.float32, p=2)**2
-                    else:
-                        l2_grad_norm_sq = self._fp16_g.norm(dtype=torch.float32, p=2)**2
-=======
                     l2_grad_norm_sq = self._fp16_g.norm(dtype=torch.float32, p=2)**2
->>>>>>> 08e88b1b
                     torch.distributed.all_reduce(l2_grad_norm_sq, group=self._l2_grad_norm_pg)
                     self._L2_grad_norm = l2_grad_norm_sq.sqrt()
         else:
@@ -867,12 +630,7 @@
             # Compute L2 grad norm
             self._l2_grad_norm_st.wait_stream(torch.cuda.current_stream())
             with torch.cuda.stream(self._l2_grad_norm_st):
-<<<<<<< HEAD
-                if not self._fused_norm:
-                    self._L2_grad_norm = self._flat_grads.norm(dtype=torch.float16, p=2).float()
-=======
                 self._L2_grad_norm = self._flat_grads.norm(dtype=torch.float16, p=2).float()
->>>>>>> 08e88b1b
             torch.cuda.current_stream().wait_stream(self._l2_grad_norm_st)
 
             # Apply clipping & pre-reduction scaling on grads
@@ -883,21 +641,6 @@
             tmp = torch.cat(((self._one), (coeff)))
             index = (coeff+1>coeff).int()
             scale = tmp.index_select(0, index).half()/self._world_size
-<<<<<<< HEAD
-            if not self._fuse_scale:
-                self._flat_grads.mul_(scale)
-
-            if self._full_ar:
-                if self._fuse_scale:
-                    self._full_all_reduce_scale(block_id, scale)
-                else:
-                    self._full_all_reduce(block_id) 
-            else:
-                if self._fuse_scale:
-                    self._reduce_scatter_and_all_reduce_scale(block_id, scale)
-                else:
-                    self._reduce_scatter_and_all_reduce(block_id)
-=======
             self._flat_grads.mul_(scale)
 
             # Reduction within each node
@@ -921,7 +664,6 @@
                         works[chunk_id].wait()
                         works[chunk_id] = torch.distributed.all_reduce(self._fp16_g_chunks[block_id][chunk_id],group=self._ar_pg[glob_chunk_id%self._num_ar_pg],async_op=True)
             self._reductions_works[block_id] = works
->>>>>>> 08e88b1b
 
             if block_id == 0:
                 for block_id in range(self._num_blocks):
@@ -959,23 +701,12 @@
         # check global_grad_norm and fill overflow_buf
         is_finite = (global_grad_norm + 1 > global_grad_norm).int()
         self._overflow_buf = self._one * (is_finite ^ self._one) # toggle between 0 and 1
-<<<<<<< HEAD
-
-        if not self._clip_after_ar:
-            torch.distributed.all_reduce(is_finite,
-                                         op=torch.distributed.ReduceOp.MIN,
-                                         group=self._current_process_group)
-            torch.distributed.all_reduce(self._overflow_buf,
-                                         op=torch.distributed.ReduceOp.MAX,
-                                         group=self._current_process_group)
-=======
         torch.distributed.all_reduce(is_finite,
                                      op=torch.distributed.ReduceOp.MIN,
                                      group=self._current_process_group)
         torch.distributed.all_reduce(self._overflow_buf,
                                      op=torch.distributed.ReduceOp.MAX,
                                      group=self._current_process_group)
->>>>>>> 08e88b1b
 
         # increment step counter if no overflow
         self._step += is_finite
@@ -1014,18 +745,7 @@
                     self._contrib_weight_decay,
                     global_grad_norm,
                     self._use_nvlamb)
-<<<<<<< HEAD
-            if not self._skip_ag:
-                # allgather chunking is currently not supported for clip after allreduce 
-                if not self._clip_after_ar:
-                    for block in range(self._num_blocks):
-                        for chunk in range(self._num_chunks):
-                            torch.distributed.all_gather(self._new_params2_shards[block][chunk], self._fp16_p_chunks[block][chunk], group=self._ag_pg[0], no_copy=True)
-                else:
-                    torch.distributed.all_gather(self._new_params_mega_shards, self._fp16_p, group=self._ag_pg[0], no_copy=True)
-=======
             torch.distributed.all_gather(self._new_params_mega_shards, self._fp16_p, group=self._ag_pg[0],no_copy=False)
->>>>>>> 08e88b1b
 
     def _flatten_grad_mt(self, scale):
         if len(self._grads_fp16) > 0:
@@ -1127,23 +847,6 @@
             optimizer_state["found_inf_per_device"][current_device] = found_inf
 
         self._completion_st.wait_stream(torch.cuda.current_stream())
-<<<<<<< HEAD
-        if not self._set_flat_param_view:
-            with torch.cuda.stream(self._completion_st):
-                # Copy self._new_params to model params
-                with torch.no_grad():
-                    if self._packed_flat_to_model_params_fp16 is not None:
-                        multi_tensor_applier(
-                                fused_adam_cuda.maybe_cast_mt,
-                                self._overflow_buf,
-                                self._packed_flat_to_model_params_fp16)
-                    if self._packed_flat_to_model_params_fp32 is not None:
-                        multi_tensor_applier(
-                                fused_adam_cuda.maybe_cast_mt,
-                                self._overflow_buf,
-                                self._packed_flat_to_model_params_fp32)
-    
-=======
 
         with torch.cuda.stream(self._completion_st):
             # Copy self._new_params to model params
@@ -1159,7 +862,6 @@
                             self._overflow_buf,
                             self._packed_flat_to_model_params_fp32)
 
->>>>>>> 08e88b1b
         torch.cuda.current_stream().wait_stream(self._completion_st)
 
         self._reductions_works = [None]*self._num_blocks
