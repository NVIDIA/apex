--- conflicted
+++ resolved
@@ -86,14 +86,9 @@
                  adam_w_mode=True, use_nvlamb=False,
                  step_supports_amp_scaling=True, overlap_reductions=True,
                  dwu_group_size=0, dwu_num_blocks=4, dwu_num_chunks=4,
-<<<<<<< HEAD
-                 dwu_num_rs_pg=1, dwu_num_ar_pg=4, dwu_num_ag_pg=0, 
+                 dwu_num_rs_pg=1, dwu_num_ar_pg=4, dwu_num_ag_pg=0, fused_norm=False,
                  e5m2_allgather=False, verbose=False, clip_after_ar=True,
                  full_ar=False):
-=======
-                 dwu_num_rs_pg=1, dwu_num_ar_pg=4, dwu_num_ag_pg=0, fused_norm=False,
-                 e5m2_allgather=False, verbose=False, clip_after_ar=True):
->>>>>>> d934eca3
         defaults = dict(lr=lr, bias_correction=bias_correction,
                         betas=betas, eps=eps, weight_decay=weight_decay,
                         grad_averaging=grad_averaging,
