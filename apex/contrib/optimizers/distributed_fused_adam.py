--- conflicted
+++ resolved
@@ -31,13 +31,6 @@
             (default: False) NOT SUPPORTED in FusedAdam!
         overlap_reductions(boolean, optional): whether to overlap reductions
             with bprop (default: True)
-<<<<<<< HEAD
-        num_prestats (integer, optional): number of fp64 stats that will be
-            reduced during first fp16 gradient reduction block. 
-        step_supports_amp_scaling(boolean, optional): whether to use customized
-            gradient unscaling logic (default: True)
-    
-=======
         step_supports_amp_scaling(boolean, optional): whether to use customized
             gradient unscaling logic (default: True)
         num_process_groups (integer, optional): number of process groups in
@@ -53,7 +46,6 @@
             (default: False)
 
 
->>>>>>> 6b7e77b0
     .. _Adam\: A Method for Stochastic Optimization:
         https://arxiv.org/abs/1412.6980
     .. _On the Convergence of Adam and Beyond:
@@ -61,19 +53,6 @@
     """
 
     def __init__(self, params,
-<<<<<<< HEAD
-                 lr=1e-3, bias_correction = True,
-                 betas=(0.9, 0.999), eps=1e-8, eps_inside_sqrt = False,
-                 weight_decay=0., max_grad_norm=0., amsgrad=False, use_mt=False,
-                 amp_scale_adjustment=1.0, overlap_reductions=True, full_pipeline=True,
-                 compute_L2_grad_norm=False, distributed_weight_update=0,
-                 dwu_group_size=0, dwu_num_blocks=4, dwu_num_rs_pg=1, dwu_num_ar_pg=4,
-                 dwu_num_ag_pg=0, revert_method=1, flat_mt=False,
-                 dwu_num_chunks=4, predivide=True, e5m2_allgather=False,
-                 do_not_flatten_model=False,
-                 step_supports_amp_scaling=True):
-        global fused_adam_cuda
-=======
                  lr=1e-3, bias_correction=True, betas=(0.9, 0.999),
                  eps=1e-8, eps_inside_sqrt=False,
                  weight_decay=0., max_grad_norm=0.,
@@ -92,7 +71,6 @@
                  clip_grad_norm=True,
                  model_parallel=False):
         global fused_adam_cuda, distributed_adam_cuda
->>>>>>> 6b7e77b0
         fused_adam_cuda = importlib.import_module("fused_adam_cuda")
         distributed_adam_cuda = importlib.import_module("distributed_adam_cuda")
         self.multi_tensor_l2norm = amp_C.multi_tensor_l2norm
@@ -110,20 +88,6 @@
         self._overflow_buf = torch.cuda.IntTensor([0])
         self._has_overflow = False
         self._step_supports_amp_scaling = step_supports_amp_scaling
-<<<<<<< HEAD
-
-        assert (len(self.param_groups) == 1), "More than one parameter group is not supported."
-
-        # Way to revert a step
-        # 3 -> undo kernel + double buffer (debug, print norm of difference)
-        # 2 -> double buffer fp32 parameters
-        # 1 -> undo kernel
-        self._revert_method = revert_method
-        if self._revert_method > 1:
-            print("revert_method -> double buffer fp32 parameters, will consume more memory")
-
-=======
->>>>>>> 6b7e77b0
         self._last_step = False
         self._overlap_reductions = overlap_reductions
         self._global_scale = None
