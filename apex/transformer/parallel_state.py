# coding=utf-8
# Copyright (c) 2021, NVIDIA CORPORATION.  All rights reserved.
#
# Licensed under the Apache License, Version 2.0 (the "License");
# you may not use this file except in compliance with the License.
# You may obtain a copy of the License at
#
#     http://www.apache.org/licenses/LICENSE-2.0
#
# Unless required by applicable law or agreed to in writing, software
# distributed under the License is distributed on an "AS IS" BASIS,
# WITHOUT WARRANTIES OR CONDITIONS OF ANY KIND, either express or implied.
# See the License for the specific language governing permissions and
# limitations under the License.
# TODO (mkozuki): Replace assert with RuntimeError.
# TODO (mkozuki): Sort the functions in the same order of megatron/mpu/initialize.py
"""Model and data parallel groups."""
from typing import Tuple, Optional
import warnings
<<<<<<< HEAD
=======

>>>>>>> 3ff1a10f
import torch

from apex.transformer.log_util import get_transformer_logger


_logger = get_transformer_logger(__name__)

# N.B. (mkozuki): Diff btwn Megatron-LM & apex parallel_state
# set(megatron_mpu_initialize_funcs) - set(apex.transformer.parallel_state) =
# {
#     'get_num_layers',
# }


# Intra-layer model parallel group that the current rank belongs to.
_TENSOR_MODEL_PARALLEL_GROUP = None
# Inter-layer model parallel group that the current rank belongs to.
_PIPELINE_MODEL_PARALLEL_GROUP = None
# Model parallel group (both intra- and pipeline) that the current rank belongs to.
_MODEL_PARALLEL_GROUP = None
# Embedding group.
_EMBEDDING_GROUP = None
# Position embedding group.
_POSITION_EMBEDDING_GROUP = None
# Data parallel group that the current rank belongs to.
_DATA_PARALLEL_GROUP = None

_VIRTUAL_PIPELINE_MODEL_PARALLEL_RANK = None
_VIRTUAL_PIPELINE_MODEL_PARALLEL_WORLD_SIZE = None
_PIPELINE_MODEL_PARALLEL_SPLIT_RANK = None

# These values enable us to change the mpu sizes on the fly.
_MPU_TENSOR_MODEL_PARALLEL_WORLD_SIZE = None
_MPU_PIPELINE_MODEL_PARALLEL_WORLD_SIZE = None
_MPU_TENSOR_MODEL_PARALLEL_RANK = None
_MPU_PIPELINE_MODEL_PARALLEL_RANK = None

# A list of ranks that have a copy of the embedding.
_EMBEDDING_GLOBAL_RANKS = None

# A list of ranks that have a copy of the position embedding.
_POSITION_EMBEDDING_GLOBAL_RANKS = None

# A list of global ranks for each pipeline group to ease calculation of the source
# rank when broadcasting from the first or last pipeline stage
_PIPELINE_GLOBAL_RANKS = None


def is_unitialized():
    """Useful for code segments that may be accessed with or without mpu initialization"""
    return _DATA_PARALLEL_GROUP is None


def initialize_model_parallel(
    tensor_model_parallel_size_: int = 1,
    pipeline_model_parallel_size_: int = 1,
    virtual_pipeline_model_parallel_size_: Optional[int] = None,
    pipeline_model_parallel_split_rank_: Optional[int] = None,
    *,
    default_backend: Optional[str] = None,
    p2p_backend: Optional[str] = None,
) -> None:
    """
    Initialize model data parallel groups.

    Arguments:
        tensor_model_parallel_size: number of GPUs used to parallelize model tensor.
        pipeline_model_parallel_size: number of GPUs used to parallelize model pipeline.
        virtual_pipeline_model_parallel_size: number of virtual stages (interleaved pipeline).
        pipeline_model_parallel_split_rank: for models with both encoder and decoder, rank in pipeline with split point.
    Keyword Arguments:
        default_backend: Backend of process groups except for pipeline parallel ones.
            If :obj:`None`, the backend specified in `torch.distributed.init_process_group` will be used.
        p2p_backend: Backend of process groups for pipeline model parallel.
            If :obj:`None`, the backend specified in `torch.distributed.init_process_group` will be used.

    .. note::
        `torch_ucc <https://github.com/facebookresearch/torch_ucc>`_ is
        necessary for "ucc" backend.

    Let's say we have a total of 16 GPUs denoted by g0 ... g15 and we
    use 2 GPUs to parallelize the model tensor, and 4 GPUs to parallelize
    the model pipeline. The present function will
    create 8 tensor model-parallel groups, 4 pipeline model-parallel groups
    and 8 data-parallel groups as:
        8 data_parallel groups:
            [g0, g2], [g1, g3], [g4, g6], [g5, g7], [g8, g10], [g9, g11], [g12, g14], [g13, g15]
        8 tensor model-parallel groups:
            [g0, g1], [g2, g3], [g4, g5], [g6, g7], [g8, g9], [g10, g11], [g12, g13], [g14, g15]
        4 pipeline model-parallel groups:
            [g0, g4, g8, g12], [g1, g5, g9, g13], [g2, g6, g10, g14], [g3, g7, g11, g15]
    Note that for efficiency, the caller should make sure adjacent ranks
    are on the same DGX box. For example if we are using 2 DGX-1 boxes
    with a total of 16 GPUs, rank 0 to 7 belong to the first box and
    ranks 8 to 15 belong to the second box.
    """
    # Get world size and rank. Ensure some consistencies.
    assert torch.distributed.is_initialized()
    assert default_backend is None or default_backend in ("nccl", "ucc")
    assert p2p_backend is None or p2p_backend in ("nccl", "ucc")
    if "ucc" in (default_backend, p2p_backend):
        check_torch_ucc_availability()
        warnings.warn("`ucc` backend support is experimental", ExperimentalWarning)
    if default_backend == "ucc":
        warnings.warn("The UCC's functionality as `default_backend` is not well verified", ExperimentalWarning)

    world_size: int = torch.distributed.get_world_size()
    tensor_model_parallel_size: int = min(tensor_model_parallel_size_, world_size)
    pipeline_model_parallel_size: int = min(pipeline_model_parallel_size_, world_size)
    if world_size % (tensor_model_parallel_size * pipeline_model_parallel_size) != 0:
        raise RuntimeError(
            f"`world_size` ({world_size}) is not divisible by tensor_model_parallel_size ({tensor_model_parallel_size}) x pipeline_model_parallel_size ({pipeline_model_parallel_size})"
        )
    data_parallel_size: int = world_size // (
        tensor_model_parallel_size * pipeline_model_parallel_size
    )
    if torch.distributed.get_rank() == 0:
        _logger.info(
            "> initializing tensor model parallel with size {}".format(
                tensor_model_parallel_size
            )
        )
        _logger.info(
            "> initializing pipeline model parallel with size {}".format(
                pipeline_model_parallel_size
            )
        )
        _logger.info(
            "> initializing data parallel with size {}".format(data_parallel_size)
        )

    num_tensor_model_parallel_groups: int = world_size // tensor_model_parallel_size
    num_pipeline_model_parallel_groups: int = world_size // pipeline_model_parallel_size
    num_data_parallel_groups: int = world_size // data_parallel_size

    if virtual_pipeline_model_parallel_size_ is not None:
        # n.b. (eqy) This check was inherited from Megatron-LM, need to revisit
        # the root cause as we do see numerical mismatches with 2 stages and
        # the interleaved schedule
        assert pipeline_model_parallel_size_ > 2, (
            "pipeline-model-parallel size should be greater than 2 with "
            "interleaved schedule"
        )
        global _VIRTUAL_PIPELINE_MODEL_PARALLEL_RANK
        global _VIRTUAL_PIPELINE_MODEL_PARALLEL_WORLD_SIZE
        _VIRTUAL_PIPELINE_MODEL_PARALLEL_RANK = 0
        _VIRTUAL_PIPELINE_MODEL_PARALLEL_WORLD_SIZE = (
            virtual_pipeline_model_parallel_size_
        )

    if pipeline_model_parallel_split_rank_ is not None:
        global _PIPELINE_MODEL_PARALLEL_SPLIT_RANK
        _PIPELINE_MODEL_PARALLEL_SPLIT_RANK = pipeline_model_parallel_split_rank_

    rank = torch.distributed.get_rank()

    # Build the data-parallel groups.
    global _DATA_PARALLEL_GROUP
    assert _DATA_PARALLEL_GROUP is None, "data parallel group is already initialized"
    all_data_parallel_group_ranks = []
    for i in range(pipeline_model_parallel_size):
        start_rank = i * num_pipeline_model_parallel_groups
        end_rank = (i + 1) * num_pipeline_model_parallel_groups
        for j in range(tensor_model_parallel_size):
            ranks = range(start_rank + j, end_rank, tensor_model_parallel_size)
            all_data_parallel_group_ranks.append(list(ranks))
            group = torch.distributed.new_group(ranks, backend=default_backend)
            if rank in ranks:
                _DATA_PARALLEL_GROUP = group

    # Build the model-parallel groups.
    global _MODEL_PARALLEL_GROUP
    assert _MODEL_PARALLEL_GROUP is None, "model parallel group is already initialized"
    for i in range(data_parallel_size):
        ranks = [
            data_parallel_group_ranks[i]
            for data_parallel_group_ranks in all_data_parallel_group_ranks
        ]
        group = torch.distributed.new_group(ranks, backend=default_backend)
        if rank in ranks:
            _MODEL_PARALLEL_GROUP = group

    # Build the tensor model-parallel groups.
    global _TENSOR_MODEL_PARALLEL_GROUP
    assert (
        _TENSOR_MODEL_PARALLEL_GROUP is None
    ), "tensor model parallel group is already initialized"
    for i in range(num_tensor_model_parallel_groups):
        ranks = list(
            range(i * tensor_model_parallel_size, (i + 1) * tensor_model_parallel_size)
        )
        group = torch.distributed.new_group(ranks, backend=default_backend)
        if rank in ranks:
            _TENSOR_MODEL_PARALLEL_GROUP = group

    # Build the pipeline model-parallel groups and embedding groups
    # (first and last rank in each pipeline model-parallel group).
    global _PIPELINE_MODEL_PARALLEL_GROUP
    global _PIPELINE_GLOBAL_RANKS
    assert (
        _PIPELINE_MODEL_PARALLEL_GROUP is None
    ), "pipeline model parallel group is already initialized"
    global _EMBEDDING_GROUP
    global _EMBEDDING_GLOBAL_RANKS
    assert _EMBEDDING_GROUP is None, "embedding group is already initialized"
    global _POSITION_EMBEDDING_GROUP
    global _POSITION_EMBEDDING_GLOBAL_RANKS
    assert (
        _POSITION_EMBEDDING_GROUP is None
    ), "position embedding group is already initialized"
    for i in range(num_pipeline_model_parallel_groups):
        ranks = range(i, world_size, num_pipeline_model_parallel_groups)
        group = torch.distributed.new_group(ranks, backend=p2p_backend)
        if rank in ranks:
            _PIPELINE_MODEL_PARALLEL_GROUP = group
            _PIPELINE_GLOBAL_RANKS = ranks
        # Setup embedding group (to exchange gradients between
        # first and last stages).
        if len(ranks) > 1:
            embedding_ranks = [ranks[0], ranks[-1]]
            position_embedding_ranks = [ranks[0]]
            if pipeline_model_parallel_split_rank_ is not None:
                if ranks[pipeline_model_parallel_split_rank_] not in embedding_ranks:
                    embedding_ranks = [
                        ranks[0],
                        ranks[pipeline_model_parallel_split_rank_],
                        ranks[-1],
                    ]
                if (
                    ranks[pipeline_model_parallel_split_rank_]
                    not in position_embedding_ranks
                ):
                    position_embedding_ranks = [
                        ranks[0],
                        ranks[pipeline_model_parallel_split_rank_],
                    ]
        else:
            embedding_ranks = ranks
            position_embedding_ranks = ranks

        group = torch.distributed.new_group(embedding_ranks, backend=default_backend)
        if rank in embedding_ranks:
            _EMBEDDING_GROUP = group
        if rank in ranks:
            _EMBEDDING_GLOBAL_RANKS = embedding_ranks

        group = torch.distributed.new_group(position_embedding_ranks, backend=default_backend)
        if rank in position_embedding_ranks:
            _POSITION_EMBEDDING_GROUP = group
        if rank in ranks:
            _POSITION_EMBEDDING_GLOBAL_RANKS = position_embedding_ranks


def get_world_info() -> Tuple[int, int, int, int]:
    """Returns a tuple of (data, tensor, pipeline, virtual pipeline)-parallel-world_size for logger."""
    if model_parallel_is_initialized():
        return (
            get_data_parallel_world_size(),
            get_tensor_model_parallel_world_size(),
            get_pipeline_model_parallel_world_size(),
            get_virtual_pipeline_model_parallel_world_size(),
        )
    else:
        warnings.warn("model and data parallel groups are not initialized. Have you called `parallel_state.initialize_model_parallel`?")
    return (0, 0, 0, 0)


def get_rank_info() -> Tuple[int, int, int, int]:
    """Returns a tuple of (data, tensor, pipeline, virtual pipeline)-parallel-rank for logger."""
    if model_parallel_is_initialized():
        return (
            get_data_parallel_rank(),
            get_tensor_model_parallel_rank(),
            get_pipeline_model_parallel_rank(),
            get_virtual_pipeline_model_parallel_rank(),
        )
    else:
        warnings.warn("model and data parallel groups are not initialized. Have you called `parallel_state.initialize_model_parallel`?")
    return (-1, -1, -1, -1)


def model_parallel_is_initialized():
    """Check if model and data parallel groups are initialized."""
    if (
        _TENSOR_MODEL_PARALLEL_GROUP is None
        or _PIPELINE_MODEL_PARALLEL_GROUP is None
        or _DATA_PARALLEL_GROUP is None
    ):
        return False
    return True


def get_model_parallel_group():
    """Get the model parallel group the caller rank belongs to."""
    assert _MODEL_PARALLEL_GROUP is not None, "model parallel group is not initialized"
    return _MODEL_PARALLEL_GROUP


def get_tensor_model_parallel_group():
    """Get the tensor model parallel group the caller rank belongs to."""
    assert (
        _TENSOR_MODEL_PARALLEL_GROUP is not None
    ), "intra_layer_model parallel group is not initialized"
    return _TENSOR_MODEL_PARALLEL_GROUP


def get_pipeline_model_parallel_group():
    """Get the pipeline model parallel group the caller rank belongs to."""
    assert (
        _PIPELINE_MODEL_PARALLEL_GROUP is not None
    ), "pipeline_model parallel group is not initialized"
    return _PIPELINE_MODEL_PARALLEL_GROUP


def get_data_parallel_group():
    """Get the data parallel group the caller rank belongs to."""
    assert _DATA_PARALLEL_GROUP is not None, "data parallel group is not initialized"
    return _DATA_PARALLEL_GROUP


def get_embedding_group():
    """Get the embedding group the caller rank belongs to."""
    assert _EMBEDDING_GROUP is not None, "embedding group is not initialized"
    return _EMBEDDING_GROUP


def get_position_embedding_group():
    """Get the position embedding group the caller rank belongs to."""
    assert (
        _POSITION_EMBEDDING_GROUP is not None
    ), "position embedding group is not initialized"
    return _POSITION_EMBEDDING_GROUP


def is_rank_in_embedding_group(ignore_virtual=False):
    """Return true if current rank is in embedding group, False otherwise."""
    rank = torch.distributed.get_rank()
    global _EMBEDDING_GLOBAL_RANKS
    if ignore_virtual:
        return rank in _EMBEDDING_GLOBAL_RANKS
    if rank in _EMBEDDING_GLOBAL_RANKS:
        if rank == _EMBEDDING_GLOBAL_RANKS[0]:
            return is_pipeline_first_stage(ignore_virtual=False)
        elif rank == _EMBEDDING_GLOBAL_RANKS[-1]:
            return is_pipeline_last_stage(ignore_virtual=False)
        else:
            return True
    return False


def is_rank_in_position_embedding_group():
    """Return whether the current rank is in position embedding group."""
    rank = torch.distributed.get_rank()
    global _POSITION_EMBEDDING_GLOBAL_RANKS
    return rank in _POSITION_EMBEDDING_GLOBAL_RANKS


def is_pipeline_stage_before_split(rank=None):
    """Return True if pipeline stage executes encoder block for a model
    with both encoder and decoder."""
    if get_pipeline_model_parallel_world_size() == 1:
        return True
    if rank is None:
        rank = get_pipeline_model_parallel_rank()
    global _PIPELINE_MODEL_PARALLEL_SPLIT_RANK
    if _PIPELINE_MODEL_PARALLEL_SPLIT_RANK is None:
        return True
    if rank < _PIPELINE_MODEL_PARALLEL_SPLIT_RANK:
        return True
    return False


def is_pipeline_stage_after_split(rank=None):
    """Return True if pipeline stage executes decoder block for a model
    with both encoder and decoder."""
    if get_pipeline_model_parallel_world_size() == 1:
        return True
    if rank is None:
        rank = get_pipeline_model_parallel_rank()
    global _PIPELINE_MODEL_PARALLEL_SPLIT_RANK
    if _PIPELINE_MODEL_PARALLEL_SPLIT_RANK is None:
        return True
    if rank >= _PIPELINE_MODEL_PARALLEL_SPLIT_RANK:
        return True
    return False


def is_pipeline_stage_at_split():
    """Return true if pipeline stage executes decoder block and next
    stage executes encoder block for a model with both encoder and
    decoder."""
    rank = get_pipeline_model_parallel_rank()
    return is_pipeline_stage_before_split(rank) and is_pipeline_stage_after_split(
        rank + 1
    )


def set_tensor_model_parallel_world_size(world_size):
    """Set the tensor model parallel size"""
    global _MPU_TENSOR_MODEL_PARALLEL_WORLD_SIZE
    _MPU_TENSOR_MODEL_PARALLEL_WORLD_SIZE = world_size


def set_pipeline_model_parallel_world_size(world_size):
    """Set the pipeline model parallel size"""
    global _MPU_PIPELINE_MODEL_PARALLEL_WORLD_SIZE
    _MPU_PIPELINE_MODEL_PARALLEL_WORLD_SIZE = world_size


def get_tensor_model_parallel_world_size():
    """Return world size for the tensor model parallel group."""
    global _MPU_TENSOR_MODEL_PARALLEL_WORLD_SIZE
    if _MPU_TENSOR_MODEL_PARALLEL_WORLD_SIZE is not None:
        return _MPU_TENSOR_MODEL_PARALLEL_WORLD_SIZE
    return torch.distributed.get_world_size(group=get_tensor_model_parallel_group())


def get_pipeline_model_parallel_world_size():
    """Return world size for the pipeline model parallel group."""
    global _MPU_PIPELINE_MODEL_PARALLEL_WORLD_SIZE
    if _MPU_PIPELINE_MODEL_PARALLEL_WORLD_SIZE is not None:
        return _MPU_PIPELINE_MODEL_PARALLEL_WORLD_SIZE
    return torch.distributed.get_world_size(group=get_pipeline_model_parallel_group())


def set_tensor_model_parallel_rank(rank):
    """Set tensor model parallel rank."""
    global _MPU_TENSOR_MODEL_PARALLEL_RANK
    _MPU_TENSOR_MODEL_PARALLEL_RANK = rank


def set_pipeline_model_parallel_rank(rank):
    """Set pipeline model parallel rank."""
    global _MPU_PIPELINE_MODEL_PARALLEL_RANK
    _MPU_PIPELINE_MODEL_PARALLEL_RANK = rank


def get_tensor_model_parallel_rank():
    """Return my rank for the tensor model parallel group."""
    global _MPU_TENSOR_MODEL_PARALLEL_RANK
    if _MPU_TENSOR_MODEL_PARALLEL_RANK is not None:
        return _MPU_TENSOR_MODEL_PARALLEL_RANK
    return torch.distributed.get_rank(group=get_tensor_model_parallel_group())


def get_pipeline_model_parallel_rank():
    """Return my rank for the pipeline model parallel group."""
    global _MPU_PIPELINE_MODEL_PARALLEL_RANK
    if _MPU_PIPELINE_MODEL_PARALLEL_RANK is not None:
        return _MPU_PIPELINE_MODEL_PARALLEL_RANK
    return torch.distributed.get_rank(group=get_pipeline_model_parallel_group())


# TODO (mkozuki): Add [`get_num_layers`](https://github.com/NVIDIA/Megatron-LM/blob/e156d2fea7fc5c98e645f7742eb86b643956d840/megatron/mpu/initialize.py#L321) here, maybe?


def get_pipeline_model_parallel_split_rank():
    """Return my rank for the pipeline model parallel split rank."""
    global _PIPELINE_MODEL_PARALLEL_SPLIT_RANK
    return _PIPELINE_MODEL_PARALLEL_SPLIT_RANK


def set_pipeline_model_parallel_split_rank(pipeline_model_parallel_split_rank: int):
    """Set my rank for the pipeline model parallel split rank."""
    global _PIPELINE_MODEL_PARALLEL_SPLIT_RANK
    _PIPELINE_MODEL_PARALLEL_SPLIT_RANK = pipeline_model_parallel_split_rank


def is_pipeline_first_stage(ignore_virtual=False):
    """Return True if in the first pipeline model-parallel stage, False otherwise."""
    if not ignore_virtual:
        if (
            get_virtual_pipeline_model_parallel_world_size() is not None
            and get_virtual_pipeline_model_parallel_rank() != 0
        ):
            return False
    return get_pipeline_model_parallel_rank() == 0


def is_pipeline_last_stage(ignore_virtual=False):
    """Return True if in the last pipeline model-parallel stage, False otherwise."""
    if not ignore_virtual:
        virtual_pipeline_model_parallel_world_size = (
            get_virtual_pipeline_model_parallel_world_size()
        )
        if virtual_pipeline_model_parallel_world_size is not None and get_virtual_pipeline_model_parallel_rank() != (
            virtual_pipeline_model_parallel_world_size - 1
        ):
            return False
    return get_pipeline_model_parallel_rank() == (
        get_pipeline_model_parallel_world_size() - 1
    )


def get_virtual_pipeline_model_parallel_rank():
    """Return the virtual pipeline-parallel rank."""
    global _VIRTUAL_PIPELINE_MODEL_PARALLEL_RANK
    return _VIRTUAL_PIPELINE_MODEL_PARALLEL_RANK


def set_virtual_pipeline_model_parallel_rank(rank):
    """Set the virtual pipeline-parallel rank."""
    global _VIRTUAL_PIPELINE_MODEL_PARALLEL_RANK
    _VIRTUAL_PIPELINE_MODEL_PARALLEL_RANK = rank


def get_virtual_pipeline_model_parallel_world_size():
    """Return the virtual pipeline-parallel world size."""
    global _VIRTUAL_PIPELINE_MODEL_PARALLEL_WORLD_SIZE
    return _VIRTUAL_PIPELINE_MODEL_PARALLEL_WORLD_SIZE


def get_tensor_model_parallel_src_rank():
    """Calculate the global rank corresponding to the first local rank
    in the tensor model parallel group."""
    global_rank = torch.distributed.get_rank()
    local_world_size = get_tensor_model_parallel_world_size()
    return (global_rank // local_world_size) * local_world_size


def get_data_parallel_src_rank():
    """Calculate the global rank corresponding to the first local rank in the data parallel group."""
    global_rank = torch.distributed.get_rank()
    data_parallel_size: int = get_data_parallel_world_size()
    num_data_parallel_groups = torch.distributed.get_world_size() // data_parallel_size
    return global_rank % num_data_parallel_groups


def get_pipeline_model_parallel_first_rank():
    assert (
        _PIPELINE_GLOBAL_RANKS is not None
    ), "Pipeline parallel group is not initialized"
    return _PIPELINE_GLOBAL_RANKS[0]


def get_pipeline_model_parallel_last_rank():
    assert (
        _PIPELINE_GLOBAL_RANKS is not None
    ), "Pipeline parallel group is not initialized"
    last_rank_local = get_pipeline_model_parallel_world_size() - 1
    return _PIPELINE_GLOBAL_RANKS[last_rank_local]


def get_pipeline_model_parallel_next_rank():
    assert (
        _PIPELINE_GLOBAL_RANKS is not None
    ), "Pipeline parallel group is not initialized"
    rank_in_pipeline = get_pipeline_model_parallel_rank()
    world_size = get_pipeline_model_parallel_world_size()
    return _PIPELINE_GLOBAL_RANKS[(rank_in_pipeline + 1) % world_size]


def get_pipeline_model_parallel_prev_rank():
    assert (
        _PIPELINE_GLOBAL_RANKS is not None
    ), "Pipeline parallel group is not initialized"
    rank_in_pipeline = get_pipeline_model_parallel_rank()
    world_size = get_pipeline_model_parallel_world_size()
    return _PIPELINE_GLOBAL_RANKS[(rank_in_pipeline - 1) % world_size]


def get_data_parallel_world_size():
    """Return world size for the data parallel group."""
    return torch.distributed.get_world_size(group=get_data_parallel_group())


def get_data_parallel_rank():
    """Return my rank for the data parallel group."""
    return torch.distributed.get_rank(group=get_data_parallel_group())


# note (mkozuki): `destroy_model_parallel` voids more global variables than Megatron-LM.
# Otherwise pipeline parallel forward_backward functions test hangs possibly because
# the clean-up of the original is NOT enough.
def destroy_model_parallel():
    """Set the groups to none."""
    global _MODEL_PARALLEL_GROUP
    _MODEL_PARALLEL_GROUP = None
    global _TENSOR_MODEL_PARALLEL_GROUP
    _TENSOR_MODEL_PARALLEL_GROUP = None
    global _PIPELINE_MODEL_PARALLEL_GROUP
    _PIPELINE_MODEL_PARALLEL_GROUP = None
    global _DATA_PARALLEL_GROUP
    _DATA_PARALLEL_GROUP = None
    global _EMBEDDING_GROUP
    _EMBEDDING_GROUP = None
    global _POSITION_EMBEDDING_GROUP
    _POSITION_EMBEDDING_GROUP = None
    global _VIRTUAL_PIPELINE_MODEL_PARALLEL_RANK
    _VIRTUAL_PIPELINE_MODEL_PARALLEL_RANK = None
    global _VIRTUAL_PIPELINE_MODEL_PARALLEL_WORLD_SIZE
    _VIRTUAL_PIPELINE_MODEL_PARALLEL_WORLD_SIZE = None
    global _MPU_TENSOR_MODEL_PARALLEL_WORLD_SIZE
    _MPU_TENSOR_MODEL_PARALLEL_WORLD_SIZE = None
    global _MPU_PIPELINE_MODEL_PARALLEL_WORLD_SIZE
    _MPU_PIPELINE_MODEL_PARALLEL_WORLD_SIZE = None
    global _MPU_TENSOR_MODEL_PARALLEL_RANK
    _MPU_TENSOR_MODEL_PARALLEL_RANK = None
    global _MPU_PIPELINE_MODEL_PARALLEL_RANK
    _MPU_PIPELINE_MODEL_PARALLEL_RANK = None


# Used to warn when the UCC is specified.
class ExperimentalWarning(Warning): pass


def check_torch_ucc_availability() -> None:
    try:
        import torch_ucc  # NOQA
    except ImportError:
        raise ImportError(
            "UCC backend requires [torch_ucc](https://github.com/facebookresearch/torch_ucc) but not found"
        )<|MERGE_RESOLUTION|>--- conflicted
+++ resolved
@@ -17,10 +17,7 @@
 """Model and data parallel groups."""
 from typing import Tuple, Optional
 import warnings
-<<<<<<< HEAD
-=======
-
->>>>>>> 3ff1a10f
+
 import torch
 
 from apex.transformer.log_util import get_transformer_logger
