--- conflicted
+++ resolved
@@ -204,7 +204,6 @@
             model_chunk_id = num_model_chunks - model_chunk_id - 1
         return model_chunk_id
 
-<<<<<<< HEAD
     def is_last_microbatch_for_model_chunk(microbatch_id: int) -> bool:
         """Helper function to check if an iteration is the last for a model
         chunk.
@@ -222,14 +221,11 @@
         else:
             return False
 
-    def forward_step_helper(microbatch_id: int, curr_iters: List[int]) -> torch.Tensor:
-=======
     def forward_step_helper(
         microbatch_id: int,
         curr_iters: List[int],
         checkpoint_activations_micro_batch: Optional[bool] = None,
         ) -> torch.Tensor:
->>>>>>> ee42e2d6
         """Helper method to run forward step with model split into chunks
 
         (run set_virtual_pipeline_model_parallel_rank() before calling forward_step()).
