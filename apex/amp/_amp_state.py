# This is a "header object" that allows different amp modules to communicate.
# I'm a C++ guy, not a python guy.  I decided this approach because it seemed most C++-like.
# But apparently it's ok:
# http://effbot.org/pyfaq/how-do-i-share-global-variables-across-modules.htm
import os
import torch

TORCH_MAJOR = int(torch.__version__.split('.')[0])
TORCH_MINOR = int(torch.__version__.split('.')[1])

<<<<<<< HEAD
if TORCH_MAJOR == 1 and TORCH_MINOR < 8:
    from torch._six import container_abcs
else:
    import collections.abc as container_abcs
=======
import collections.abc as container_abcs
>>>>>>> b828caaf


class AmpState(object):
    def __init__(self):
        self.hard_override=False
        self.allow_incoming_model_not_fp32 = False
        self.verbosity=1


# Attribute stash.  Could also just stash things as global module attributes.
_amp_state = AmpState()


def warn_or_err(msg):
    if _amp_state.hard_override:
        print("Warning:  " + msg)
    else:
        raise RuntimeError(msg)
        # I'm not sure if allowing hard_override is a good idea.
        # + "  If you're sure you know what you're doing, supply " +
        #                    "hard_override=True to amp.initialize.")


def maybe_print(msg, rank0=False):
    distributed = torch.distributed.is_available() and \
        torch.distributed.is_initialized() and \
        torch.distributed.get_world_size() > 1
    if _amp_state.verbosity > 0:
        if rank0:
            if distributed:
                if torch.distributed.get_rank() == 0:
                    print(msg)
            else:
                print(msg)
        else:
            print(msg)


# def iter_params(param_groups):
#     for group in param_groups:
#         for p in group['params']:
#             yield p


def master_params(optimizer):
    """
    Generator expression that iterates over the params owned by ``optimizer``.

    Args:
        optimizer: An optimizer previously returned from ``amp.initialize``.
    """
    for group in optimizer.param_groups:
        for p in group['params']:
            yield p<|MERGE_RESOLUTION|>--- conflicted
+++ resolved
@@ -8,14 +8,11 @@
 TORCH_MAJOR = int(torch.__version__.split('.')[0])
 TORCH_MINOR = int(torch.__version__.split('.')[1])
 
-<<<<<<< HEAD
+
 if TORCH_MAJOR == 1 and TORCH_MINOR < 8:
     from torch._six import container_abcs
 else:
     import collections.abc as container_abcs
-=======
-import collections.abc as container_abcs
->>>>>>> b828caaf
 
 
 class AmpState(object):
