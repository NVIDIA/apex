import torch
from apex.multi_tensor_apply import multi_tensor_applier

class FusedAdam(torch.optim.Optimizer):

    """Implements Adam algorithm.

    Currently GPU-only.  Requires Apex to be installed via
    ``pip install -v --no-cache-dir --global-option="--cpp_ext" --global-option="--cuda_ext" ./``.

    This version of fused Adam implements 2 fusions.

      * Fusion of the Adam update's elementwise operations
      * A multi-tensor apply launch that batches the elementwise updates applied to all the model's parameters into one or a few kernel launches.

    :class:`apex.optimizers.FusedAdam` may be used as a drop-in replacement for ``torch.optim.AdamW``,
    or ``torch.optim.Adam`` with ``adam_w_mode=False``::

        opt = apex.optimizers.FusedAdam(model.parameters(), lr = ....)
        ...
        opt.step()

    :class:`apex.optimizers.FusedAdam` may be used with or without Amp.  If you wish to use :class:`FusedAdam` with Amp,
    you may choose any ``opt_level``::

        opt = apex.optimizers.FusedAdam(model.parameters(), lr = ....)
        model, opt = amp.initialize(model, opt, opt_level="O0" or "O1 or "O2")
        ...
        opt.step()

    In general, ``opt_level="O1"`` is recommended.


    .. warning::
        A previous version of :class:`FusedAdam` allowed a number of additional arguments to ``step``.  These additional arguments
        are now deprecated and unnecessary.

    Adam was been proposed in `Adam: A Method for Stochastic Optimization`_.

    Arguments:
        params (iterable): iterable of parameters to optimize or dicts defining
            parameter groups.
        lr (float, optional): learning rate. (default: 1e-3)
        betas (Tuple[float, float], optional): coefficients used for computing
            running averages of gradient and its square. (default: (0.9, 0.999))
        eps (float, optional): term added to the denominator to improve
            numerical stability. (default: 1e-8)
        weight_decay (float, optional): weight decay (L2 penalty) (default: 0)
        amsgrad (boolean, optional): whether to use the AMSGrad variant of this
            algorithm from the paper `On the Convergence of Adam and Beyond`_
            (default: False) NOT SUPPORTED in FusedAdam!
        adam_w_mode (boolean, optional): Apply L2 regularization or weight decay
            True for decoupled weight decay(also known as AdamW) (default: True)
        set_grad_none (bool, optional): whether set grad to None when zero_grad()
            method is called. (default: True)
        capturable (bool, optional): whether to use the version of the optimizer
            that can be used with CUDA Graphs. (default: False)
        master_weights (bool, optional): whether to maintain FP32 master weights
           in the optimizer with FP16 mixed precision training, currently can
           only be used with capturable set to True. (default: False)

    .. _Adam - A Method for Stochastic Optimization:
        https://arxiv.org/abs/1412.6980
    .. _On the Convergence of Adam and Beyond:
        https://openreview.net/forum?id=ryQu7f-RZ
    """

    def __init__(self, params, lr=1e-3, bias_correction=True,
                 betas=(0.9, 0.999), eps=1e-8, adam_w_mode=True,
                 weight_decay=0., amsgrad=False, set_grad_none=True,
                 capturable=False, master_weights=False):

        if amsgrad:
            raise RuntimeError('FusedAdam does not support the AMSGrad variant.')
        if master_weights and not capturable:
            raise RuntimeError('Master weights is currently only supported with the capturable version.')
        # If the optimizer is capturable then LR should be a tensor (on GPU)
        lr = torch.tensor(lr, dtype=torch.float32) if capturable else lr
        defaults = dict(lr=lr, bias_correction=bias_correction,
                        betas=betas, eps=eps, weight_decay=weight_decay)
        super(FusedAdam, self).__init__(params, defaults)
        self.adam_w_mode = 1 if adam_w_mode else 0
        self.set_grad_none = set_grad_none

        self.capturable = capturable
        self.master_weights = master_weights

        # Create full precision master weights
        self.param_groups_master = []
        for i, pg in enumerate(self.param_groups):
            param_list = pg['params']
            self.param_groups_master.append({
                'params': [
                    p.clone().detach().float() if self.master_weights else None
                    for p in param_list
                ],
            })

        if capturable:
            for idx, group in enumerate(self.param_groups):
                if len(group['params']) == 0:
                    continue
                device = group['params'][0].device
                for item in ['lr']:
                    self.param_groups[idx][item] = group[item].to(device=device)

            self._step_supports_amp_scaling = True

        if multi_tensor_applier.available:
            import amp_C
            # Skip buffer
            self._dummy_overflow_buf = torch.cuda.IntTensor([0])
            self.multi_tensor_adam = amp_C.multi_tensor_adam
            self.multi_tensor_adam_capturable = amp_C.multi_tensor_adam_capturable
            self.multi_tensor_adam_capturable_master = amp_C.multi_tensor_adam_capturable_master
        else:
            raise RuntimeError('apex.optimizers.FusedAdam requires cuda extensions')

    def zero_grad(self):
        if self.set_grad_none:
            for group in self.param_groups:
                for p in group['params']:
                    p.grad = None
        else:
            super(FusedAdam, self).zero_grad()

    def step(self, closure=None, grads=None, output_params=None, scale=None, grad_norms=None, grad_scaler=None):
        """Performs a single optimization step.

        Arguments:
            closure (callable, optional): A closure that reevaluates the model
                and returns the loss.

        The remaining arguments are deprecated, and are only retained (for the moment) for error-checking purposes.
        """
        if any(p is not None for p in [grads, output_params, scale, grad_norms]):
            raise RuntimeError('FusedAdam has been updated.  Simply initialize it identically to torch.optim.Adam, and call step() with no arguments.')
        loss = None
        if closure is not None:
            loss = closure()

<<<<<<< HEAD
        for group, group_master in zip(self.param_groups, self.param_groups_master):
=======
        for group in self.param_groups:
            if len(group['params']) == 0:
                continue
>>>>>>> 89cc215a
            device = group['params'][0].device
            bias_correction = 1 if group['bias_correction'] else 0
            beta1, beta2 = group['betas']

            # assume same step across group now to simplify things
            # per parameter step can be easily support by making it tensor, or pass list into kernel
            if 'step' in group:
                group['step'] += 1 if not self.capturable else (self._dummy_overflow_buf != 1).to(torch.int)
            else:
                group['step'] = 1 if not self.capturable else torch.tensor([1], dtype=torch.int, device=device)

            # create lists for multi-tensor apply
            g_16, p_16, m_16, v_16 = [], [], [], []
            g_bf, p_bf, m_bf, v_bf = [], [], [], []
            g_32, p_32, m_32, v_32 = [], [], [], []
            p_16_master = []
            p_32_master = []

            for p, p_master in zip(group['params'], group_master['params']):
                if p.grad is None:
                    continue
                if p.grad.data.is_sparse:
                    raise RuntimeError('FusedAdam does not support sparse gradients, please consider SparseAdam instead')

                state = self.state[p]
                # State initialization
                if len(state) == 0:
                    # Exponential moving average of gradient values
                    state['exp_avg'] = torch.zeros_like(p.data).float()
                    # Exponential moving average of squared gradient values
                    state['exp_avg_sq'] = torch.zeros_like(p.data).float()

                if p.dtype == torch.float16:
                    if self.master_weights:
                        p_16_master.append(p_master.data)
                    g_16.append(p.grad.data)
                    p_16.append(p.data)
                    m_16.append(state['exp_avg'])
                    v_16.append(state['exp_avg_sq'])
                elif p.dtype == torch.bfloat16:
                    g_bf.append(p.grad)
                    p_bf.append(p)
                    m_bf.append(state['exp_avg'])
                    v_bf.append(state['exp_avg_sq'])
                elif p.dtype == torch.float32:
                    if self.master_weights:
                        p_32_master.append(p_master.data)
                    g_32.append(p.grad.data)
                    p_32.append(p.data)
                    m_32.append(state['exp_avg'])
                    v_32.append(state['exp_avg_sq'])
                else:
                    raise RuntimeError('FusedAdam only support fp16 and fp32.')

            # If the optimizer is capturable, then if there's a grad scaler it works
            # on the GPU + a different multi_tensor_applier should be called
            if self.capturable:
                # overflow check of gradients
                found_inf = (
                    grad_scaler._check_inf_per_device(self)[device]
                    if grad_scaler is not None else torch.zeros((1,), device=device)
                )
                self._dummy_overflow_buf.copy_(found_inf)

                # get unscale scale factor
                scale, inv_scale = None, None
                if grad_scaler:
                    scale = grad_scaler._get_scale_async()
                    inv_scale = scale.double().reciprocal().float()
                else:
                    scale = torch.ones((1,), device=device)
                    inv_scale = torch.ones((1,), device=device)

                if len(g_16) > 0:
                    multi_tensor_applier(self.multi_tensor_adam_capturable_master if self.master_weights
                            else self.multi_tensor_adam_capturable,
                            self._dummy_overflow_buf,
                            [g_16, p_16, m_16, v_16, p_16_master] if self.master_weights
                            else [g_16, p_16, m_16, v_16],
                            group['lr'],
                            beta1,
                            beta2,
                            group['eps'],
                            group['step'],
                            self.adam_w_mode,
                            bias_correction,
                            group['weight_decay'],
                            inv_scale)

                if len(g_bf) > 0:
                    multi_tensor_applier(
                            self.multi_tensor_adam_capturable,
                            self._dummy_overflow_buf,
                            [g_bf, p_bf, m_bf, v_bf],
                            group['lr'],
                            beta1,
                            beta2,
                            group['eps'],
                            group['step'],
                            self.adam_w_mode,
                            bias_correction,
                            group['weight_decay'],
                            inv_scale)

                if len(g_32) > 0:
                    multi_tensor_applier(self.multi_tensor_adam_capturable_master if self.master_weights
                            else self.multi_tensor_adam_capturable,
                            self._dummy_overflow_buf,
                            [g_32, p_32, m_32, v_32, p_32_master] if self.master_weights
                            else [g_32, p_32, m_32, v_32],
                            group['lr'],
                            beta1,
                            beta2,
                            group['eps'],
                            group['step'],
                            self.adam_w_mode,
                            bias_correction,
                            group['weight_decay'],
                            inv_scale)
            else:
                if len(g_16) > 0:
                    multi_tensor_applier(self.multi_tensor_adam,
                            self._dummy_overflow_buf,
                            [g_16, p_16, m_16, v_16],
                            group['lr'],
                            beta1,
                            beta2,
                            group['eps'],
                            group['step'],
                            self.adam_w_mode,
                            bias_correction,
                            group['weight_decay'])

                if len(g_bf) > 0:
                    multi_tensor_applier(
                            self.multi_tensor_adam,
                            self._dummy_overflow_buf,
                            [g_bf, p_bf, m_bf, v_bf],
                            group['lr'],
                            beta1,
                            beta2,
                            group['eps'],
                            group['step'],
                            self.adam_w_mode,
                            bias_correction,
                            group['weight_decay'])

                if len(g_32) > 0:
                    multi_tensor_applier(self.multi_tensor_adam,
                            self._dummy_overflow_buf,
                            [g_32, p_32, m_32, v_32],
                            group['lr'],
                            beta1,
                            beta2,
                            group['eps'],
                            group['step'],
                            self.adam_w_mode,
                            bias_correction,
                            group['weight_decay'])

        return loss<|MERGE_RESOLUTION|>--- conflicted
+++ resolved
@@ -139,13 +139,11 @@
         if closure is not None:
             loss = closure()
 
-<<<<<<< HEAD
+
         for group, group_master in zip(self.param_groups, self.param_groups_master):
-=======
-        for group in self.param_groups:
             if len(group['params']) == 0:
                 continue
->>>>>>> 89cc215a
+
             device = group['params'][0].device
             bias_correction = 1 if group['bias_correction'] else 0
             beta1, beta2 = group['betas']
