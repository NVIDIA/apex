--- conflicted
+++ resolved
@@ -111,23 +111,7 @@
 
 To install Apex from source, we recommend using the nightly Pytorch obtainable from https://github.com/pytorch/pytorch.
 
-<<<<<<< HEAD
-It's often convenient to use Apex in Docker containers.  Compatible options include:
-* [NVIDIA Pytorch containers from NGC](https://ngc.nvidia.com/catalog/containers/nvidia%2Fpytorch), which come with Apex preinstalled.  To use the latest Amp API, you may need to `pip uninstall apex` then reinstall Apex using the **Quick Start** commands below.
-* [official Pytorch -devel Dockerfiles](https://hub.docker.com/r/pytorch/pytorch/tags), e.g. `docker pull pytorch/pytorch:nightly-devel-cuda10.0-cudnn7`, in which you can install Apex using the **Quick Start** commands.
-
-See the [Docker example folder](https://github.com/NVIDIA/apex/tree/master/examples/docker) for details.
-
-## On ROCm:
-* Python 3.6
-* Pytorch 1.5 or newer, The HIPExtensions require 1.5 or newer.
-* We recommend follow the instructions from [ROCm-Pytorch](https://github.com/ROCmSoftwarePlatform/pytorch) to install pytorch on ROCm.
-* Note: For pytorch versions < 1.8, building from source is no longer supported, please use the release package [ROCm-Apex v0.3](https://github.com/ROCmSoftwarePlatform/apex/releases/tag/v0.3) . 
-
-# Quick Start
-=======
 The latest stable release obtainable from https://pytorch.org should also work.
->>>>>>> 3c19f106
 
 ### Rocm
 Apex on ROCm supports both python only build and extension build.
