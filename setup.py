import torch
from torch.utils.cpp_extension import BuildExtension, CppExtension, CUDAExtension, CUDA_HOME
from setuptools import setup, find_packages
import subprocess

import sys
import warnings
import os

# ninja build does not work unless include_dirs are abs path
this_dir = os.path.dirname(os.path.abspath(__file__))

def get_cuda_bare_metal_version(cuda_dir):
    raw_output = subprocess.check_output([cuda_dir + "/bin/nvcc", "-V"], universal_newlines=True)
    output = raw_output.split()
    release_idx = output.index("release") + 1
    release = output[release_idx].split(".")
    bare_metal_major = release[0]
    bare_metal_minor = release[1][0]

    return raw_output, bare_metal_major, bare_metal_minor

print("\n\ntorch.__version__  = {}\n\n".format(torch.__version__))
TORCH_MAJOR = int(torch.__version__.split('.')[0])
TORCH_MINOR = int(torch.__version__.split('.')[1])

def check_if_rocm_pytorch():
    is_rocm_pytorch = False
    if TORCH_MAJOR > 1 or (TORCH_MAJOR == 1 and TORCH_MINOR >= 5):
        from torch.utils.cpp_extension import ROCM_HOME
        is_rocm_pytorch = True if ((torch.version.hip is not None) and (ROCM_HOME is not None)) else False

    return is_rocm_pytorch

IS_ROCM_PYTORCH = check_if_rocm_pytorch()

if not torch.cuda.is_available() and not IS_ROCM_PYTORCH:
    # https://github.com/NVIDIA/apex/issues/486
    # Extension builds after https://github.com/pytorch/pytorch/pull/23408 attempt to query torch.cuda.get_device_capability(),
    # which will fail if you are compiling in an environment without visible GPUs (e.g. during an nvidia-docker build command).
    print('\nWarning: Torch did not find available GPUs on this system.\n',
          'If your intention is to cross-compile, this is not an error.\n'
          'By default, Apex will cross-compile for Pascal (compute capabilities 6.0, 6.1, 6.2),\n'
          'Volta (compute capability 7.0), Turing (compute capability 7.5),\n'
          'and, if the CUDA version is >= 11.0, Ampere (compute capability 8.0).\n'
          'If you wish to cross-compile for a single specific architecture,\n'
          'export TORCH_CUDA_ARCH_LIST="compute capability" before running setup.py.\n')
    if os.environ.get("TORCH_CUDA_ARCH_LIST", None) is None:
        _, bare_metal_major, _ = get_cuda_bare_metal_version(CUDA_HOME)
        if int(bare_metal_major) == 11:
            os.environ["TORCH_CUDA_ARCH_LIST"] = "6.0;6.1;6.2;7.0;7.5;8.0"
        else:
            os.environ["TORCH_CUDA_ARCH_LIST"] = "6.0;6.1;6.2;7.0;7.5"
elif not torch.cuda.is_available() and IS_ROCM_PYTORCH:
    print('\nWarning: Torch did not find available GPUs on this system.\n',
          'If your intention is to cross-compile, this is not an error.\n'
          'By default, Apex will cross-compile for the same gfx targets\n'
          'used by default in ROCm PyTorch\n')

if TORCH_MAJOR == 0 and TORCH_MINOR < 4:
      raise RuntimeError("Apex requires Pytorch 0.4 or newer.\n" +
                         "The latest stable release can be obtained from https://pytorch.org/")

cmdclass = {}
ext_modules = []

extras = {}
if "--pyprof" in sys.argv:
    string = "\n\nPyprof has been moved to its own dedicated repository and will " + \
             "soon be removed from Apex.  Please visit\n" + \
             "https://github.com/NVIDIA/PyProf\n" + \
             "for the latest version."
    warnings.warn(string, DeprecationWarning)
    with open('requirements.txt') as f:
        required_packages = f.read().splitlines()
        extras['pyprof'] = required_packages
    try:
        sys.argv.remove("--pyprof")
    except:
        pass
else:
    warnings.warn("Option --pyprof not specified. Not installing PyProf dependencies!")

if "--cpp_ext" in sys.argv or "--cuda_ext" in sys.argv:
    if TORCH_MAJOR == 0:
        raise RuntimeError("--cpp_ext requires Pytorch 1.0 or later, "
                           "found torch.__version__ = {}".format(torch.__version__))
    cmdclass['build_ext'] = BuildExtension
if "--cpp_ext" in sys.argv:
    sys.argv.remove("--cpp_ext")
    ext_modules.append(
        CppExtension('apex_C',
                     ['csrc/flatten_unflatten.cpp',]))

def get_cuda_bare_metal_version(cuda_dir):
    raw_output = subprocess.check_output([cuda_dir + "/bin/nvcc", "-V"], universal_newlines=True)
    output = raw_output.split()
    release_idx = output.index("release") + 1
    release = output[release_idx].split(".")
    bare_metal_major = release[0]
    bare_metal_minor = release[1][0]

    return raw_output, bare_metal_major, bare_metal_minor

def check_cuda_torch_binary_vs_bare_metal(cuda_dir):
    raw_output, bare_metal_major, bare_metal_minor = get_cuda_bare_metal_version(cuda_dir)
    torch_binary_major = torch.version.cuda.split(".")[0]
    torch_binary_minor = torch.version.cuda.split(".")[1]

    print("\nCompiling cuda extensions with")
    print(raw_output + "from " + cuda_dir + "/bin\n")

    if (bare_metal_major != torch_binary_major) or (bare_metal_minor != torch_binary_minor):
        raise RuntimeError("Cuda extensions are being compiled with a version of Cuda that does " +
                           "not match the version used to compile Pytorch binaries.  " +
                           "Pytorch binaries were compiled with Cuda {}.\n".format(torch.version.cuda) +
                           "In some cases, a minor-version mismatch will not cause later errors:  " +
                           "https://github.com/NVIDIA/apex/pull/323#discussion_r287021798.  "
                           "You can try commenting out this check (at your own risk).")

# Set up macros for forward/backward compatibility hack around
# https://github.com/pytorch/pytorch/commit/4404762d7dd955383acee92e6f06b48144a0742e
# and
# https://github.com/NVIDIA/apex/issues/456
# https://github.com/pytorch/pytorch/commit/eb7b39e02f7d75c26d8a795ea8c7fd911334da7e#diff-4632522f237f1e4e728cb824300403ac
version_ge_1_1 = []
if (TORCH_MAJOR > 1) or (TORCH_MAJOR == 1 and TORCH_MINOR > 0):
    version_ge_1_1 = ['-DVERSION_GE_1_1']
version_ge_1_3 = []
if (TORCH_MAJOR > 1) or (TORCH_MAJOR == 1 and TORCH_MINOR > 2):
    version_ge_1_3 = ['-DVERSION_GE_1_3']
version_ge_1_5 = []
if (TORCH_MAJOR > 1) or (TORCH_MAJOR == 1 and TORCH_MINOR > 4):
    version_ge_1_5 = ['-DVERSION_GE_1_5']
version_dependent_macros = version_ge_1_1 + version_ge_1_3 + version_ge_1_5

if "--distributed_adam" in sys.argv or "--cuda_ext" in sys.argv:
    from torch.utils.cpp_extension import CUDAExtension
    if "--distributed_adam" in sys.argv:
        sys.argv.remove("--distributed_adam")

    from torch.utils.cpp_extension import BuildExtension
    cmdclass['build_ext'] = BuildExtension

    if torch.utils.cpp_extension.CUDA_HOME is None and not IS_ROCM_PYTORCH:
        raise RuntimeError("--distributed_adam was requested, but nvcc was not found.  Are you sure your environment has nvcc available?  If you're installing within a container from https://hub.docker.com/r/pytorch/pytorch, only images whose names contain 'devel' will provide nvcc.")
    else:
        nvcc_args_adam = ['-O3', '--use_fast_math'] + version_dependent_macros
        hipcc_args_adam = ['-O3'] + version_dependent_macros
        ext_modules.append(
            CUDAExtension(name='distributed_adam_cuda',
                          sources=['apex/contrib/csrc/optimizers/multi_tensor_distopt_adam.cpp',
                                   'apex/contrib/csrc/optimizers/multi_tensor_distopt_adam_kernel.cu'],
                          include_dirs=[os.path.join(this_dir, 'csrc'),
                                        os.path.join(this_dir, 'apex/contrib/csrc/optimizers')],
                          extra_compile_args={'cxx': ['-O3',] + version_dependent_macros,
                                              'nvcc':nvcc_args_adam if not IS_ROCM_PYTORCH else hipcc_args_adam}))

if "--distributed_lamb" in sys.argv or "--cuda_ext" in sys.argv:
    from torch.utils.cpp_extension import CUDAExtension
    if "--distributed_lamb" in sys.argv:
        sys.argv.remove("--distributed_lamb")

    from torch.utils.cpp_extension import BuildExtension
    cmdclass['build_ext'] = BuildExtension

    if torch.utils.cpp_extension.CUDA_HOME is None and not IS_ROCM_PYTORCH:
        raise RuntimeError("--distributed_lamb was requested, but nvcc was not found.  Are you sure your environment has nvcc available?  If you're installing within a container from https://hub.docker.com/r/pytorch/pytorch, only images whose names contain 'devel' will provide nvcc.")
    else:
        print ("INFO: Building the distributed_lamb extension.")
        nvcc_args_distributed_lamb = ['-O3', '--use_fast_math'] + version_dependent_macros
        hipcc_args_distributed_lamb = ['-O3'] + version_dependent_macros
        ext_modules.append(
            CUDAExtension(name='distributed_lamb_cuda',
                          sources=['apex/contrib/csrc/optimizers/multi_tensor_distopt_lamb.cpp',
                                   'apex/contrib/csrc/optimizers/multi_tensor_distopt_lamb_kernel.cu'],
                          include_dirs=[os.path.join(this_dir, 'csrc')],
                          extra_compile_args={'cxx': ['-O3',] + version_dependent_macros,
                                              'nvcc': nvcc_args_distributed_lamb if not IS_ROCM_PYTORCH else hipcc_args_distributed_lamb}))

if "--cuda_ext" in sys.argv:
    from torch.utils.cpp_extension import CUDAExtension

    if torch.utils.cpp_extension.CUDA_HOME is None and not IS_ROCM_PYTORCH:
        raise RuntimeError("--cuda_ext was requested, but nvcc was not found.  Are you sure your environment has nvcc available?  If you're installing within a container from https://hub.docker.com/r/pytorch/pytorch, only images whose names contain 'devel' will provide nvcc.")
    else:
        if not IS_ROCM_PYTORCH:
            check_cuda_torch_binary_vs_bare_metal(torch.utils.cpp_extension.CUDA_HOME)

        print ("INFO: Building the multi-tensor apply extension.")
        nvcc_args_multi_tensor = ['-lineinfo', '-O3', '--use_fast_math'] + version_dependent_macros
        hipcc_args_multi_tensor = ['-O3'] + version_dependent_macros
        ext_modules.append(
            CUDAExtension(name='amp_C',
                          sources=['csrc/amp_C_frontend.cpp',
                                   'csrc/multi_tensor_sgd_kernel.cu',
                                   'csrc/multi_tensor_scale_kernel.cu',
                                   'csrc/multi_tensor_axpby_kernel.cu',
                                   'csrc/multi_tensor_l2norm_kernel.cu',
                                   'csrc/multi_tensor_l2norm_scale_kernel.cu',
                                   'csrc/multi_tensor_lamb_stage_1.cu',
                                   'csrc/multi_tensor_lamb_stage_2.cu',
                                   'csrc/multi_tensor_adam.cu',
                                   'csrc/multi_tensor_adagrad.cu',
                                   'csrc/multi_tensor_novograd.cu',
                                   'csrc/multi_tensor_lamb.cu'],
                          include_dirs=[os.path.join(this_dir, 'csrc')],
                          extra_compile_args={'cxx': ['-O3'] + version_dependent_macros,
                                              'nvcc': nvcc_args_multi_tensor if not IS_ROCM_PYTORCH else hipcc_args_multi_tensor}))

        print ("INFO: Building syncbn extension.")
        ext_modules.append(
            CUDAExtension(name='syncbn',
                          sources=['csrc/syncbn.cpp',
                                   'csrc/welford.cu'],
                          include_dirs=[os.path.join(this_dir, 'csrc')],
                          extra_compile_args={'cxx': ['-O3'] + version_dependent_macros,
                                              'nvcc':['-O3'] + version_dependent_macros}))

        nvcc_args_layer_norm = ['-maxrregcount=50', '-O3', '--use_fast_math'] + version_dependent_macros
        hipcc_args_layer_norm = ['-O3'] + version_dependent_macros
        print ("INFO: Building fused layernorm extension.")
        ext_modules.append(
            CUDAExtension(name='fused_layer_norm_cuda',
                          sources=['csrc/layer_norm_cuda.cpp',
                                   'csrc/layer_norm_cuda_kernel.cu'],
                          include_dirs=[os.path.join(this_dir, 'csrc')],
                          extra_compile_args={'cxx': ['-O3'] + version_dependent_macros,
                                              'nvcc': nvcc_args_layer_norm if not IS_ROCM_PYTORCH else hipcc_args_layer_norm}))

        print ("INFO: Building the MLP Extension.")
        ext_modules.append(
            CUDAExtension(name='mlp_cuda',
                          sources=['csrc/mlp.cpp',
                                   'csrc/mlp_cuda.cu'],
                          include_dirs=[os.path.join(this_dir, 'csrc')],
                          extra_compile_args={'cxx': ['-O3'] + version_dependent_macros,
                                              'nvcc':['-O3'] + version_dependent_macros}))
        ext_modules.append(
            CUDAExtension(name='fused_dense_cuda',
                          sources=['csrc/fused_dense.cpp',
                                   'csrc/fused_dense_cuda.cu'],
                          extra_compile_args={'cxx': ['-O3'] + version_dependent_macros,
                                              'nvcc':['-O3'] + version_dependent_macros}))
        """
        ext_modules.append(
            CUDAExtension(name='scaled_upper_triang_masked_softmax_cuda',
                          sources=['csrc/megatron/scaled_upper_triang_masked_softmax.cpp',
                                   'csrc/megatron/scaled_upper_triang_masked_softmax_cuda.cu'],
                          include_dirs=[os.path.join(this_dir, 'csrc')],
                          extra_compile_args={'cxx': ['-O3'] + version_dependent_macros,
                                              'nvcc':['-O3',
                                                      '-U__CUDA_NO_HALF_OPERATORS__',
                                                      '-U__CUDA_NO_HALF_CONVERSIONS__',
                                                      '--expt-relaxed-constexpr',
                                                      '--expt-extended-lambda'] + version_dependent_macros}))

        ext_modules.append(
            CUDAExtension(name='scaled_masked_softmax_cuda',
                          sources=['csrc/megatron/scaled_masked_softmax.cpp',
                                   'csrc/megatron/scaled_masked_softmax_cuda.cu'],
                          include_dirs=[os.path.join(this_dir, 'csrc')],
                          extra_compile_args={'cxx': ['-O3'] + version_dependent_macros,
                                              'nvcc':['-O3',
                                                      '-U__CUDA_NO_HALF_OPERATORS__',
                                                      '-U__CUDA_NO_HALF_CONVERSIONS__',
                                                      '--expt-relaxed-constexpr',
                                                      '--expt-extended-lambda'] + version_dependent_macros}))
        """

if "--bnp" in sys.argv or "--cuda_ext" in sys.argv:
    from torch.utils.cpp_extension import CUDAExtension
    if "--bnp" in sys.argv:
        sys.argv.remove("--bnp")

    from torch.utils.cpp_extension import BuildExtension
    cmdclass['build_ext'] = BuildExtension

    if torch.utils.cpp_extension.CUDA_HOME is None and not IS_ROCM_PYTORCH:
        raise RuntimeError("--bnp was requested, but nvcc was not found.  Are you sure your environment has nvcc available?  If you're installing within a container from https://hub.docker.com/r/pytorch/pytorch, only images whose names contain 'devel' will provide nvcc.")
    else:
        ext_modules.append(
            CUDAExtension(name='bnp',
                          sources=['apex/contrib/csrc/groupbn/batch_norm.cu',
                                   'apex/contrib/csrc/groupbn/ipc.cu',
                                   'apex/contrib/csrc/groupbn/interface.cpp',
                                   'apex/contrib/csrc/groupbn/batch_norm_add_relu.cu'],
                          include_dirs=[os.path.join(this_dir, 'csrc'),
                                        os.path.join(this_dir, 'apex/contrib/csrc/groupbn')],
                          extra_compile_args={'cxx': [] + version_dependent_macros,
                                              'nvcc':['-DCUDA_HAS_FP16=1',
                                                      '-D__CUDA_NO_HALF_OPERATORS__',
                                                      '-D__CUDA_NO_HALF_CONVERSIONS__',
                                                      '-D__CUDA_NO_HALF2_OPERATORS__'] + version_dependent_macros}))

if "--xentropy" in sys.argv or "--cuda_ext" in sys.argv:
    from torch.utils.cpp_extension import CUDAExtension
    if "--xentropy" in sys.argv:
        sys.argv.remove("--xentropy")

    from torch.utils.cpp_extension import BuildExtension
    cmdclass['build_ext'] = BuildExtension

    if torch.utils.cpp_extension.CUDA_HOME is None and not IS_ROCM_PYTORCH:
        raise RuntimeError("--xentropy was requested, but nvcc was not found.  Are you sure your environment has nvcc available?  If you're installing within a container from https://hub.docker.com/r/pytorch/pytorch, only images whose names contain 'devel' will provide nvcc.")
    else:
        print ("INFO: Building the xentropy extension.")
        ext_modules.append(
            CUDAExtension(name='xentropy_cuda',
                          sources=['apex/contrib/csrc/xentropy/interface.cpp',
                                   'apex/contrib/csrc/xentropy/xentropy_kernel.cu'],
                          include_dirs=[os.path.join(this_dir, 'csrc'),
                                        os.path.join(this_dir, 'apex/contrib/csrc/xentropy')],
                          extra_compile_args={'cxx': ['-O3'] + version_dependent_macros,
                                              'nvcc':['-O3'] + version_dependent_macros}))


if "--deprecated_fused_adam" in sys.argv or "--cuda_ext" in sys.argv:
    from torch.utils.cpp_extension import CUDAExtension
    if "--deprecated_fused_adam" in sys.argv:
        sys.argv.remove("--deprecated_fused_adam")

    from torch.utils.cpp_extension import BuildExtension
    cmdclass['build_ext'] = BuildExtension

    if torch.utils.cpp_extension.CUDA_HOME is None and not IS_ROCM_PYTORCH:
        raise RuntimeError("--deprecated_fused_adam was requested, but nvcc was not found.  Are you sure your environment has nvcc available?  If you're installing within a container from https://hub.docker.com/r/pytorch/pytorch, only images whose names contain 'devel' will provide nvcc.")
    else:
        print ("INFO: Building deprecated fused adam extension.")
        nvcc_args_fused_adam = ['-O3', '--use_fast_math'] + version_dependent_macros
        hipcc_args_fused_adam = ['-O3'] + version_dependent_macros
        ext_modules.append(
            CUDAExtension(name='fused_adam_cuda',
                          sources=['apex/contrib/csrc/optimizers/fused_adam_cuda.cpp',
                                   'apex/contrib/csrc/optimizers/fused_adam_cuda_kernel.cu'],
                          include_dirs=[os.path.join(this_dir, 'csrc'),
                                        os.path.join(this_dir, 'apex/contrib/csrc/optimizers')],
                          extra_compile_args={'cxx': ['-O3'] + version_dependent_macros,
                                              'nvcc' : nvcc_args_fused_adam if not IS_ROCM_PYTORCH else hipcc_args_fused_adam}))

if "--deprecated_fused_lamb" in sys.argv or "--cuda_ext" in sys.argv:
    from torch.utils.cpp_extension import CUDAExtension
    if "--deprecated_fused_lamb" in sys.argv:
        sys.argv.remove("--deprecated_fused_lamb")

    from torch.utils.cpp_extension import BuildExtension
    cmdclass['build_ext'] = BuildExtension

    if torch.utils.cpp_extension.CUDA_HOME is None and not IS_ROCM_PYTORCH:
        raise RuntimeError("--deprecated_fused_lamb was requested, but nvcc was not found.  Are you sure your environment has nvcc available?  If you're installing within a container from https://hub.docker.com/r/pytorch/pytorch, only images whose names contain 'devel' will provide nvcc.")
    else:
        print ("INFO: Building deprecated fused lamb extension.")
        nvcc_args_fused_lamb = ['-O3', '--use_fast_math'] + version_dependent_macros
        hipcc_args_fused_lamb = ['-O3'] + version_dependent_macros
        ext_modules.append(
            CUDAExtension(name='fused_lamb_cuda',
                          sources=['apex/contrib/csrc/optimizers/fused_lamb_cuda.cpp',
                                   'apex/contrib/csrc/optimizers/fused_lamb_cuda_kernel.cu',
                                   'csrc/multi_tensor_l2norm_kernel.cu'],
                          include_dirs=[os.path.join(this_dir, 'csrc')],
                          extra_compile_args = nvcc_args_fused_lamb if not IS_ROCM_PYTORCH else hipcc_args_fused_lamb))

# Check, if ATen/CUDAGenerator.h is found, otherwise use the new ATen/CUDAGeneratorImpl.h, due to breaking change in https://github.com/pytorch/pytorch/pull/36026
generator_flag = []
torch_dir = torch.__path__[0]
if os.path.exists(os.path.join(torch_dir, 'include', 'ATen', 'CUDAGenerator.h')):
    generator_flag = ['-DOLD_GENERATOR']

if "--fast_layer_norm" in sys.argv:
    sys.argv.remove("--fast_layer_norm")

    if CUDA_HOME is None and not IS_ROCM_PYTORCH:
        raise RuntimeError("--fast_layer_norm was requested, but nvcc was not found.  Are you sure your environment has nvcc available?  If you're installing within a container from https://hub.docker.com/r/pytorch/pytorch, only images whose names contain 'devel' will provide nvcc.")
    else:
        # Check, if CUDA11 is installed for compute capability 8.0
        cc_flag = []
        _, bare_metal_major, _ = get_cuda_bare_metal_version(CUDA_HOME)
        if int(bare_metal_major) >= 11:
            cc_flag.append('-gencode')
            cc_flag.append('arch=compute_80,code=sm_80')

        ext_modules.append(
            CUDAExtension(name='fast_layer_norm',
                          sources=['apex/contrib/csrc/layer_norm/ln_api.cpp',
                                   'apex/contrib/csrc/layer_norm/ln_fwd_cuda_kernel.cu',
                                   'apex/contrib/csrc/layer_norm/ln_bwd_semi_cuda_kernel.cu',
                                   ],
                          extra_compile_args={'cxx': ['-O3',] + version_dependent_macros + generator_flag,
                                              'nvcc':['-O3',
                                                      '-gencode', 'arch=compute_70,code=sm_70',
                                                      '-U__CUDA_NO_HALF_OPERATORS__',
                                                      '-U__CUDA_NO_HALF_CONVERSIONS__',
<<<<<<< HEAD
                                                      '-Iapex/contrib/csrc/layer_norm',
=======
                                                      '-U__CUDA_NO_BFLOAT16_OPERATORS__',
                                                      '-U__CUDA_NO_BFLOAT16_CONVERSIONS__',
                                                      '-U__CUDA_NO_BFLOAT162_OPERATORS__',
                                                      '-U__CUDA_NO_BFLOAT162_CONVERSIONS__',
                                                      '-I./apex/contrib/csrc/layer_norm/',
>>>>>>> aa756cec
                                                      '--expt-relaxed-constexpr',
                                                      '--expt-extended-lambda',
                                                      '--use_fast_math'] + version_dependent_macros + generator_flag + cc_flag},
                          include_dirs=[os.path.join(this_dir, "apex/contrib/csrc/layer_norm")]))
if "--fmha" in sys.argv:
    sys.argv.remove("--fmha")

    if CUDA_HOME is None and not IS_ROCM_PYTORCH:
        raise RuntimeError("--fmha was requested, but nvcc was not found.  Are you sure your environment has nvcc available?  If you're installing within a container from https://hub.docker.com/r/pytorch/pytorch, only images whose names contain 'devel' will provide nvcc.")
    else:
        # Check, if CUDA11 is installed for compute capability 8.0
        cc_flag = []
        _, bare_metal_major, _ = get_cuda_bare_metal_version(CUDA_HOME)
        if int(bare_metal_major) < 11:
            raise RuntimeError("--fmha only supported on SM80")

        ext_modules.append(
            CUDAExtension(name='fmhalib',
                          sources=[
                                   'apex/contrib/csrc/fmha/fmha_api.cpp',
                                   'apex/contrib/csrc/fmha/src/fmha_noloop_reduce.cu',
                                   'apex/contrib/csrc/fmha/src/fmha_fprop_fp16_128_64_kernel.sm80.cu',
                                   'apex/contrib/csrc/fmha/src/fmha_fprop_fp16_256_64_kernel.sm80.cu',
                                   'apex/contrib/csrc/fmha/src/fmha_fprop_fp16_384_64_kernel.sm80.cu',
                                   'apex/contrib/csrc/fmha/src/fmha_fprop_fp16_512_64_kernel.sm80.cu',
                                   'apex/contrib/csrc/fmha/src/fmha_dgrad_fp16_128_64_kernel.sm80.cu',
                                   'apex/contrib/csrc/fmha/src/fmha_dgrad_fp16_256_64_kernel.sm80.cu',
                                   'apex/contrib/csrc/fmha/src/fmha_dgrad_fp16_384_64_kernel.sm80.cu',
                                   'apex/contrib/csrc/fmha/src/fmha_dgrad_fp16_512_64_kernel.sm80.cu',
                                   ],
                          extra_compile_args={'cxx': ['-O3',
                                                      ] + version_dependent_macros + generator_flag,
                                              'nvcc':['-O3',
                                                      '-gencode', 'arch=compute_80,code=sm_80',
                                                      '-U__CUDA_NO_HALF_OPERATORS__',
                                                      '-U__CUDA_NO_HALF_CONVERSIONS__',
                                                      '--expt-relaxed-constexpr',
                                                      '--expt-extended-lambda',
                                                      '--use_fast_math'] + version_dependent_macros + generator_flag + cc_flag},
                          include_dirs=[os.path.join(this_dir, "apex/contrib/csrc"), os.path.join(this_dir, "apex/contrib/csrc/fmha/src")]))


if "--fast_multihead_attn" in sys.argv or "--cuda_ext" in sys.argv:
    from torch.utils.cpp_extension import CUDAExtension
    if "--fast_multihead_attn" in sys.argv:
        sys.argv.remove("--fast_multihead_attn")

    from torch.utils.cpp_extension import BuildExtension
    cmdclass['build_ext'] = BuildExtension.with_options(use_ninja=False)

    if torch.utils.cpp_extension.CUDA_HOME is None and not IS_ROCM_PYTORCH:
        raise RuntimeError("--fast_multihead_attn was requested, but nvcc was not found.  Are you sure your environment has nvcc available?  If you're installing within a container from https://hub.docker.com/r/pytorch/pytorch, only images whose names contain 'devel' will provide nvcc.")
    else:
        # Check, if CUDA11 is installed for compute capability 8.0
        cc_flag = []
        if not IS_ROCM_PYTORCH:
            _, bare_metal_major, _ = get_cuda_bare_metal_version(cpp_extension.CUDA_HOME)
            if int(bare_metal_major) >= 11:
                cc_flag.append('-gencode')
                cc_flag.append('arch=compute_80,code=sm_80')

        subprocess.run(["git", "submodule", "update", "--init", "apex/contrib/csrc/multihead_attn/cutlass"])
        nvcc_args_mha = ['-O3',
                         '-gencode',
                         'arch=compute_70,code=sm_70',
                         '-Iapex/contrib/csrc/multihead_attn/cutlass',
                         '-U__CUDA_NO_HALF_OPERATORS__',
                         '-U__CUDA_NO_HALF_CONVERSIONS__',
                         '--expt-relaxed-constexpr',
                         '--expt-extended-lambda',
                         '--use_fast_math'] + version_dependent_macros + generator_flag + cc_flag
        hipcc_args_mha = ['-O3',
                          '-Iapex/contrib/csrc/multihead_attn/cutlass',
                          '-I/opt/rocm/include/hiprand',
                          '-I/opt/rocm/include/rocrand',
                          '-U__HIP_NO_HALF_OPERATORS__',
                          '-U__HIP_NO_HALF_CONVERSIONS__'] + version_dependent_macros + generator_flag

        ext_modules.append(
            CUDAExtension(name='fast_additive_mask_softmax_dropout',
                          sources=['apex/contrib/csrc/multihead_attn/additive_masked_softmax_dropout_cpp.cpp',
                                   'apex/contrib/csrc/multihead_attn/additive_masked_softmax_dropout_cuda.cu'],
                          include_dirs=[os.path.join(this_dir, 'csrc'),
                                        os.path.join(this_dir, 'apex/contrib/csrc/multihead_attn')],
                          extra_compile_args={'cxx': ['-O3',] + version_dependent_macros + generator_flag,
                                              'nvcc':nvcc_args_mha if not IS_ROCM_PYTORCH else hipcc_args_mha}))
        ext_modules.append(
            CUDAExtension(name='fast_mask_softmax_dropout',
                          sources=['apex/contrib/csrc/multihead_attn/masked_softmax_dropout_cpp.cpp',
                                   'apex/contrib/csrc/multihead_attn/masked_softmax_dropout_cuda.cu'],
                          include_dirs=[os.path.join(this_dir, 'csrc'),
                                        os.path.join(this_dir, 'apex/contrib/csrc/multihead_attn')],
                          extra_compile_args={'cxx': ['-O3',] + version_dependent_macros + generator_flag,
                                              'nvcc':nvcc_args_mha if not IS_ROCM_PYTORCH else hipcc_args_mha}))
        ext_modules.append(
            CUDAExtension(name='fast_self_multihead_attn_bias_additive_mask',
                          sources=['apex/contrib/csrc/multihead_attn/self_multihead_attn_bias_additive_mask_cpp.cpp',
                                   'apex/contrib/csrc/multihead_attn/self_multihead_attn_bias_additive_mask_cuda.cu'],
                          include_dirs=[os.path.join(this_dir, 'csrc'),
                                        os.path.join(this_dir, 'apex/contrib/csrc/multihead_attn')],
                          extra_compile_args={'cxx': ['-O3',] + version_dependent_macros + generator_flag,
                                              'nvcc':nvcc_args_mha if not IS_ROCM_PYTORCH else hipcc_args_mha}))
        ext_modules.append(
            CUDAExtension(name='fast_self_multihead_attn_bias',
                          sources=['apex/contrib/csrc/multihead_attn/self_multihead_attn_bias_cpp.cpp',
                                   'apex/contrib/csrc/multihead_attn/self_multihead_attn_bias_cuda.cu'],
                          include_dirs=[os.path.join(this_dir, 'csrc'),
                                        os.path.join(this_dir, 'apex/contrib/csrc/multihead_attn')],
                          extra_compile_args={'cxx': ['-O3',] + version_dependent_macros + generator_flag,
                                              'nvcc':nvcc_args_mha if not IS_ROCM_PYTORCH else hipcc_args_mha}))
        ext_modules.append(
            CUDAExtension(name='fast_self_multihead_attn',
                          sources=['apex/contrib/csrc/multihead_attn/self_multihead_attn_cpp.cpp',
                                   'apex/contrib/csrc/multihead_attn/self_multihead_attn_cuda.cu'],
                          include_dirs=[os.path.join(this_dir, 'csrc'),
                                        os.path.join(this_dir, 'apex/contrib/csrc/multihead_attn')],
                          extra_compile_args={'cxx': ['-O3',] + version_dependent_macros + generator_flag,
                                              'nvcc':nvcc_args_mha if not IS_ROCM_PYTORCH else hipcc_args_mha}))
        ext_modules.append(
            CUDAExtension(name='fast_self_multihead_attn_norm_add',
                          sources=['apex/contrib/csrc/multihead_attn/self_multihead_attn_norm_add_cpp.cpp',
                                   'apex/contrib/csrc/multihead_attn/self_multihead_attn_norm_add_cuda.cu'],
                          include_dirs=[os.path.join(this_dir, 'csrc'),
                                        os.path.join(this_dir, 'apex/contrib/csrc/multihead_attn')],
                          extra_compile_args={'cxx': ['-O3',] + version_dependent_macros + generator_flag,
                                              'nvcc':nvcc_args_mha if not IS_ROCM_PYTORCH else hipcc_args_mha}))
        ext_modules.append(
            CUDAExtension(name='fast_encdec_multihead_attn',
                          sources=['apex/contrib/csrc/multihead_attn/encdec_multihead_attn_cpp.cpp',
                                   'apex/contrib/csrc/multihead_attn/encdec_multihead_attn_cuda.cu'],
                          include_dirs=[os.path.join(this_dir, 'csrc'),
                                        os.path.join(this_dir, 'apex/contrib/csrc/multihead_attn')],
                          extra_compile_args={'cxx': ['-O3',] + version_dependent_macros + generator_flag,
                                              'nvcc':nvcc_args_mha if not IS_ROCM_PYTORCH else hipcc_args_mha}))
        ext_modules.append(
            CUDAExtension(name='fast_encdec_multihead_attn_norm_add',
                          sources=['apex/contrib/csrc/multihead_attn/encdec_multihead_attn_norm_add_cpp.cpp',
                                   'apex/contrib/csrc/multihead_attn/encdec_multihead_attn_norm_add_cuda.cu'],
                          include_dirs=[os.path.join(this_dir, 'csrc'),
                                        os.path.join(this_dir, 'apex/contrib/csrc/multihead_attn')],
                          extra_compile_args={'cxx': ['-O3',] + version_dependent_macros + generator_flag,
                                              'nvcc':nvcc_args_mha if not IS_ROCM_PYTORCH else hipcc_args_mha}))

if "--transducer" in sys.argv:
    sys.argv.remove("--transducer")

    if CUDA_HOME is None and not IS_ROCM_PYTORCH:
        raise RuntimeError("--transducer was requested, but nvcc was not found.  Are you sure your environment has nvcc available?  If you're installing within a container from https://hub.docker.com/r/pytorch/pytorch, only images whose names contain 'devel' will provide nvcc.")
    else:
        ext_modules.append(
            CUDAExtension(name='transducer_joint_cuda',
                          sources=['apex/contrib/csrc/transducer/transducer_joint.cpp',
                                   'apex/contrib/csrc/transducer/transducer_joint_kernel.cu'],
                          extra_compile_args={'cxx': ['-O3'] + version_dependent_macros,
                                              'nvcc': ['-O3'] + version_dependent_macros},
                          include_dirs=[os.path.join(this_dir, 'csrc'), os.path.join(this_dir, "apex/contrib/csrc/multihead_attn")]))
        ext_modules.append(
            CUDAExtension(name='transducer_loss_cuda',
                          sources=['apex/contrib/csrc/transducer/transducer_loss.cpp',
                                   'apex/contrib/csrc/transducer/transducer_loss_kernel.cu'],
                          include_dirs=[os.path.join(this_dir, 'csrc')],
                          extra_compile_args={'cxx': ['-O3'] + version_dependent_macros,
                                              'nvcc':['-O3'] + version_dependent_macros}))

if "--fast_bottleneck" in sys.argv:
    sys.argv.remove("--fast_bottleneck")

    if CUDA_HOME is None and not IS_ROCM_PYTORCH:
        raise RuntimeError("--fast_bottleneck was requested, but nvcc was not found.  Are you sure your environment has nvcc available?  If you're installing within a container from https://hub.docker.com/r/pytorch/pytorch, only images whose names contain 'devel' will provide nvcc.")
    else:
        subprocess.run(["git", "submodule", "update", "--init", "apex/contrib/csrc/cudnn-frontend/"])
        ext_modules.append(
            CUDAExtension(name='fast_bottleneck',
                          sources=['apex/contrib/csrc/bottleneck/bottleneck.cpp'],
                          include_dirs=[os.path.join(this_dir, 'apex/contrib/csrc/cudnn-frontend/include')],
                          extra_compile_args={'cxx': ['-O3',] + version_dependent_macros + generator_flag}))

if "--cuda_ext" in sys.argv:
    sys.argv.remove("--cuda_ext")

setup(
    name='apex',
    version='0.1',
    packages=find_packages(exclude=('build',
                                    'csrc',
                                    'include',
                                    'tests',
                                    'dist',
                                    'docs',
                                    'tests',
                                    'examples',
                                    'apex.egg-info',)),
    description='PyTorch Extensions written by NVIDIA',
    ext_modules=ext_modules,
    cmdclass=cmdclass,
    #cmdclass={'build_ext': BuildExtension} if ext_modules else {},
    extras_require=extras,
)<|MERGE_RESOLUTION|>--- conflicted
+++ resolved
@@ -390,15 +390,11 @@
                                                       '-gencode', 'arch=compute_70,code=sm_70',
                                                       '-U__CUDA_NO_HALF_OPERATORS__',
                                                       '-U__CUDA_NO_HALF_CONVERSIONS__',
-<<<<<<< HEAD
-                                                      '-Iapex/contrib/csrc/layer_norm',
-=======
                                                       '-U__CUDA_NO_BFLOAT16_OPERATORS__',
                                                       '-U__CUDA_NO_BFLOAT16_CONVERSIONS__',
                                                       '-U__CUDA_NO_BFLOAT162_OPERATORS__',
                                                       '-U__CUDA_NO_BFLOAT162_CONVERSIONS__',
                                                       '-I./apex/contrib/csrc/layer_norm/',
->>>>>>> aa756cec
                                                       '--expt-relaxed-constexpr',
                                                       '--expt-extended-lambda',
                                                       '--use_fast_math'] + version_dependent_macros + generator_flag + cc_flag},
