--- conflicted
+++ resolved
@@ -18,28 +18,6 @@
 cmdclass = {}
 ext_modules = []
 
-<<<<<<< HEAD
-# if "--cuda_ext" in sys.argv:
-from torch.utils.cpp_extension import CppExtension, CUDAExtension, BuildExtension
-# sys.argv.remove("--cuda_ext")
-cmdclass['build_ext'] = BuildExtension
-ext_modules.append(
-    CppExtension('apex_C',
-                 ['csrc/flatten_unflatten.cpp',]))
-
-ext_modules.append(
-    CUDAExtension(name='fused_adam_cuda',
-                  sources=[
-                      'apex/optimizers/csrc/fused_adam_cuda.cpp',
-                      'apex/optimizers/csrc/fused_adam_cuda_kernel.cu'
-                  ],
-                  extra_compile_args={
-                      'cxx': ['-O3',],
-                      'nvcc':['--gpu-architecture=sm_70', '-O3', '--use_fast_math']
-                  }
-    )
-)
-=======
 if "--cpp_ext" in sys.argv or "--cuda_ext" in sys.argv:
     from torch.utils.cpp_extension import BuildExtension
     cmdclass['build_ext'] = BuildExtension
@@ -50,7 +28,18 @@
     ext_modules.append(
         CppExtension('apex_C',
                      ['csrc/flatten_unflatten.cpp',]))
->>>>>>> e8651fd0
+
+if "--cuda_ext" in sys.argv:
+    from torch.utils.cpp_extension import CUDAExtension
+    sys.argv.remove("--cuda_ext")
+    ext_modules.append(
+        CUDAExtension(name='fused_adam_cuda',
+                      sources=['apex/optimizers/csrc/fused_adam_cuda.cpp',
+                               'apex/optimizers/csrc/fused_adam_cuda_kernel.cu'],
+                      extra_compile_args={'cxx': ['-O3',],
+                                          'nvcc':['--gpu-architecture=sm_70', 
+                                                  '-O3', 
+                                                  '--use_fast_math']}))
 
 setup(
     name='apex',
