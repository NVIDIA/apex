import torch
from setuptools import setup, find_packages
import subprocess

import sys
import warnings
import os

from torch.utils.hipify import hipify_python

# ninja build does not work unless include_dirs are abs path
this_dir = os.path.dirname(os.path.abspath(__file__))

if not torch.cuda.is_available():
    # https://github.com/NVIDIA/apex/issues/486
    # Extension builds after https://github.com/pytorch/pytorch/pull/23408 attempt to query torch.cuda.get_device_capability(),
    # which will fail if you are compiling in an environment without visible GPUs (e.g. during an nvidia-docker build command).
    print('\nWarning: Torch did not find available GPUs on this system.\n',
          'If your intention is to cross-compile, this is not an error.\n'
          'By default, Apex will cross-compile for Pascal (compute capabilities 6.0, 6.1, 6.2),\n'
          'Volta (compute capability 7.0), and Turing (compute capability 7.5).\n'
          'If you wish to cross-compile for a single specific architecture,\n'
          'export TORCH_CUDA_ARCH_LIST="compute capability" before running setup.py.\n')
    if os.environ.get("TORCH_CUDA_ARCH_LIST", None) is None:
        os.environ["TORCH_CUDA_ARCH_LIST"] = "6.0;6.1;6.2;7.0;7.5"

print("torch.__version__  = ", torch.__version__)
TORCH_MAJOR = int(torch.__version__.split('.')[0])
TORCH_MINOR = int(torch.__version__.split('.')[1])

if TORCH_MAJOR == 0 and TORCH_MINOR < 4:
      raise RuntimeError("Apex requires Pytorch 0.4 or newer.\n" +
                         "The latest stable release can be obtained from https://pytorch.org/")

cmdclass = {}
ext_modules = []

extras = {}
if "--pyprof" in sys.argv:
    with open('requirements.txt') as f:
        required_packages = f.read().splitlines()
        extras['pyprof'] = required_packages
    try:
        sys.argv.remove("--pyprof")
    except:
        pass
else:
    warnings.warn("Option --pyprof not specified. Not installing PyProf dependencies!")

if "--cpp_ext" in sys.argv or "--cuda_ext" in sys.argv:
    if TORCH_MAJOR == 0:
        raise RuntimeError("--cpp_ext requires Pytorch 1.0 or later, "
                           "found torch.__version__ = {}".format(torch.__version__))
    from torch.utils.cpp_extension import BuildExtension
    cmdclass['build_ext'] = BuildExtension

if "--cpp_ext" in sys.argv:
    from torch.utils.cpp_extension import CppExtension
    sys.argv.remove("--cpp_ext")
    ext_modules.append(
        CppExtension('apex_C',
                     ['csrc/flatten_unflatten.cpp',]))

def check_cuda_torch_binary_vs_bare_metal(cuda_dir):
    raw_output = subprocess.check_output([cuda_dir + "/bin/nvcc", "-V"], universal_newlines=True)
    output = raw_output.split()
    release_idx = output.index("release") + 1
    release = output[release_idx].split(".")
    bare_metal_major = release[0]
    bare_metal_minor = release[1][0]
    torch_binary_major = torch.version.cuda.split(".")[0]
    torch_binary_minor = torch.version.cuda.split(".")[1]

    print("\nCompiling cuda extensions with")
    print(raw_output + "from " + cuda_dir + "/bin\n")

    if (bare_metal_major != torch_binary_major) or (bare_metal_minor != torch_binary_minor):
        raise RuntimeError("Cuda extensions are being compiled with a version of Cuda that does " +
                           "not match the version used to compile Pytorch binaries.  " +
                           "Pytorch binaries were compiled with Cuda {}.\n".format(torch.version.cuda) +
                           "In some cases, a minor-version mismatch will not cause later errors:  " +
                           "https://github.com/NVIDIA/apex/pull/323#discussion_r287021798.  "
                           "You can try commenting out this check (at your own risk).")

# Set up macros for forward/backward compatibility hack around
# https://github.com/pytorch/pytorch/commit/4404762d7dd955383acee92e6f06b48144a0742e
# and
# https://github.com/NVIDIA/apex/issues/456
# https://github.com/pytorch/pytorch/commit/eb7b39e02f7d75c26d8a795ea8c7fd911334da7e#diff-4632522f237f1e4e728cb824300403ac
version_ge_1_1 = []
if (TORCH_MAJOR > 1) or (TORCH_MAJOR == 1 and TORCH_MINOR > 0):
    version_ge_1_1 = ['-DVERSION_GE_1_1']
version_ge_1_3 = []
if (TORCH_MAJOR > 1) or (TORCH_MAJOR == 1 and TORCH_MINOR > 2):
    version_ge_1_3 = ['-DVERSION_GE_1_3']
version_ge_1_5 = []
if (TORCH_MAJOR > 1) or (TORCH_MAJOR == 1 and TORCH_MINOR > 4):
    version_ge_1_5 = ['-DVERSION_GE_1_5']
version_dependent_macros = version_ge_1_1 + version_ge_1_3 + version_ge_1_5

if "--cuda_ext" in sys.argv:
    from torch.utils.cpp_extension import CUDAExtension
    sys.argv.remove("--cuda_ext")
    
    is_rocm_pytorch = False
    if torch.__version__ >= '1.5':
        from torch.utils.cpp_extension import ROCM_HOME
        is_rocm_pytorch = True if ((torch.version.hip is not None) and (ROCM_HOME is not None)) else False

    if torch.utils.cpp_extension.CUDA_HOME is None and (not is_rocm_pytorch):
        raise RuntimeError("--cuda_ext was requested, but nvcc was not found.  Are you sure your environment has nvcc available?  If you're installing within a container from https://hub.docker.com/r/pytorch/pytorch, only images whose names contain 'devel' will provide nvcc.")
    else:
<<<<<<< HEAD
        check_cuda_torch_binary_vs_bare_metal(torch.utils.cpp_extension.CUDA_HOME)

        ext_modules.append(
            CUDAExtension(name='amp_C',
                          sources=['csrc/amp_C_frontend.cpp',
                                   'csrc/multi_tensor_sgd_kernel.cu',
                                   'csrc/multi_tensor_scale_kernel.cu',
                                   'csrc/multi_tensor_axpby_kernel.cu',
                                   'csrc/multi_tensor_l2norm_kernel.cu',
                                   'csrc/multi_tensor_lamb_stage_1.cu',
                                   'csrc/multi_tensor_lamb_stage_2.cu',
                                   'csrc/multi_tensor_adam.cu',
                                   'csrc/multi_tensor_adagrad.cu',
                                   'csrc/multi_tensor_novograd.cu',
                                   'csrc/multi_tensor_lamb.cu'],
                          extra_compile_args={'cxx': ['-O3'] + version_dependent_macros,
                                              'nvcc':['-lineinfo',
                                                      '-O3',
                                                      # '--resource-usage',
                                                      '--use_fast_math'] + version_dependent_macros}))
        ext_modules.append(
            CUDAExtension(name='syncbn',
                          sources=['csrc/syncbn.cpp',
                                   'csrc/welford.cu'],
                          extra_compile_args={'cxx': ['-O3'] + version_dependent_macros,
                                              'nvcc':['-O3'] + version_dependent_macros}))

        ext_modules.append(
            CUDAExtension(name='fused_layer_norm_cuda',
                          sources=['csrc/layer_norm_cuda.cpp',
                                   'csrc/layer_norm_cuda_kernel.cu'],
                          extra_compile_args={'cxx': ['-O3'] + version_dependent_macros,
                                              'nvcc':['-maxrregcount=50',
                                                      '-O3',
                                                      '--use_fast_math'] + version_dependent_macros}))

        ext_modules.append(
            CUDAExtension(name='mlp_cuda',
                          sources=['csrc/mlp.cpp',
                                   'csrc/mlp_cuda.cu'],
                          extra_compile_args={'cxx': ['-O3'] + version_dependent_macros,
                                              'nvcc':['-O3'] + version_dependent_macros}))
=======
        if not is_rocm_pytorch:
            check_cuda_torch_binary_vs_bare_metal(torch.utils.cpp_extension.CUDA_HOME)

        if is_rocm_pytorch:
            import shutil
            with hipify_python.GeneratedFileCleaner(keep_intermediates=True) as clean_ctx:
                hipify_python.hipify(project_directory=this_dir, output_directory=this_dir, includes="csrc/*",
                                        show_detailed=True, is_pytorch_extension=True, clean_ctx=clean_ctx)
            shutil.copy("csrc/compat.h", "csrc/hip/compat.h")
            shutil.copy("csrc/type_shim.h", "csrc/hip/type_shim.h")

        if not is_rocm_pytorch:
            ext_modules.append(
                CUDAExtension(name='amp_C',
                              sources=['csrc/amp_C_frontend.cpp',
                                       'csrc/multi_tensor_sgd_kernel.cu',
                                       'csrc/multi_tensor_scale_kernel.cu',
                                       'csrc/multi_tensor_axpby_kernel.cu',
                                       'csrc/multi_tensor_l2norm_kernel.cu',
                                       'csrc/multi_tensor_lamb_stage_1.cu',
                                       'csrc/multi_tensor_lamb_stage_2.cu',
                                       'csrc/multi_tensor_adam.cu',
                                       'csrc/multi_tensor_novograd.cu',
                                       'csrc/multi_tensor_lamb.cu'],
                              extra_compile_args={'cxx': ['-O3'] + version_dependent_macros,
                                                  'nvcc':['-lineinfo',
                                                          '-O3',
                                                          # '--resource-usage',
                                                          '--use_fast_math'] + version_dependent_macros}))
        else:
            print ("INFO: Building Multitensor apply extension")
            ext_modules.append(
                CUDAExtension(name='amp_C',
                              sources=['csrc/amp_C_frontend.cpp',
                                       'csrc/hip/multi_tensor_sgd_kernel.hip',
                                       'csrc/hip/multi_tensor_scale_kernel.hip',
                                       'csrc/hip/multi_tensor_axpby_kernel.hip',
                                       'csrc/hip/multi_tensor_l2norm_kernel.hip',
                                       'csrc/hip/multi_tensor_lamb_stage_1.hip',
                                       'csrc/hip/multi_tensor_lamb_stage_2.hip',
                                       'csrc/hip/multi_tensor_adam.hip',
                                       'csrc/hip/multi_tensor_novograd.hip',
                                       'csrc/hip/multi_tensor_lamb.hip'],
                              extra_compile_args={'cxx' : ['-O3'] + version_dependent_macros,
                                                  'nvcc': []}))

        if not is_rocm_pytorch:
            ext_modules.append(
                CUDAExtension(name='syncbn',
                              sources=['csrc/syncbn.cpp',
                                       'csrc/welford.cu'],
                              extra_compile_args={'cxx': ['-O3'] + version_dependent_macros,
                                                  'nvcc':['-O3'] + version_dependent_macros}))
        else:
            print ("INFO: Skipping syncbn extension.")

    
        if not is_rocm_pytorch:
            ext_modules.append(
                CUDAExtension(name='fused_layer_norm_cuda',
                              sources=['csrc/layer_norm_cuda.cpp',
                                       'csrc/layer_norm_cuda_kernel.cu'],
                              extra_compile_args={'cxx': ['-O3'] + version_dependent_macros,
                                                  'nvcc':['-maxrregcount=50',
                                                          '-O3',
                                                          '--use_fast_math'] + version_dependent_macros}))
        else:
            print ("INFO: Building FusedLayerNorm extension.")
            ext_modules.append(
                CUDAExtension(name='fused_layer_norm_cuda',
                              sources=['csrc/layer_norm_cuda.cpp',
                                       'csrc/hip/layer_norm_hip_kernel.hip'],
                              extra_compile_args={'cxx' : ['-O3'] + version_dependent_macros,
                                                  'nvcc' : []}))

        if not is_rocm_pytorch:
            ext_modules.append(
                CUDAExtension(name='mlp_cuda',
                              sources=['csrc/mlp.cpp',
                                       'csrc/mlp_cuda.cu'],
                              extra_compile_args={'cxx': ['-O3'] + version_dependent_macros,
                                                  'nvcc':['-O3'] + version_dependent_macros}))
        else:
            print ("INFO: Skipping MLP extension")
>>>>>>> 02a5274b

if "--bnp" in sys.argv:
    from torch.utils.cpp_extension import CUDAExtension
    sys.argv.remove("--bnp")

    from torch.utils.cpp_extension import BuildExtension
    cmdclass['build_ext'] = BuildExtension

    if torch.utils.cpp_extension.CUDA_HOME is None:
        raise RuntimeError("--bnp was requested, but nvcc was not found.  Are you sure your environment has nvcc available?  If you're installing within a container from https://hub.docker.com/r/pytorch/pytorch, only images whose names contain 'devel' will provide nvcc.")
    else:
        ext_modules.append(
            CUDAExtension(name='bnp',
                          sources=['apex/contrib/csrc/groupbn/batch_norm.cu',
                                   'apex/contrib/csrc/groupbn/ipc.cu',
                                   'apex/contrib/csrc/groupbn/interface.cpp',
                                   'apex/contrib/csrc/groupbn/batch_norm_add_relu.cu'],
                          include_dirs=[os.path.join(this_dir, 'csrc')],
                          extra_compile_args={'cxx': [] + version_dependent_macros,
                                              'nvcc':['-DCUDA_HAS_FP16=1',
                                                      '-D__CUDA_NO_HALF_OPERATORS__',
                                                      '-D__CUDA_NO_HALF_CONVERSIONS__',
                                                      '-D__CUDA_NO_HALF2_OPERATORS__'] + version_dependent_macros}))

if "--xentropy" in sys.argv:
    from torch.utils.cpp_extension import CUDAExtension
    sys.argv.remove("--xentropy")

    from torch.utils.cpp_extension import BuildExtension
    cmdclass['build_ext'] = BuildExtension

    if torch.utils.cpp_extension.CUDA_HOME is None:
        raise RuntimeError("--xentropy was requested, but nvcc was not found.  Are you sure your environment has nvcc available?  If you're installing within a container from https://hub.docker.com/r/pytorch/pytorch, only images whose names contain 'devel' will provide nvcc.")
    else:
        ext_modules.append(
            CUDAExtension(name='xentropy_cuda',
                          sources=['apex/contrib/csrc/xentropy/interface.cpp',
                                   'apex/contrib/csrc/xentropy/xentropy_kernel.cu'],
                          include_dirs=[os.path.join(this_dir, 'csrc')],
                          extra_compile_args={'cxx': ['-O3'] + version_dependent_macros,
                                              'nvcc':['-O3'] + version_dependent_macros}))

if "--deprecated_fused_adam" in sys.argv:
    from torch.utils.cpp_extension import CUDAExtension
    sys.argv.remove("--deprecated_fused_adam")

    from torch.utils.cpp_extension import BuildExtension
    cmdclass['build_ext'] = BuildExtension

    if torch.utils.cpp_extension.CUDA_HOME is None:
        raise RuntimeError("--deprecated_fused_adam was requested, but nvcc was not found.  Are you sure your environment has nvcc available?  If you're installing within a container from https://hub.docker.com/r/pytorch/pytorch, only images whose names contain 'devel' will provide nvcc.")
    else:
        ext_modules.append(
            CUDAExtension(name='fused_adam_cuda',
                          sources=['apex/contrib/csrc/optimizers/fused_adam_cuda.cpp',
                                   'apex/contrib/csrc/optimizers/fused_adam_cuda_kernel.cu'],
                          include_dirs=[os.path.join(this_dir, 'csrc')],
                          extra_compile_args={'cxx': ['-O3',] + version_dependent_macros,
                                              'nvcc':['-O3',
                                                      '--use_fast_math'] + version_dependent_macros}))

if "--deprecated_fused_lamb" in sys.argv:
    from torch.utils.cpp_extension import CUDAExtension
    sys.argv.remove("--deprecated_fused_lamb")

    from torch.utils.cpp_extension import BuildExtension
    cmdclass['build_ext'] = BuildExtension

    if torch.utils.cpp_extension.CUDA_HOME is None:
        raise RuntimeError("--deprecated_fused_lamb was requested, but nvcc was not found.  Are you sure your environment has nvcc available?  If you're installing within a container from https://hub.docker.com/r/pytorch/pytorch, only images whose names contain 'devel' will provide nvcc.")
    else:
        ext_modules.append(
            CUDAExtension(name='fused_lamb_cuda',
                          sources=['apex/contrib/csrc/optimizers/fused_lamb_cuda.cpp',
                                   'apex/contrib/csrc/optimizers/fused_lamb_cuda_kernel.cu',
                                   'csrc/multi_tensor_l2norm_kernel.cu'],
                          include_dirs=[os.path.join(this_dir, 'csrc')],
                          extra_compile_args={'cxx': ['-O3',] + version_dependent_macros,
                                              'nvcc':['-O3',
                                                      '--use_fast_math'] + version_dependent_macros}))

# Check, if ATen/CUDAGenerator.h is found, otherwise use the new ATen/CUDAGeneratorImpl.h, due to breaking change in https://github.com/pytorch/pytorch/pull/36026 
generator_flag = []
torch_dir = torch.__path__[0]
if os.path.exists(os.path.join(torch_dir, 'include', 'ATen', 'CUDAGenerator.h')):
    generator_flag = ['-DOLD_GENERATOR']

if "--fast_multihead_attn" in sys.argv:
    from torch.utils.cpp_extension import CUDAExtension
    sys.argv.remove("--fast_multihead_attn")

    from torch.utils.cpp_extension import BuildExtension
    cmdclass['build_ext'] = BuildExtension.with_options(use_ninja=False)

    if torch.utils.cpp_extension.CUDA_HOME is None:
        raise RuntimeError("--fast_multihead_attn was requested, but nvcc was not found.  Are you sure your environment has nvcc available?  If you're installing within a container from https://hub.docker.com/r/pytorch/pytorch, only images whose names contain 'devel' will provide nvcc.")
    else:
        subprocess.run(["git", "submodule", "update", "--init", "apex/contrib/csrc/multihead_attn/cutlass"])
        ext_modules.append(
            CUDAExtension(name='fast_self_multihead_attn',
                          sources=['apex/contrib/csrc/multihead_attn/self_multihead_attn.cpp',
                                   'apex/contrib/csrc/multihead_attn/self_multihead_attn_cuda.cu'],
                          extra_compile_args={'cxx': ['-O3',] + version_dependent_macros + generator_flag,
                                              'nvcc':['-O3',
                                                      '-gencode', 'arch=compute_70,code=sm_70',
                                                      '-I./apex/contrib/csrc/multihead_attn/cutlass/',
                                                      '-U__CUDA_NO_HALF_OPERATORS__',
                                                      '-U__CUDA_NO_HALF_CONVERSIONS__',
                                                      '--expt-relaxed-constexpr',
                                                      '--expt-extended-lambda',
                                                      '--use_fast_math'] + version_dependent_macros + generator_flag}))
        ext_modules.append(
            CUDAExtension(name='fast_self_multihead_attn_norm_add',
                          sources=['apex/contrib/csrc/multihead_attn/self_multihead_attn_norm_add.cpp',
                                   'apex/contrib/csrc/multihead_attn/self_multihead_attn_norm_add_cuda.cu'],
                          extra_compile_args={'cxx': ['-O3',] + version_dependent_macros + generator_flag,
                                              'nvcc':['-O3',
                                                      '-gencode', 'arch=compute_70,code=sm_70',
                                                      '-I./apex/contrib/csrc/multihead_attn/cutlass/',
                                                      '-U__CUDA_NO_HALF_OPERATORS__',
                                                      '-U__CUDA_NO_HALF_CONVERSIONS__',
                                                      '--expt-relaxed-constexpr',
                                                      '--expt-extended-lambda',
                                                      '--use_fast_math'] + version_dependent_macros + generator_flag}))
        ext_modules.append(
            CUDAExtension(name='fast_encdec_multihead_attn',
                          sources=['apex/contrib/csrc/multihead_attn/encdec_multihead_attn.cpp',
                                   'apex/contrib/csrc/multihead_attn/encdec_multihead_attn_cuda.cu'],
                          extra_compile_args={'cxx': ['-O3',] + version_dependent_macros + generator_flag,
                                              'nvcc':['-O3',
                                                      '-gencode', 'arch=compute_70,code=sm_70',
                                                      '-I./apex/contrib/csrc/multihead_attn/cutlass/',
                                                      '-U__CUDA_NO_HALF_OPERATORS__',
                                                      '-U__CUDA_NO_HALF_CONVERSIONS__',
                                                      '--expt-relaxed-constexpr',
                                                      '--expt-extended-lambda',
                                                      '--use_fast_math'] + version_dependent_macros + generator_flag}))
        ext_modules.append(
            CUDAExtension(name='fast_encdec_multihead_attn_norm_add',
                          sources=['apex/contrib/csrc/multihead_attn/encdec_multihead_attn_norm_add.cpp',
                                   'apex/contrib/csrc/multihead_attn/encdec_multihead_attn_norm_add_cuda.cu'],
                          extra_compile_args={'cxx': ['-O3',] + version_dependent_macros + generator_flag,
                                              'nvcc':['-O3',
                                                      '-gencode', 'arch=compute_70,code=sm_70',
                                                      '-I./apex/contrib/csrc/multihead_attn/cutlass/',
                                                      '-U__CUDA_NO_HALF_OPERATORS__',
                                                      '-U__CUDA_NO_HALF_CONVERSIONS__',
                                                      '--expt-relaxed-constexpr',
                                                      '--expt-extended-lambda',
                                                      '--use_fast_math'] + version_dependent_macros + generator_flag}))

setup(
    name='apex',
    version='0.1',
    packages=find_packages(exclude=('build',
                                    'csrc',
                                    'include',
                                    'tests',
                                    'dist',
                                    'docs',
                                    'tests',
                                    'examples',
                                    'apex.egg-info',)),
    description='PyTorch Extensions written by NVIDIA',
    ext_modules=ext_modules,
    cmdclass=cmdclass,
    extras_require=extras,
)<|MERGE_RESOLUTION|>--- conflicted
+++ resolved
@@ -110,50 +110,6 @@
     if torch.utils.cpp_extension.CUDA_HOME is None and (not is_rocm_pytorch):
         raise RuntimeError("--cuda_ext was requested, but nvcc was not found.  Are you sure your environment has nvcc available?  If you're installing within a container from https://hub.docker.com/r/pytorch/pytorch, only images whose names contain 'devel' will provide nvcc.")
     else:
-<<<<<<< HEAD
-        check_cuda_torch_binary_vs_bare_metal(torch.utils.cpp_extension.CUDA_HOME)
-
-        ext_modules.append(
-            CUDAExtension(name='amp_C',
-                          sources=['csrc/amp_C_frontend.cpp',
-                                   'csrc/multi_tensor_sgd_kernel.cu',
-                                   'csrc/multi_tensor_scale_kernel.cu',
-                                   'csrc/multi_tensor_axpby_kernel.cu',
-                                   'csrc/multi_tensor_l2norm_kernel.cu',
-                                   'csrc/multi_tensor_lamb_stage_1.cu',
-                                   'csrc/multi_tensor_lamb_stage_2.cu',
-                                   'csrc/multi_tensor_adam.cu',
-                                   'csrc/multi_tensor_adagrad.cu',
-                                   'csrc/multi_tensor_novograd.cu',
-                                   'csrc/multi_tensor_lamb.cu'],
-                          extra_compile_args={'cxx': ['-O3'] + version_dependent_macros,
-                                              'nvcc':['-lineinfo',
-                                                      '-O3',
-                                                      # '--resource-usage',
-                                                      '--use_fast_math'] + version_dependent_macros}))
-        ext_modules.append(
-            CUDAExtension(name='syncbn',
-                          sources=['csrc/syncbn.cpp',
-                                   'csrc/welford.cu'],
-                          extra_compile_args={'cxx': ['-O3'] + version_dependent_macros,
-                                              'nvcc':['-O3'] + version_dependent_macros}))
-
-        ext_modules.append(
-            CUDAExtension(name='fused_layer_norm_cuda',
-                          sources=['csrc/layer_norm_cuda.cpp',
-                                   'csrc/layer_norm_cuda_kernel.cu'],
-                          extra_compile_args={'cxx': ['-O3'] + version_dependent_macros,
-                                              'nvcc':['-maxrregcount=50',
-                                                      '-O3',
-                                                      '--use_fast_math'] + version_dependent_macros}))
-
-        ext_modules.append(
-            CUDAExtension(name='mlp_cuda',
-                          sources=['csrc/mlp.cpp',
-                                   'csrc/mlp_cuda.cu'],
-                          extra_compile_args={'cxx': ['-O3'] + version_dependent_macros,
-                                              'nvcc':['-O3'] + version_dependent_macros}))
-=======
         if not is_rocm_pytorch:
             check_cuda_torch_binary_vs_bare_metal(torch.utils.cpp_extension.CUDA_HOME)
 
@@ -176,6 +132,7 @@
                                        'csrc/multi_tensor_lamb_stage_1.cu',
                                        'csrc/multi_tensor_lamb_stage_2.cu',
                                        'csrc/multi_tensor_adam.cu',
+                                       'csrc/multi_tensor_adagrad.cu',
                                        'csrc/multi_tensor_novograd.cu',
                                        'csrc/multi_tensor_lamb.cu'],
                               extra_compile_args={'cxx': ['-O3'] + version_dependent_macros,
@@ -238,7 +195,6 @@
                                                   'nvcc':['-O3'] + version_dependent_macros}))
         else:
             print ("INFO: Skipping MLP extension")
->>>>>>> 02a5274b
 
 if "--bnp" in sys.argv:
     from torch.utils.cpp_extension import CUDAExtension
