import sys
import warnings
import os
from packaging.version import parse, Version

from setuptools import setup, find_packages
import subprocess

import torch
from torch.utils.cpp_extension import BuildExtension, CppExtension, CUDAExtension, CUDA_HOME, load

# ninja build does not work unless include_dirs are abs path
this_dir = os.path.dirname(os.path.abspath(__file__))


def get_cuda_bare_metal_version(cuda_dir):
    raw_output = subprocess.check_output([cuda_dir + "/bin/nvcc", "-V"], universal_newlines=True)
    output = raw_output.split()
    release_idx = output.index("release") + 1
    bare_metal_version = parse(output[release_idx].split(",")[0])

    return raw_output, bare_metal_version


def check_cuda_torch_binary_vs_bare_metal(cuda_dir):
    raw_output, bare_metal_version = get_cuda_bare_metal_version(cuda_dir)
    torch_binary_version = parse(torch.version.cuda)

    print("\nCompiling cuda extensions with")
    print(raw_output + "from " + cuda_dir + "/bin\n")

    if (bare_metal_version != torch_binary_version):
        raise RuntimeError(
            "Cuda extensions are being compiled with a version of Cuda that does "
            "not match the version used to compile Pytorch binaries.  "
            "Pytorch binaries were compiled with Cuda {}.\n".format(torch.version.cuda)
            + "In some cases, a minor-version mismatch will not cause later errors:  "
            "https://github.com/NVIDIA/apex/pull/323#discussion_r287021798.  "
            "You can try commenting out this check (at your own risk)."
        )


def raise_if_cuda_home_none(global_option: str) -> None:
    if CUDA_HOME is not None:
        return
    raise RuntimeError(
        f"{global_option} was requested, but nvcc was not found.  Are you sure your environment has nvcc available?  "
        "If you're installing within a container from https://hub.docker.com/r/pytorch/pytorch, "
        "only images whose names contain 'devel' will provide nvcc."
    )


def append_nvcc_threads(nvcc_extra_args):
    _, bare_metal_version = get_cuda_bare_metal_version(CUDA_HOME)
    if bare_metal_version >= Version("11.2"):
        return nvcc_extra_args + ["--threads", "4"]
    return nvcc_extra_args


def check_cudnn_version_and_warn(global_option: str, required_cudnn_version: int) -> bool:
    cudnn_available = torch.backends.cudnn.is_available()
    cudnn_version = torch.backends.cudnn.version() if cudnn_available else None
    if not (cudnn_available and (cudnn_version >= required_cudnn_version)):
        warnings.warn(
            f"Skip `{global_option}` as it requires cuDNN {required_cudnn_version} or later, "
            f"but {'cuDNN is not available' if not cudnn_available else cudnn_version}"
        )
        return False
    return True


if not torch.cuda.is_available():
    # https://github.com/NVIDIA/apex/issues/486
    # Extension builds after https://github.com/pytorch/pytorch/pull/23408 attempt to query torch.cuda.get_device_capability(),
    # which will fail if you are compiling in an environment without visible GPUs (e.g. during an nvidia-docker build command).
    print(
        "\nWarning: Torch did not find available GPUs on this system.\n",
        "If your intention is to cross-compile, this is not an error.\n"
        "By default, Apex will cross-compile for Pascal (compute capabilities 6.0, 6.1, 6.2),\n"
        "Volta (compute capability 7.0), Turing (compute capability 7.5),\n"
        "and, if the CUDA version is >= 11.0, Ampere (compute capability 8.0).\n"
        "If you wish to cross-compile for a single specific architecture,\n"
        'export TORCH_CUDA_ARCH_LIST="compute capability" before running setup.py.\n',
    )
<<<<<<< HEAD
    if os.environ.get("TORCH_CUDA_ARCH_LIST", None) is None and CUDA_HOME is not None:
        _, bare_metal_major, bare_metal_minor = get_cuda_bare_metal_version(CUDA_HOME)
        if int(bare_metal_major) == 11:
=======
    if os.environ.get("TORCH_CUDA_ARCH_LIST", None) is None:
        _, bare_metal_version = get_cuda_bare_metal_version(CUDA_HOME)
        if bare_metal_version >= Version("11.8"):
            os.environ["TORCH_CUDA_ARCH_LIST"] = "6.0;6.1;6.2;7.0;7.5;8.0;8.6;9.0"
        elif bare_metal_version >= Version("11.1"):
            os.environ["TORCH_CUDA_ARCH_LIST"] = "6.0;6.1;6.2;7.0;7.5;8.0;8.6"
        elif bare_metal_version == Version("11.0"):
>>>>>>> 5f1a73ec
            os.environ["TORCH_CUDA_ARCH_LIST"] = "6.0;6.1;6.2;7.0;7.5;8.0"
        else:
            os.environ["TORCH_CUDA_ARCH_LIST"] = "6.0;6.1;6.2;7.0;7.5"

print("\n\ntorch.__version__  = {}\n\n".format(torch.__version__))
TORCH_MAJOR = int(torch.__version__.split(".")[0])
TORCH_MINOR = int(torch.__version__.split(".")[1])

if TORCH_MAJOR == 0 and TORCH_MINOR < 4:
    raise RuntimeError(
        "Apex requires Pytorch 0.4 or newer.\nThe latest stable release can be obtained from https://pytorch.org/"
    )

cmdclass = {}
ext_modules = []

extras = {}

if "--cpp_ext" in sys.argv or "--cuda_ext" in sys.argv:
    if TORCH_MAJOR == 0:
        raise RuntimeError(
            "--cpp_ext requires Pytorch 1.0 or later, " "found torch.__version__ = {}".format(torch.__version__)
        )

if "--cpp_ext" in sys.argv:
    sys.argv.remove("--cpp_ext")
    ext_modules.append(CppExtension("apex_C", ["csrc/flatten_unflatten.cpp"]))


# Set up macros for forward/backward compatibility hack around
# https://github.com/pytorch/pytorch/commit/4404762d7dd955383acee92e6f06b48144a0742e
# and
# https://github.com/NVIDIA/apex/issues/456
# https://github.com/pytorch/pytorch/commit/eb7b39e02f7d75c26d8a795ea8c7fd911334da7e#diff-4632522f237f1e4e728cb824300403ac
version_ge_1_1 = []
if (TORCH_MAJOR > 1) or (TORCH_MAJOR == 1 and TORCH_MINOR > 0):
    version_ge_1_1 = ["-DVERSION_GE_1_1"]
version_ge_1_3 = []
if (TORCH_MAJOR > 1) or (TORCH_MAJOR == 1 and TORCH_MINOR > 2):
    version_ge_1_3 = ["-DVERSION_GE_1_3"]
version_ge_1_5 = []
if (TORCH_MAJOR > 1) or (TORCH_MAJOR == 1 and TORCH_MINOR > 4):
    version_ge_1_5 = ["-DVERSION_GE_1_5"]
version_dependent_macros = version_ge_1_1 + version_ge_1_3 + version_ge_1_5

_, bare_metal_version = get_cuda_bare_metal_version(CUDA_HOME)

if "--distributed_adam" in sys.argv:
    sys.argv.remove("--distributed_adam")
    raise_if_cuda_home_none("--distributed_adam")
    ext_modules.append(
        CUDAExtension(
            name="distributed_adam_cuda",
            sources=[
                "apex/contrib/csrc/optimizers/multi_tensor_distopt_adam.cpp",
                "apex/contrib/csrc/optimizers/multi_tensor_distopt_adam_kernel.cu",
            ],
            include_dirs=[os.path.join(this_dir, "csrc")],
            extra_compile_args={
                "cxx": ["-O3"] + version_dependent_macros,
                "nvcc": append_nvcc_threads(["-O3", "--use_fast_math"] + version_dependent_macros),
            },
        )
    )

if "--distributed_lamb" in sys.argv:
    sys.argv.remove("--distributed_lamb")
    raise_if_cuda_home_none("--distributed_lamb")
    ext_modules.append(
        CUDAExtension(
            name="distributed_lamb_cuda",
            sources=[
                "apex/contrib/csrc/optimizers/multi_tensor_distopt_lamb.cpp",
                "apex/contrib/csrc/optimizers/multi_tensor_distopt_lamb_kernel.cu",
            ],
            include_dirs=[os.path.join(this_dir, "csrc")],
            extra_compile_args={
                "cxx": ["-O3"] + version_dependent_macros,
                "nvcc": append_nvcc_threads(["-O3", "--use_fast_math"] + version_dependent_macros),
            },
        )
    )

if "--cuda_ext" in sys.argv:
    sys.argv.remove("--cuda_ext")
    raise_if_cuda_home_none("--cuda_ext")
    check_cuda_torch_binary_vs_bare_metal(CUDA_HOME)

    ext_modules.append(
        CUDAExtension(
            name="amp_C",
            sources=[
                "csrc/amp_C_frontend.cpp",
                "csrc/multi_tensor_sgd_kernel.cu",
                "csrc/multi_tensor_scale_kernel.cu",
                "csrc/multi_tensor_axpby_kernel.cu",
                "csrc/multi_tensor_l2norm_kernel.cu",
                "csrc/multi_tensor_l2norm_kernel_mp.cu",
                "csrc/multi_tensor_l2norm_scale_kernel.cu",
                "csrc/multi_tensor_lamb_stage_1.cu",
                "csrc/multi_tensor_lamb_stage_2.cu",
                "csrc/multi_tensor_adam.cu",
                "csrc/multi_tensor_adagrad.cu",
                "csrc/multi_tensor_novograd.cu",
                "csrc/multi_tensor_lamb.cu",
                "csrc/multi_tensor_lamb_mp.cu",
            ],
            extra_compile_args={
                "cxx": ["-O3"] + version_dependent_macros,
                "nvcc": append_nvcc_threads(
                    [
                        "-lineinfo",
                        "-O3",
                        # '--resource-usage',
                        "--use_fast_math",
                    ]
                    + version_dependent_macros
                ),
            },
        )
    )
    ext_modules.append(
        CUDAExtension(
            name="syncbn",
            sources=["csrc/syncbn.cpp", "csrc/welford.cu"],
            extra_compile_args={
                "cxx": ["-O3"] + version_dependent_macros,
                "nvcc": append_nvcc_threads(["-O3"] + version_dependent_macros),
            },
        )
    )

    ext_modules.append(
        CUDAExtension(
            name="fused_layer_norm_cuda",
            sources=["csrc/layer_norm_cuda.cpp", "csrc/layer_norm_cuda_kernel.cu"],
            extra_compile_args={
                "cxx": ["-O3"] + version_dependent_macros,
                "nvcc": append_nvcc_threads(["-maxrregcount=50", "-O3", "--use_fast_math"] + version_dependent_macros),
            },
        )
    )

    ext_modules.append(
        CUDAExtension(
            name="mlp_cuda",
            sources=["csrc/mlp.cpp", "csrc/mlp_cuda.cu"],
            extra_compile_args={
                "cxx": ["-O3"] + version_dependent_macros,
                "nvcc": append_nvcc_threads(["-O3"] + version_dependent_macros),
            },
        )
    )
    ext_modules.append(
        CUDAExtension(
            name="fused_dense_cuda",
            sources=["csrc/fused_dense.cpp", "csrc/fused_dense_cuda.cu"],
            extra_compile_args={
                "cxx": ["-O3"] + version_dependent_macros,
                "nvcc": append_nvcc_threads(["-O3"] + version_dependent_macros),
            },
        )
    )

    ext_modules.append(
        CUDAExtension(
            name="scaled_upper_triang_masked_softmax_cuda",
            sources=[
                "csrc/megatron/scaled_upper_triang_masked_softmax.cpp",
                "csrc/megatron/scaled_upper_triang_masked_softmax_cuda.cu",
            ],
            include_dirs=[os.path.join(this_dir, "csrc")],
            extra_compile_args={
                "cxx": ["-O3"] + version_dependent_macros,
                "nvcc": append_nvcc_threads(
                    [
                        "-O3",
                        "-U__CUDA_NO_HALF_OPERATORS__",
                        "-U__CUDA_NO_HALF_CONVERSIONS__",
                        "--expt-relaxed-constexpr",
                        "--expt-extended-lambda",
                    ]
                    + version_dependent_macros
                ),
            },
        )
    )

    ext_modules.append(
        CUDAExtension(
            name="generic_scaled_masked_softmax_cuda",
            sources=[
                "csrc/megatron/generic_scaled_masked_softmax.cpp",
                "csrc/megatron/generic_scaled_masked_softmax_cuda.cu",
            ],
            include_dirs=[os.path.join(this_dir, "csrc")],
            extra_compile_args={
                "cxx": ["-O3"] + version_dependent_macros,
                "nvcc": append_nvcc_threads(
                    [
                        "-O3",
                        "-U__CUDA_NO_HALF_OPERATORS__",
                        "-U__CUDA_NO_HALF_CONVERSIONS__",
                        "--expt-relaxed-constexpr",
                        "--expt-extended-lambda",
                    ]
                    + version_dependent_macros
                ),
            },
        )
    )

    ext_modules.append(
        CUDAExtension(
            name="scaled_masked_softmax_cuda",
            sources=["csrc/megatron/scaled_masked_softmax.cpp", "csrc/megatron/scaled_masked_softmax_cuda.cu"],
            include_dirs=[os.path.join(this_dir, "csrc")],
            extra_compile_args={
                "cxx": ["-O3"] + version_dependent_macros,
                "nvcc": append_nvcc_threads(
                    [
                        "-O3",
                        "-U__CUDA_NO_HALF_OPERATORS__",
                        "-U__CUDA_NO_HALF_CONVERSIONS__",
                        "--expt-relaxed-constexpr",
                        "--expt-extended-lambda",
                    ]
                    + version_dependent_macros
                ),
            },
        )
    )

    if bare_metal_version >= Version("11.0"):

        cc_flag = []
        cc_flag.append("-gencode")
        cc_flag.append("arch=compute_70,code=sm_70")
        cc_flag.append("-gencode")
        cc_flag.append("arch=compute_80,code=sm_80")
        if bare_metal_version >= Version("11.1"):
            cc_flag.append("-gencode")
            cc_flag.append("arch=compute_86,code=sm_86")
        if bare_metal_version >= Version("11.8"):
            cc_flag.append("-gencode")
            cc_flag.append("arch=compute_90,code=sm_90")

        ext_modules.append(
            CUDAExtension(
                name="fused_weight_gradient_mlp_cuda",
                include_dirs=[os.path.join(this_dir, "csrc")],
                sources=[
                    "csrc/megatron/fused_weight_gradient_dense.cpp",
                    "csrc/megatron/fused_weight_gradient_dense_cuda.cu",
                    "csrc/megatron/fused_weight_gradient_dense_16bit_prec_cuda.cu",
                ],
                extra_compile_args={
                    "cxx": ["-O3"] + version_dependent_macros,
                    "nvcc": append_nvcc_threads(
                        [
                            "-O3",
                            "-U__CUDA_NO_HALF_OPERATORS__",
                            "-U__CUDA_NO_HALF_CONVERSIONS__",
                            "--expt-relaxed-constexpr",
                            "--expt-extended-lambda",
                            "--use_fast_math",
                        ]
                        + version_dependent_macros
                        + cc_flag
                    ),
                },
            )
        )

if "--permutation_search" in sys.argv:
    sys.argv.remove("--permutation_search")

    if CUDA_HOME is None:
        raise RuntimeError("--permutation_search was requested, but nvcc was not found.  Are you sure your environment has nvcc available?  If you're installing within a container from https://hub.docker.com/r/pytorch/pytorch, only images whose names contain 'devel' will provide nvcc.")
    else:
        cc_flag = ['-Xcompiler', '-fPIC', '-shared']
        ext_modules.append(
            CUDAExtension(name='permutation_search_cuda',
                          sources=['apex/contrib/sparsity/permutation_search_kernels/CUDA_kernels/permutation_search_kernels.cu'],
                          include_dirs=[os.path.join(this_dir, 'apex', 'contrib', 'sparsity', 'permutation_search_kernels', 'CUDA_kernels')],
                          extra_compile_args={'cxx': ['-O3'] + version_dependent_macros,
                                              'nvcc':['-O3'] + version_dependent_macros + cc_flag}))

if "--bnp" in sys.argv:
    sys.argv.remove("--bnp")
    raise_if_cuda_home_none("--bnp")
    ext_modules.append(
        CUDAExtension(
            name="bnp",
            sources=[
                "apex/contrib/csrc/groupbn/batch_norm.cu",
                "apex/contrib/csrc/groupbn/ipc.cu",
                "apex/contrib/csrc/groupbn/interface.cpp",
                "apex/contrib/csrc/groupbn/batch_norm_add_relu.cu",
            ],
            include_dirs=[os.path.join(this_dir, "csrc")],
            extra_compile_args={
                "cxx": [] + version_dependent_macros,
                "nvcc": append_nvcc_threads(
                    [
                        "-DCUDA_HAS_FP16=1",
                        "-D__CUDA_NO_HALF_OPERATORS__",
                        "-D__CUDA_NO_HALF_CONVERSIONS__",
                        "-D__CUDA_NO_HALF2_OPERATORS__",
                    ]
                    + version_dependent_macros
                ),
            },
        )
    )

if "--xentropy" in sys.argv:
    sys.argv.remove("--xentropy")
    raise_if_cuda_home_none("--xentropy")
    ext_modules.append(
        CUDAExtension(
            name="xentropy_cuda",
            sources=["apex/contrib/csrc/xentropy/interface.cpp", "apex/contrib/csrc/xentropy/xentropy_kernel.cu"],
            include_dirs=[os.path.join(this_dir, "csrc")],
            extra_compile_args={
                "cxx": ["-O3"] + version_dependent_macros,
                "nvcc": append_nvcc_threads(["-O3"] + version_dependent_macros),
            },
        )
    )

if "--focal_loss" in sys.argv:
    sys.argv.remove("--focal_loss")
    raise_if_cuda_home_none("--focal_loss")
    ext_modules.append(
        CUDAExtension(
            name='focal_loss_cuda',
            sources=[
                'apex/contrib/csrc/focal_loss/focal_loss_cuda.cpp',
                'apex/contrib/csrc/focal_loss/focal_loss_cuda_kernel.cu',
            ],
            include_dirs=[os.path.join(this_dir, 'csrc')],
            extra_compile_args={
                'cxx': ['-O3'] + version_dependent_macros,
                'nvcc':['-O3', '--use_fast_math', '--ftz=false'] + version_dependent_macros,
            },
        )
    )

if "--index_mul_2d" in sys.argv:
    sys.argv.remove("--index_mul_2d")
    raise_if_cuda_home_none("--index_mul_2d")
    ext_modules.append(
        CUDAExtension(
            name='fused_index_mul_2d',
            sources=[
                'apex/contrib/csrc/index_mul_2d/index_mul_2d_cuda.cpp',
                'apex/contrib/csrc/index_mul_2d/index_mul_2d_cuda_kernel.cu',
            ],
            include_dirs=[os.path.join(this_dir, 'csrc')],
            extra_compile_args={
                'cxx': ['-O3'] + version_dependent_macros,
                'nvcc':['-O3', '--use_fast_math', '--ftz=false'] + version_dependent_macros,
            },
        )
    )

if "--deprecated_fused_adam" in sys.argv:
    sys.argv.remove("--deprecated_fused_adam")
    raise_if_cuda_home_none("--deprecated_fused_adam")
    ext_modules.append(
        CUDAExtension(
            name="fused_adam_cuda",
            sources=[
                "apex/contrib/csrc/optimizers/fused_adam_cuda.cpp",
                "apex/contrib/csrc/optimizers/fused_adam_cuda_kernel.cu",
            ],
            include_dirs=[os.path.join(this_dir, "csrc")],
            extra_compile_args={
                "cxx": ["-O3"] + version_dependent_macros,
                "nvcc": append_nvcc_threads(["-O3", "--use_fast_math"] + version_dependent_macros),
            },
        )
    )

if "--deprecated_fused_lamb" in sys.argv:
    sys.argv.remove("--deprecated_fused_lamb")
    raise_if_cuda_home_none("--deprecated_fused_lamb")
    ext_modules.append(
        CUDAExtension(
            name="fused_lamb_cuda",
            sources=[
                "apex/contrib/csrc/optimizers/fused_lamb_cuda.cpp",
                "apex/contrib/csrc/optimizers/fused_lamb_cuda_kernel.cu",
                "csrc/multi_tensor_l2norm_kernel.cu",
            ],
            include_dirs=[os.path.join(this_dir, "csrc")],
            extra_compile_args={
                "cxx": ["-O3"] + version_dependent_macros,
                "nvcc": append_nvcc_threads(["-O3", "--use_fast_math"] + version_dependent_macros),
            },
        )
    )

# Check, if ATen/CUDAGeneratorImpl.h is found, otherwise use ATen/cuda/CUDAGeneratorImpl.h
# See https://github.com/pytorch/pytorch/pull/70650
generator_flag = []
torch_dir = torch.__path__[0]
if os.path.exists(os.path.join(torch_dir, "include", "ATen", "CUDAGeneratorImpl.h")):
    generator_flag = ["-DOLD_GENERATOR_PATH"]

if "--fast_layer_norm" in sys.argv:
    sys.argv.remove("--fast_layer_norm")
    raise_if_cuda_home_none("--fast_layer_norm")

    cc_flag = []
    cc_flag.append("-gencode")
    cc_flag.append("arch=compute_70,code=sm_70")

    if bare_metal_version >= Version("11.0"):
        cc_flag.append("-gencode")
        cc_flag.append("arch=compute_80,code=sm_80")
    if bare_metal_version >= Version("11.8"):
        cc_flag.append("-gencode")
        cc_flag.append("arch=compute_90,code=sm_90")

    ext_modules.append(
        CUDAExtension(
            name="fast_layer_norm",
            sources=[
                "apex/contrib/csrc/layer_norm/ln_api.cpp",
                "apex/contrib/csrc/layer_norm/ln_fwd_cuda_kernel.cu",
                "apex/contrib/csrc/layer_norm/ln_bwd_semi_cuda_kernel.cu",
            ],
            extra_compile_args={
                "cxx": ["-O3"] + version_dependent_macros + generator_flag,
                "nvcc": append_nvcc_threads(
                    [
                        "-O3",
                        "-U__CUDA_NO_HALF_OPERATORS__",
                        "-U__CUDA_NO_HALF_CONVERSIONS__",
                        "-U__CUDA_NO_BFLOAT16_OPERATORS__",
                        "-U__CUDA_NO_BFLOAT16_CONVERSIONS__",
                        "-U__CUDA_NO_BFLOAT162_OPERATORS__",
                        "-U__CUDA_NO_BFLOAT162_CONVERSIONS__",
                        "-I./apex/contrib/csrc/layer_norm/",
                        "--expt-relaxed-constexpr",
                        "--expt-extended-lambda",
                        "--use_fast_math",
                    ]
                    + version_dependent_macros
                    + generator_flag
                    + cc_flag
                ),
            },
            include_dirs=[os.path.join(this_dir, "apex/contrib/csrc/layer_norm")],
        )
    )

if "--fmha" in sys.argv:
    sys.argv.remove("--fmha")
    raise_if_cuda_home_none("--fmha")

    if bare_metal_version < Version("11.0"):
        raise RuntimeError("--fmha only supported on sm_80 and sm_90 GPUs")

    cc_flag = []
    cc_flag.append("-gencode")
    cc_flag.append("arch=compute_80,code=sm_80")
    if bare_metal_version >= Version("11.8"):
        cc_flag.append("-gencode")
        cc_flag.append("arch=compute_90,code=sm_90")

    ext_modules.append(
        CUDAExtension(
            name="fmhalib",
            sources=[
                "apex/contrib/csrc/fmha/fmha_api.cpp",
                "apex/contrib/csrc/fmha/src/fmha_noloop_reduce.cu",
                "apex/contrib/csrc/fmha/src/fmha_fprop_fp16_128_64_kernel.sm80.cu",
                "apex/contrib/csrc/fmha/src/fmha_fprop_fp16_256_64_kernel.sm80.cu",
                "apex/contrib/csrc/fmha/src/fmha_fprop_fp16_384_64_kernel.sm80.cu",
                "apex/contrib/csrc/fmha/src/fmha_fprop_fp16_512_64_kernel.sm80.cu",
                "apex/contrib/csrc/fmha/src/fmha_dgrad_fp16_128_64_kernel.sm80.cu",
                "apex/contrib/csrc/fmha/src/fmha_dgrad_fp16_256_64_kernel.sm80.cu",
                "apex/contrib/csrc/fmha/src/fmha_dgrad_fp16_384_64_kernel.sm80.cu",
                "apex/contrib/csrc/fmha/src/fmha_dgrad_fp16_512_64_kernel.sm80.cu",
            ],
            extra_compile_args={
                "cxx": ["-O3"] + version_dependent_macros + generator_flag,
                "nvcc": append_nvcc_threads(
                    [
                        "-O3",
                        "-U__CUDA_NO_HALF_OPERATORS__",
                        "-U__CUDA_NO_HALF_CONVERSIONS__",
                        "--expt-relaxed-constexpr",
                        "--expt-extended-lambda",
                        "--use_fast_math",
                    ]
                    + version_dependent_macros
                    + generator_flag
                    + cc_flag
                ),
            },
            include_dirs=[
                os.path.join(this_dir, "apex/contrib/csrc"),
                os.path.join(this_dir, "apex/contrib/csrc/fmha/src"),
            ],
        )
    )


if "--fast_multihead_attn" in sys.argv:
    sys.argv.remove("--fast_multihead_attn")
    raise_if_cuda_home_none("--fast_multihead_attn")

    cc_flag = []
    cc_flag.append("-gencode")
    cc_flag.append("arch=compute_70,code=sm_70")

    if bare_metal_version >= Version("11.0"):
        cc_flag.append("-gencode")
        cc_flag.append("arch=compute_80,code=sm_80")
    if bare_metal_version >= Version("11.1"):
        cc_flag.append("-gencode")
        cc_flag.append("arch=compute_86,code=sm_86")
    if bare_metal_version >= Version("11.8"):
        cc_flag.append("-gencode")
        cc_flag.append("arch=compute_90,code=sm_90")

    subprocess.run(["git", "submodule", "update", "--init", "apex/contrib/csrc/multihead_attn/cutlass"])
    ext_modules.append(
        CUDAExtension(
            name="fast_multihead_attn",
            sources=[
                "apex/contrib/csrc/multihead_attn/multihead_attn_frontend.cpp",
                "apex/contrib/csrc/multihead_attn/additive_masked_softmax_dropout_cuda.cu",
                "apex/contrib/csrc/multihead_attn/masked_softmax_dropout_cuda.cu",
                "apex/contrib/csrc/multihead_attn/encdec_multihead_attn_cuda.cu",
                "apex/contrib/csrc/multihead_attn/encdec_multihead_attn_norm_add_cuda.cu",
                "apex/contrib/csrc/multihead_attn/self_multihead_attn_cuda.cu",
                "apex/contrib/csrc/multihead_attn/self_multihead_attn_bias_additive_mask_cuda.cu",
                "apex/contrib/csrc/multihead_attn/self_multihead_attn_bias_cuda.cu",
                "apex/contrib/csrc/multihead_attn/self_multihead_attn_norm_add_cuda.cu",
            ],
            extra_compile_args={
                "cxx": ["-O3"] + version_dependent_macros + generator_flag,
                "nvcc": append_nvcc_threads(
                    [
                        "-O3",
                        "-U__CUDA_NO_HALF_OPERATORS__",
                        "-U__CUDA_NO_HALF_CONVERSIONS__",
                        "--expt-relaxed-constexpr",
                        "--expt-extended-lambda",
                        "--use_fast_math",
                    ]
                    + version_dependent_macros
                    + generator_flag
                    + cc_flag
                ),
            },
            include_dirs=[os.path.join(this_dir, "apex/contrib/csrc/multihead_attn/cutlass")],
        )
    )

if "--transducer" in sys.argv:
    sys.argv.remove("--transducer")
    raise_if_cuda_home_none("--transducer")
    ext_modules.append(
        CUDAExtension(
            name="transducer_joint_cuda",
            sources=[
                "apex/contrib/csrc/transducer/transducer_joint.cpp",
                "apex/contrib/csrc/transducer/transducer_joint_kernel.cu",
            ],
            extra_compile_args={
                "cxx": ["-O3"] + version_dependent_macros + generator_flag,
                "nvcc": append_nvcc_threads(["-O3"] + version_dependent_macros + generator_flag),
            },
            include_dirs=[os.path.join(this_dir, "csrc"), os.path.join(this_dir, "apex/contrib/csrc/multihead_attn")],
        )
    )
    ext_modules.append(
        CUDAExtension(
            name="transducer_loss_cuda",
            sources=[
                "apex/contrib/csrc/transducer/transducer_loss.cpp",
                "apex/contrib/csrc/transducer/transducer_loss_kernel.cu",
            ],
            include_dirs=[os.path.join(this_dir, "csrc")],
            extra_compile_args={
                "cxx": ["-O3"] + version_dependent_macros,
                "nvcc": append_nvcc_threads(["-O3"] + version_dependent_macros),
            },
        )
    )

# note (mkozuki): Now `--fast_bottleneck` option (i.e. apex/contrib/bottleneck) depends on `--peer_memory` and `--nccl_p2p`.
if "--fast_bottleneck" in sys.argv:
    sys.argv.remove("--fast_bottleneck")
    raise_if_cuda_home_none("--fast_bottleneck")
    if check_cudnn_version_and_warn("--fast_bottleneck", 8400):
        subprocess.run(["git", "submodule", "update", "--init", "apex/contrib/csrc/cudnn-frontend/"])
        ext_modules.append(
            CUDAExtension(
                name="fast_bottleneck",
                sources=["apex/contrib/csrc/bottleneck/bottleneck.cpp"],
                include_dirs=[os.path.join(this_dir, "apex/contrib/csrc/cudnn-frontend/include")],
                extra_compile_args={"cxx": ["-O3"] + version_dependent_macros + generator_flag},
            )
        )

if "--cudnn_gbn" in sys.argv:
    sys.argv.remove("--cudnn_gbn")
    raise_if_cuda_home_none("--cudnn_gbn")
    if check_cudnn_version_and_warn("--cudnn_gbn", 8500):
        subprocess.run(["git", "submodule", "update", "--init", "apex/contrib/csrc/cudnn-frontend/"])
        ext_modules.append(
            CUDAExtension(
                name="cudnn_gbn_lib",
                sources=[
                    "apex/contrib/csrc/cudnn_gbn/norm_sample.cpp",
                    "apex/contrib/csrc/cudnn_gbn/cudnn_gbn.cpp",
                ],
                include_dirs=[os.path.join(this_dir, "apex/contrib/csrc/cudnn-frontend/include")],
                extra_compile_args={"cxx": ["-O3", "-g"] + version_dependent_macros + generator_flag},
            )
        )

if "--peer_memory" in sys.argv:
    sys.argv.remove("--peer_memory")
    raise_if_cuda_home_none("--peer_memory")
    ext_modules.append(
        CUDAExtension(
            name="peer_memory_cuda",
            sources=[
                "apex/contrib/csrc/peer_memory/peer_memory_cuda.cu",
                "apex/contrib/csrc/peer_memory/peer_memory.cpp",
            ],
            extra_compile_args={"cxx": ["-O3"] + version_dependent_macros + generator_flag},
        )
    )

# NOTE: Requires NCCL >= 2.10.3
if "--nccl_p2p" in sys.argv:
    sys.argv.remove("--nccl_p2p")
    raise_if_cuda_home_none("--nccl_p2p")
    # Check NCCL version.
    _nccl_version_getter = load(
        name="_nccl_version_getter",
        sources=["apex/contrib/csrc/nccl_p2p/nccl_version.cpp", "apex/contrib/csrc/nccl_p2p/nccl_version_check.cu"],

    )
    _available_nccl_version = _nccl_version_getter.get_nccl_version()
    if _available_nccl_version >= (2, 10):
        ext_modules.append(
            CUDAExtension(
                name="nccl_p2p_cuda",
                sources=[
                    "apex/contrib/csrc/nccl_p2p/nccl_p2p_cuda.cu",
                    "apex/contrib/csrc/nccl_p2p/nccl_p2p.cpp",
                ],
                extra_compile_args={"cxx": ["-O3"] + version_dependent_macros + generator_flag},
            )
        )
    else:
        warnings.warn(
            f"Skip `--nccl_p2p` as it requires NCCL 2.10.3 or later, but {_available_nccl_version[0]}.{_available_nccl_version[1]}"
        )


if "--fused_conv_bias_relu" in sys.argv:
    sys.argv.remove("--fused_conv_bias_relu")
    raise_if_cuda_home_none("--fused_conv_bias_relu")
    if check_cudnn_version_and_warn("--fused_conv_bias_relu", 8400):
        subprocess.run(["git", "submodule", "update", "--init", "apex/contrib/csrc/cudnn-frontend/"])
        ext_modules.append(
            CUDAExtension(
                name="fused_conv_bias_relu",
                sources=["apex/contrib/csrc/conv_bias_relu/conv_bias_relu.cpp"],
                include_dirs=[os.path.join(this_dir, "apex/contrib/csrc/cudnn-frontend/include")],
                extra_compile_args={"cxx": ["-O3"] + version_dependent_macros + generator_flag},
            )
        )


setup(
    name="apex",
    version="0.1",
    packages=find_packages(
        exclude=("build", "csrc", "include", "tests", "dist", "docs", "tests", "examples", "apex.egg-info",)
    ),
    install_requires=["packaging>20.6",],
    description="PyTorch Extensions written by NVIDIA",
    ext_modules=ext_modules,
    cmdclass={"build_ext": BuildExtension} if ext_modules else {},
    extras_require=extras,
)<|MERGE_RESOLUTION|>--- conflicted
+++ resolved
@@ -82,19 +82,13 @@
         "If you wish to cross-compile for a single specific architecture,\n"
         'export TORCH_CUDA_ARCH_LIST="compute capability" before running setup.py.\n',
     )
-<<<<<<< HEAD
     if os.environ.get("TORCH_CUDA_ARCH_LIST", None) is None and CUDA_HOME is not None:
-        _, bare_metal_major, bare_metal_minor = get_cuda_bare_metal_version(CUDA_HOME)
-        if int(bare_metal_major) == 11:
-=======
-    if os.environ.get("TORCH_CUDA_ARCH_LIST", None) is None:
         _, bare_metal_version = get_cuda_bare_metal_version(CUDA_HOME)
         if bare_metal_version >= Version("11.8"):
             os.environ["TORCH_CUDA_ARCH_LIST"] = "6.0;6.1;6.2;7.0;7.5;8.0;8.6;9.0"
         elif bare_metal_version >= Version("11.1"):
             os.environ["TORCH_CUDA_ARCH_LIST"] = "6.0;6.1;6.2;7.0;7.5;8.0;8.6"
         elif bare_metal_version == Version("11.0"):
->>>>>>> 5f1a73ec
             os.environ["TORCH_CUDA_ARCH_LIST"] = "6.0;6.1;6.2;7.0;7.5;8.0"
         else:
             os.environ["TORCH_CUDA_ARCH_LIST"] = "6.0;6.1;6.2;7.0;7.5"
