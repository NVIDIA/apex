import torch
from torch.utils.cpp_extension import BuildExtension, CppExtension, CUDAExtension, CUDA_HOME
from setuptools import setup, find_packages
import subprocess

import sys
import warnings
import os

# ninja build does not work unless include_dirs are abs path
this_dir = os.path.dirname(os.path.abspath(__file__))

def get_cuda_bare_metal_version(cuda_dir):
    raw_output = subprocess.check_output([cuda_dir + "/bin/nvcc", "-V"], universal_newlines=True)
    output = raw_output.split()
    release_idx = output.index("release") + 1
    release = output[release_idx].split(".")
    bare_metal_major = release[0]
    bare_metal_minor = release[1][0]

    return raw_output, bare_metal_major, bare_metal_minor

print("\n\ntorch.__version__  = {}\n\n".format(torch.__version__))
TORCH_MAJOR = int(torch.__version__.split('.')[0])
TORCH_MINOR = int(torch.__version__.split('.')[1])

def check_if_rocm_pytorch():
    is_rocm_pytorch = False
    if TORCH_MAJOR > 1 or (TORCH_MAJOR == 1 and TORCH_MINOR >= 5):
        from torch.utils.cpp_extension import ROCM_HOME
        is_rocm_pytorch = True if ((torch.version.hip is not None) and (ROCM_HOME is not None)) else False

    return is_rocm_pytorch

IS_ROCM_PYTORCH = check_if_rocm_pytorch()

if not torch.cuda.is_available() and not IS_ROCM_PYTORCH:
    # https://github.com/NVIDIA/apex/issues/486
    # Extension builds after https://github.com/pytorch/pytorch/pull/23408 attempt to query torch.cuda.get_device_capability(),
    # which will fail if you are compiling in an environment without visible GPUs (e.g. during an nvidia-docker build command).
    print('\nWarning: Torch did not find available GPUs on this system.\n',
          'If your intention is to cross-compile, this is not an error.\n'
          'By default, Apex will cross-compile for Pascal (compute capabilities 6.0, 6.1, 6.2),\n'
          'Volta (compute capability 7.0), Turing (compute capability 7.5),\n'
          'and, if the CUDA version is >= 11.0, Ampere (compute capability 8.0).\n'
          'If you wish to cross-compile for a single specific architecture,\n'
          'export TORCH_CUDA_ARCH_LIST="compute capability" before running setup.py.\n')
    if os.environ.get("TORCH_CUDA_ARCH_LIST", None) is None:
        _, bare_metal_major, _ = get_cuda_bare_metal_version(CUDA_HOME)
        if int(bare_metal_major) == 11:
            os.environ["TORCH_CUDA_ARCH_LIST"] = "6.0;6.1;6.2;7.0;7.5;8.0"
        else:
            os.environ["TORCH_CUDA_ARCH_LIST"] = "6.0;6.1;6.2;7.0;7.5"
elif not torch.cuda.is_available() and IS_ROCM_PYTORCH:
    print('\nWarning: Torch did not find available GPUs on this system.\n',
          'If your intention is to cross-compile, this is not an error.\n'
          'By default, Apex will cross-compile for the same gfx targets\n'
          'used by default in ROCm PyTorch\n')

if TORCH_MAJOR == 0 and TORCH_MINOR < 4:
      raise RuntimeError("Apex requires Pytorch 0.4 or newer.\n" +
                         "The latest stable release can be obtained from https://pytorch.org/")

cmdclass = {}
ext_modules = []

extras = {}
if "--pyprof" in sys.argv:
    string = "\n\nPyprof has been moved to its own dedicated repository and will " + \
             "soon be removed from Apex.  Please visit\n" + \
             "https://github.com/NVIDIA/PyProf\n" + \
             "for the latest version."
    warnings.warn(string, DeprecationWarning)
    with open('requirements.txt') as f:
        required_packages = f.read().splitlines()
        extras['pyprof'] = required_packages
    try:
        sys.argv.remove("--pyprof")
    except:
        pass
else:
    warnings.warn("Option --pyprof not specified. Not installing PyProf dependencies!")

if "--cpp_ext" in sys.argv or "--cuda_ext" in sys.argv:
    if TORCH_MAJOR == 0:
        raise RuntimeError("--cpp_ext requires Pytorch 1.0 or later, "
                           "found torch.__version__ = {}".format(torch.__version__))

if "--cpp_ext" in sys.argv:
    sys.argv.remove("--cpp_ext")
    ext_modules.append(
        CppExtension('apex_C',
                     ['csrc/flatten_unflatten.cpp',]))

def get_cuda_bare_metal_version(cuda_dir):
    raw_output = subprocess.check_output([cuda_dir + "/bin/nvcc", "-V"], universal_newlines=True)
    output = raw_output.split()
    release_idx = output.index("release") + 1
    release = output[release_idx].split(".")
    bare_metal_major = release[0]
    bare_metal_minor = release[1][0]

    return raw_output, bare_metal_major, bare_metal_minor

def check_cuda_torch_binary_vs_bare_metal(cuda_dir):
    raw_output, bare_metal_major, bare_metal_minor = get_cuda_bare_metal_version(cuda_dir)
    torch_binary_major = torch.version.cuda.split(".")[0]
    torch_binary_minor = torch.version.cuda.split(".")[1]

    print("\nCompiling cuda extensions with")
    print(raw_output + "from " + cuda_dir + "/bin\n")

    if (bare_metal_major != torch_binary_major) or (bare_metal_minor != torch_binary_minor):
        raise RuntimeError("Cuda extensions are being compiled with a version of Cuda that does " +
                           "not match the version used to compile Pytorch binaries.  " +
                           "Pytorch binaries were compiled with Cuda {}.\n".format(torch.version.cuda) +
                           "In some cases, a minor-version mismatch will not cause later errors:  " +
                           "https://github.com/NVIDIA/apex/pull/323#discussion_r287021798.  "
                           "You can try commenting out this check (at your own risk).")

# Set up macros for forward/backward compatibility hack around
# https://github.com/pytorch/pytorch/commit/4404762d7dd955383acee92e6f06b48144a0742e
# and
# https://github.com/NVIDIA/apex/issues/456
# https://github.com/pytorch/pytorch/commit/eb7b39e02f7d75c26d8a795ea8c7fd911334da7e#diff-4632522f237f1e4e728cb824300403ac
version_ge_1_1 = []
if (TORCH_MAJOR > 1) or (TORCH_MAJOR == 1 and TORCH_MINOR > 0):
    version_ge_1_1 = ['-DVERSION_GE_1_1']
version_ge_1_3 = []
if (TORCH_MAJOR > 1) or (TORCH_MAJOR == 1 and TORCH_MINOR > 2):
    version_ge_1_3 = ['-DVERSION_GE_1_3']
version_ge_1_5 = []
if (TORCH_MAJOR > 1) or (TORCH_MAJOR == 1 and TORCH_MINOR > 4):
    version_ge_1_5 = ['-DVERSION_GE_1_5']
version_dependent_macros = version_ge_1_1 + version_ge_1_3 + version_ge_1_5

if "--distributed_adam" in sys.argv:
    sys.argv.remove("--distributed_adam")

    if CUDA_HOME is None:
        raise RuntimeError("--distributed_adam was requested, but nvcc was not found.  Are you sure your environment has nvcc available?  If you're installing within a container from https://hub.docker.com/r/pytorch/pytorch, only images whose names contain 'devel' will provide nvcc.")
    else:
        ext_modules.append(
            CUDAExtension(name='distributed_adam_cuda',
                          sources=['apex/contrib/csrc/optimizers/multi_tensor_distopt_adam.cpp',
                                   'apex/contrib/csrc/optimizers/multi_tensor_distopt_adam_kernel.cu'],
                          include_dirs=[os.path.join(this_dir, 'csrc')],
                          extra_compile_args={'cxx': ['-O3',] + version_dependent_macros,
                                              'nvcc':['-O3',
                                                      '--use_fast_math'] + version_dependent_macros}))

if "--distributed_lamb" in sys.argv:
    sys.argv.remove("--distributed_lamb")

<<<<<<< HEAD
    from torch.utils.cpp_extension import BuildExtension
    cmdclass['build_ext'] = BuildExtension

    if torch.utils.cpp_extension.CUDA_HOME is None and not IS_ROCM_PYTORCH:
=======
    if CUDA_HOME is None:
>>>>>>> 1d5f7e55
        raise RuntimeError("--distributed_lamb was requested, but nvcc was not found.  Are you sure your environment has nvcc available?  If you're installing within a container from https://hub.docker.com/r/pytorch/pytorch, only images whose names contain 'devel' will provide nvcc.")
    else:
        print ("INFO: Building the distributed_lamb extension.")
        nvcc_args_distributed_lamb = ['-O3', '--use_fast_math'] + version_dependent_macros
        hipcc_args_distributed_lamb = ['-O3'] + version_dependent_macros
        ext_modules.append(
            CUDAExtension(name='distributed_lamb_cuda',
                          sources=['apex/contrib/csrc/optimizers/multi_tensor_distopt_lamb.cpp',
                                   'apex/contrib/csrc/optimizers/multi_tensor_distopt_lamb_kernel.cu'],
                          include_dirs=[os.path.join(this_dir, 'csrc')],
                          extra_compile_args={'cxx': ['-O3',] + version_dependent_macros,
                                              'nvcc': nvcc_args_distributed_lamb if not IS_ROCM_PYTORCH else hipcc_args_distributed_lamb}))

if "--cuda_ext" in sys.argv:
    sys.argv.remove("--cuda_ext")

<<<<<<< HEAD
    if torch.utils.cpp_extension.CUDA_HOME is None and not IS_ROCM_PYTORCH:
        raise RuntimeError("--cuda_ext was requested, but nvcc was not found.  Are you sure your environment has nvcc available?  If you're installing within a container from https://hub.docker.com/r/pytorch/pytorch, only images whose names contain 'devel' will provide nvcc.")
    else:
        if not IS_ROCM_PYTORCH:
            check_cuda_torch_binary_vs_bare_metal(torch.utils.cpp_extension.CUDA_HOME)
=======
    if CUDA_HOME is None:
        raise RuntimeError("--cuda_ext was requested, but nvcc was not found.  Are you sure your environment has nvcc available?  If you're installing within a container from https://hub.docker.com/r/pytorch/pytorch, only images whose names contain 'devel' will provide nvcc.")
    else:
        check_cuda_torch_binary_vs_bare_metal(CUDA_HOME)
>>>>>>> 1d5f7e55

        print ("INFO: Building the multi-tensor apply extension.")
        nvcc_args_multi_tensor = ['-lineinfo', '-O3', '--use_fast_math'] + version_dependent_macros
        hipcc_args_multi_tensor = ['-O3'] + version_dependent_macros
        ext_modules.append(
            CUDAExtension(name='amp_C',
                          sources=['csrc/amp_C_frontend.cpp',
                                   'csrc/multi_tensor_sgd_kernel.cu',
                                   'csrc/multi_tensor_scale_kernel.cu',
                                   'csrc/multi_tensor_axpby_kernel.cu',
                                   'csrc/multi_tensor_l2norm_kernel.cu',
                                   'csrc/multi_tensor_l2norm_scale_kernel.cu',
                                   'csrc/multi_tensor_lamb_stage_1.cu',
                                   'csrc/multi_tensor_lamb_stage_2.cu',
                                   'csrc/multi_tensor_adam.cu',
                                   'csrc/multi_tensor_adagrad.cu',
                                   'csrc/multi_tensor_novograd.cu',
                                   'csrc/multi_tensor_lamb.cu'],
                          include_dirs=[os.path.join(this_dir, 'csrc')],
                          extra_compile_args={'cxx': ['-O3'] + version_dependent_macros,
                                              'nvcc': nvcc_args_multi_tensor if not IS_ROCM_PYTORCH else hipcc_args_multi_tensor}))

        print ("INFO: Building syncbn extension.")
        ext_modules.append(
            CUDAExtension(name='syncbn',
                          sources=['csrc/syncbn.cpp',
                                   'csrc/welford.cu'],
                          include_dirs=[os.path.join(this_dir, 'csrc')],
                          extra_compile_args={'cxx': ['-O3'] + version_dependent_macros,
                                              'nvcc':['-O3'] + version_dependent_macros}))

        nvcc_args_layer_norm = ['-maxrregcount=50', '-O3', '--use_fast_math'] + version_dependent_macros
        hipcc_args_layer_norm = ['-O3'] + version_dependent_macros
        print ("INFO: Building fused layernorm extension.")
        ext_modules.append(
            CUDAExtension(name='fused_layer_norm_cuda',
                          sources=['csrc/layer_norm_cuda.cpp',
                                   'csrc/layer_norm_cuda_kernel.cu'],
                          include_dirs=[os.path.join(this_dir, 'csrc')],
                          extra_compile_args={'cxx': ['-O3'] + version_dependent_macros,
                                              'nvcc': nvcc_args_layer_norm if not IS_ROCM_PYTORCH else hipcc_args_layer_norm}))

        print ("INFO: Building the MLP Extension.")
        ext_modules.append(
            CUDAExtension(name='mlp_cuda',
                          sources=['csrc/mlp.cpp',
                                   'csrc/mlp_cuda.cu'],
                          include_dirs=[os.path.join(this_dir, 'csrc')],
                          extra_compile_args={'cxx': ['-O3'] + version_dependent_macros,
                                              'nvcc':['-O3'] + version_dependent_macros}))
        ext_modules.append(
            CUDAExtension(name='fused_dense_cuda',
                          sources=['csrc/fused_dense.cpp',
                                   'csrc/fused_dense_cuda.cu'],
                          extra_compile_args={'cxx': ['-O3'] + version_dependent_macros,
                                              'nvcc':['-O3'] + version_dependent_macros}))

        ext_modules.append(
            CUDAExtension(name='scaled_upper_triang_masked_softmax_cuda',
                          sources=['csrc/megatron/scaled_upper_triang_masked_softmax.cpp',
                                   'csrc/megatron/scaled_upper_triang_masked_softmax_cuda.cu'],
                          include_dirs=[os.path.join(this_dir, 'csrc')],
                          extra_compile_args={'cxx': ['-O3'] + version_dependent_macros,
                                              'nvcc':['-O3',
                                                      '-U__CUDA_NO_HALF_OPERATORS__',
                                                      '-U__CUDA_NO_HALF_CONVERSIONS__',
                                                      '--expt-relaxed-constexpr',
                                                      '--expt-extended-lambda'] + version_dependent_macros}))

        ext_modules.append(
            CUDAExtension(name='scaled_masked_softmax_cuda',
                          sources=['csrc/megatron/scaled_masked_softmax.cpp',
                                   'csrc/megatron/scaled_masked_softmax_cuda.cu'],
                          include_dirs=[os.path.join(this_dir, 'csrc')],
                          extra_compile_args={'cxx': ['-O3'] + version_dependent_macros,
                                              'nvcc':['-O3',
                                                      '-U__CUDA_NO_HALF_OPERATORS__',
                                                      '-U__CUDA_NO_HALF_CONVERSIONS__',
                                                      '--expt-relaxed-constexpr',
                                                      '--expt-extended-lambda'] + version_dependent_macros}))

if "--bnp" in sys.argv:
    sys.argv.remove("--bnp")

<<<<<<< HEAD
    from torch.utils.cpp_extension import BuildExtension
    cmdclass['build_ext'] = BuildExtension

    if torch.utils.cpp_extension.CUDA_HOME is None and not IS_ROCM_PYTORCH:
=======
    if CUDA_HOME is None:
>>>>>>> 1d5f7e55
        raise RuntimeError("--bnp was requested, but nvcc was not found.  Are you sure your environment has nvcc available?  If you're installing within a container from https://hub.docker.com/r/pytorch/pytorch, only images whose names contain 'devel' will provide nvcc.")
    else:
        ext_modules.append(
            CUDAExtension(name='bnp',
                          sources=['apex/contrib/csrc/groupbn/batch_norm.cu',
                                   'apex/contrib/csrc/groupbn/ipc.cu',
                                   'apex/contrib/csrc/groupbn/interface.cpp',
                                   'apex/contrib/csrc/groupbn/batch_norm_add_relu.cu'],
                          include_dirs=[os.path.join(this_dir, 'csrc'),
                                        os.path.join(this_dir, 'apex/contrib/csrc/groupbn')],
                          extra_compile_args={'cxx': [] + version_dependent_macros,
                                              'nvcc':['-DCUDA_HAS_FP16=1',
                                                      '-D__CUDA_NO_HALF_OPERATORS__',
                                                      '-D__CUDA_NO_HALF_CONVERSIONS__',
                                                      '-D__CUDA_NO_HALF2_OPERATORS__'] + version_dependent_macros}))

if "--xentropy" in sys.argv:
    sys.argv.remove("--xentropy")

<<<<<<< HEAD
    from torch.utils.cpp_extension import BuildExtension
    cmdclass['build_ext'] = BuildExtension

    if torch.utils.cpp_extension.CUDA_HOME is None and not IS_ROCM_PYTORCH:
=======
    if CUDA_HOME is None:
>>>>>>> 1d5f7e55
        raise RuntimeError("--xentropy was requested, but nvcc was not found.  Are you sure your environment has nvcc available?  If you're installing within a container from https://hub.docker.com/r/pytorch/pytorch, only images whose names contain 'devel' will provide nvcc.")
    else:
        print ("INFO: Building the xentropy extension.")
        ext_modules.append(
            CUDAExtension(name='xentropy_cuda',
                          sources=['apex/contrib/csrc/xentropy/interface.cpp',
                                   'apex/contrib/csrc/xentropy/xentropy_kernel.cu'],
                          include_dirs=[os.path.join(this_dir, 'csrc')],
                          extra_compile_args={'cxx': ['-O3'] + version_dependent_macros,
                                              'nvcc':['-O3'] + version_dependent_macros}))


if "--deprecated_fused_adam" in sys.argv:
    sys.argv.remove("--deprecated_fused_adam")

<<<<<<< HEAD
    from torch.utils.cpp_extension import BuildExtension
    cmdclass['build_ext'] = BuildExtension

    if torch.utils.cpp_extension.CUDA_HOME is None and not IS_ROCM_PYTORCH:
=======
    if CUDA_HOME is None:
>>>>>>> 1d5f7e55
        raise RuntimeError("--deprecated_fused_adam was requested, but nvcc was not found.  Are you sure your environment has nvcc available?  If you're installing within a container from https://hub.docker.com/r/pytorch/pytorch, only images whose names contain 'devel' will provide nvcc.")
    else:
        print ("INFO: Building deprecated fused adam extension.")
        nvcc_args_fused_adam = ['-O3', '--use_fast_math'] + version_dependent_macros
        hipcc_args_fused_adam = ['-O3'] + version_dependent_macros
        ext_modules.append(
            CUDAExtension(name='fused_adam_cuda',
                          sources=['apex/contrib/csrc/optimizers/fused_adam_cuda.cpp',
                                   'apex/contrib/csrc/optimizers/fused_adam_cuda_kernel.cu'],
                          include_dirs=[os.path.join(this_dir, 'csrc')],
                          extra_compile_args={'cxx': ['-O3'] + version_dependent_macros,
                                              'nvcc' : nvcc_args_fused_adam if not IS_ROCM_PYTORCH else hipcc_args_fused_adam}))

if "--deprecated_fused_lamb" in sys.argv:
    sys.argv.remove("--deprecated_fused_lamb")

<<<<<<< HEAD
    from torch.utils.cpp_extension import BuildExtension
    cmdclass['build_ext'] = BuildExtension

    if torch.utils.cpp_extension.CUDA_HOME is None and not IS_ROCM_PYTORCH:
=======
    if CUDA_HOME is None:
>>>>>>> 1d5f7e55
        raise RuntimeError("--deprecated_fused_lamb was requested, but nvcc was not found.  Are you sure your environment has nvcc available?  If you're installing within a container from https://hub.docker.com/r/pytorch/pytorch, only images whose names contain 'devel' will provide nvcc.")
    else:
        print ("INFO: Building deprecated fused lamb extension.")
        nvcc_args_fused_lamb = ['-O3', '--use_fast_math'] + version_dependent_macros
        hipcc_args_fused_lamb = ['-O3'] + version_dependent_macros
        ext_modules.append(
            CUDAExtension(name='fused_lamb_cuda',
                          sources=['apex/contrib/csrc/optimizers/fused_lamb_cuda.cpp',
                                   'apex/contrib/csrc/optimizers/fused_lamb_cuda_kernel.cu',
                                   'csrc/multi_tensor_l2norm_kernel.cu'],
                          include_dirs=[os.path.join(this_dir, 'csrc')],
                          extra_compile_args = nvcc_args_fused_lamb if not IS_ROCM_PYTORCH else hipcc_args_fused_lamb))

# Check, if ATen/CUDAGenerator.h is found, otherwise use the new ATen/CUDAGeneratorImpl.h, due to breaking change in https://github.com/pytorch/pytorch/pull/36026
generator_flag = []
torch_dir = torch.__path__[0]
if os.path.exists(os.path.join(torch_dir, 'include', 'ATen', 'CUDAGenerator.h')):
    generator_flag = ['-DOLD_GENERATOR']

if "--fast_layer_norm" in sys.argv:
    sys.argv.remove("--fast_layer_norm")

    if CUDA_HOME is None:
        raise RuntimeError("--fast_layer_norm was requested, but nvcc was not found.  Are you sure your environment has nvcc available?  If you're installing within a container from https://hub.docker.com/r/pytorch/pytorch, only images whose names contain 'devel' will provide nvcc.")
    else:
        # Check, if CUDA11 is installed for compute capability 8.0
        cc_flag = []
        _, bare_metal_major, _ = get_cuda_bare_metal_version(CUDA_HOME)
        if int(bare_metal_major) >= 11:
            cc_flag.append('-gencode')
            cc_flag.append('arch=compute_80,code=sm_80')

        ext_modules.append(
            CUDAExtension(name='fast_layer_norm',
                          sources=['apex/contrib/csrc/layer_norm/ln_api.cpp',
                                   'apex/contrib/csrc/layer_norm/ln_fwd_cuda_kernel.cu',
                                   'apex/contrib/csrc/layer_norm/ln_bwd_semi_cuda_kernel.cu',
                                   ],
                          extra_compile_args={'cxx': ['-O3',] + version_dependent_macros + generator_flag,
                                              'nvcc':['-O3',
                                                      '-gencode', 'arch=compute_70,code=sm_70',
                                                      '-U__CUDA_NO_HALF_OPERATORS__',
                                                      '-U__CUDA_NO_HALF_CONVERSIONS__',
                                                      '--expt-relaxed-constexpr',
                                                      '--expt-extended-lambda',
                                                      '--use_fast_math'] + version_dependent_macros + generator_flag + cc_flag},
                          include_dirs=[os.path.join(this_dir, "apex/contrib/csrc/layer_norm")]))
if "--fmha" in sys.argv:
    sys.argv.remove("--fmha")

    if CUDA_HOME is None:
        raise RuntimeError("--fmha was requested, but nvcc was not found.  Are you sure your environment has nvcc available?  If you're installing within a container from https://hub.docker.com/r/pytorch/pytorch, only images whose names contain 'devel' will provide nvcc.")
    else:
        # Check, if CUDA11 is installed for compute capability 8.0
        cc_flag = []
        _, bare_metal_major, _ = get_cuda_bare_metal_version(CUDA_HOME)
        if int(bare_metal_major) < 11:
            raise RuntimeError("--fmha only supported on SM80")

        ext_modules.append(
            CUDAExtension(name='fmhalib',
                          sources=[
                                   'apex/contrib/csrc/fmha/fmha_api.cpp',
                                   'apex/contrib/csrc/fmha/src/fmha_noloop_reduce.cu',
                                   'apex/contrib/csrc/fmha/src/fmha_fprop_fp16_128_64_kernel.sm80.cu',
                                   'apex/contrib/csrc/fmha/src/fmha_fprop_fp16_256_64_kernel.sm80.cu',
                                   'apex/contrib/csrc/fmha/src/fmha_fprop_fp16_384_64_kernel.sm80.cu',
                                   'apex/contrib/csrc/fmha/src/fmha_fprop_fp16_512_64_kernel.sm80.cu',
                                   'apex/contrib/csrc/fmha/src/fmha_dgrad_fp16_128_64_kernel.sm80.cu',
                                   'apex/contrib/csrc/fmha/src/fmha_dgrad_fp16_256_64_kernel.sm80.cu',
                                   'apex/contrib/csrc/fmha/src/fmha_dgrad_fp16_384_64_kernel.sm80.cu',
                                   'apex/contrib/csrc/fmha/src/fmha_dgrad_fp16_512_64_kernel.sm80.cu',
                                   ],
                          extra_compile_args={'cxx': ['-O3',
                                                      ] + version_dependent_macros + generator_flag,
                                              'nvcc':['-O3',
                                                      '-gencode', 'arch=compute_80,code=sm_80',
                                                      '-U__CUDA_NO_HALF_OPERATORS__',
                                                      '-U__CUDA_NO_HALF_CONVERSIONS__',
                                                      '--expt-relaxed-constexpr',
                                                      '--expt-extended-lambda',
                                                      '--use_fast_math'] + version_dependent_macros + generator_flag + cc_flag},
                          include_dirs=[os.path.join(this_dir, "apex/contrib/csrc"), os.path.join(this_dir, "apex/contrib/csrc/fmha/src")]))


if "--fast_multihead_attn" in sys.argv:
    sys.argv.remove("--fast_multihead_attn")

    if CUDA_HOME is None:
        raise RuntimeError("--fast_multihead_attn was requested, but nvcc was not found.  Are you sure your environment has nvcc available?  If you're installing within a container from https://hub.docker.com/r/pytorch/pytorch, only images whose names contain 'devel' will provide nvcc.")
    else:
        # Check, if CUDA11 is installed for compute capability 8.0
        cc_flag = []
        _, bare_metal_major, _ = get_cuda_bare_metal_version(CUDA_HOME)
        if int(bare_metal_major) >= 11:
            cc_flag.append('-gencode')
            cc_flag.append('arch=compute_80,code=sm_80')

        subprocess.run(["git", "submodule", "update", "--init", "apex/contrib/csrc/multihead_attn/cutlass"])
        ext_modules.append(
            CUDAExtension(name='fast_additive_mask_softmax_dropout',
                          sources=['apex/contrib/csrc/multihead_attn/additive_masked_softmax_dropout.cpp',
                                   'apex/contrib/csrc/multihead_attn/additive_masked_softmax_dropout_cuda.cu'],
                          extra_compile_args={'cxx': ['-O3',] + version_dependent_macros + generator_flag,
                                              'nvcc':['-O3',
                                                      '-gencode', 'arch=compute_70,code=sm_70',
                                                      '-U__CUDA_NO_HALF_OPERATORS__',
                                                      '-U__CUDA_NO_HALF_CONVERSIONS__',
                                                      '--expt-relaxed-constexpr',
                                                      '--expt-extended-lambda',
                                                      '--use_fast_math'] + version_dependent_macros + generator_flag + cc_flag},
                          include_dirs=[os.path.join(this_dir, "apex/contrib/csrc/multihead_attn/cutlass")]))
        ext_modules.append(
            CUDAExtension(name='fast_mask_softmax_dropout',
                          sources=['apex/contrib/csrc/multihead_attn/masked_softmax_dropout.cpp',
                                   'apex/contrib/csrc/multihead_attn/masked_softmax_dropout_cuda.cu'],
                          extra_compile_args={'cxx': ['-O3',] + version_dependent_macros + generator_flag,
                                              'nvcc':['-O3',
                                                      '-gencode', 'arch=compute_70,code=sm_70',
                                                      '-U__CUDA_NO_HALF_OPERATORS__',
                                                      '-U__CUDA_NO_HALF_CONVERSIONS__',
                                                      '--expt-relaxed-constexpr',
                                                      '--expt-extended-lambda',
                                                      '--use_fast_math'] + version_dependent_macros + generator_flag + cc_flag},
                          include_dirs=[os.path.join(this_dir, "apex/contrib/csrc/multihead_attn/cutlass")]))
        ext_modules.append(
            CUDAExtension(name='fast_self_multihead_attn_bias_additive_mask',
                          sources=['apex/contrib/csrc/multihead_attn/self_multihead_attn_bias_additive_mask.cpp',
                                   'apex/contrib/csrc/multihead_attn/self_multihead_attn_bias_additive_mask_cuda.cu'],
                          extra_compile_args={'cxx': ['-O3',] + version_dependent_macros + generator_flag,
                                              'nvcc':['-O3',
                                                      '-gencode', 'arch=compute_70,code=sm_70',
                                                      '-U__CUDA_NO_HALF_OPERATORS__',
                                                      '-U__CUDA_NO_HALF_CONVERSIONS__',
                                                      '--expt-relaxed-constexpr',
                                                      '--expt-extended-lambda',
                                                      '--use_fast_math'] + version_dependent_macros + generator_flag + cc_flag},
                          include_dirs=[os.path.join(this_dir, "apex/contrib/csrc/multihead_attn/cutlass")]))
        ext_modules.append(
            CUDAExtension(name='fast_self_multihead_attn_bias',
                          sources=['apex/contrib/csrc/multihead_attn/self_multihead_attn_bias.cpp',
                                   'apex/contrib/csrc/multihead_attn/self_multihead_attn_bias_cuda.cu'],
                          extra_compile_args={'cxx': ['-O3',] + version_dependent_macros + generator_flag,
                                              'nvcc':['-O3',
                                                      '-gencode', 'arch=compute_70,code=sm_70',
                                                      '-U__CUDA_NO_HALF_OPERATORS__',
                                                      '-U__CUDA_NO_HALF_CONVERSIONS__',
                                                      '--expt-relaxed-constexpr',
                                                      '--expt-extended-lambda',
                                                      '--use_fast_math'] + version_dependent_macros + generator_flag + cc_flag},
                          include_dirs=[os.path.join(this_dir, "apex/contrib/csrc/multihead_attn/cutlass")]))
        ext_modules.append(
            CUDAExtension(name='fast_self_multihead_attn',
                          sources=['apex/contrib/csrc/multihead_attn/self_multihead_attn.cpp',
                                   'apex/contrib/csrc/multihead_attn/self_multihead_attn_cuda.cu'],
                          extra_compile_args={'cxx': ['-O3',] + version_dependent_macros + generator_flag,
                                              'nvcc':['-O3',
                                                      '-gencode', 'arch=compute_70,code=sm_70',
                                                      '-U__CUDA_NO_HALF_OPERATORS__',
                                                      '-U__CUDA_NO_HALF_CONVERSIONS__',
                                                      '--expt-relaxed-constexpr',
                                                      '--expt-extended-lambda',
                                                      '--use_fast_math'] + version_dependent_macros + generator_flag + cc_flag},
                          include_dirs=[os.path.join(this_dir, "apex/contrib/csrc/multihead_attn/cutlass")]))
        ext_modules.append(
            CUDAExtension(name='fast_self_multihead_attn_norm_add',
                          sources=['apex/contrib/csrc/multihead_attn/self_multihead_attn_norm_add.cpp',
                                   'apex/contrib/csrc/multihead_attn/self_multihead_attn_norm_add_cuda.cu'],
                          extra_compile_args={'cxx': ['-O3',] + version_dependent_macros + generator_flag,
                                              'nvcc':['-O3',
                                                      '-gencode', 'arch=compute_70,code=sm_70',
                                                      '-U__CUDA_NO_HALF_OPERATORS__',
                                                      '-U__CUDA_NO_HALF_CONVERSIONS__',
                                                      '--expt-relaxed-constexpr',
                                                      '--expt-extended-lambda',
                                                      '--use_fast_math'] + version_dependent_macros + generator_flag + cc_flag},
                          include_dirs=[os.path.join(this_dir, "apex/contrib/csrc/multihead_attn/cutlass")]))
        ext_modules.append(
            CUDAExtension(name='fast_encdec_multihead_attn',
                          sources=['apex/contrib/csrc/multihead_attn/encdec_multihead_attn.cpp',
                                   'apex/contrib/csrc/multihead_attn/encdec_multihead_attn_cuda.cu'],
                          extra_compile_args={'cxx': ['-O3',] + version_dependent_macros + generator_flag,
                                              'nvcc':['-O3',
                                                      '-gencode', 'arch=compute_70,code=sm_70',
                                                      '-U__CUDA_NO_HALF_OPERATORS__',
                                                      '-U__CUDA_NO_HALF_CONVERSIONS__',
                                                      '--expt-relaxed-constexpr',
                                                      '--expt-extended-lambda',
                                                      '--use_fast_math'] + version_dependent_macros + generator_flag + cc_flag},
                          include_dirs=[os.path.join(this_dir, "apex/contrib/csrc/multihead_attn/cutlass")]))
        ext_modules.append(
            CUDAExtension(name='fast_encdec_multihead_attn_norm_add',
                          sources=['apex/contrib/csrc/multihead_attn/encdec_multihead_attn_norm_add.cpp',
                                   'apex/contrib/csrc/multihead_attn/encdec_multihead_attn_norm_add_cuda.cu'],
                          extra_compile_args={'cxx': ['-O3',] + version_dependent_macros + generator_flag,
                                              'nvcc':['-O3',
                                                      '-gencode', 'arch=compute_70,code=sm_70',
                                                      '-U__CUDA_NO_HALF_OPERATORS__',
                                                      '-U__CUDA_NO_HALF_CONVERSIONS__',
                                                      '--expt-relaxed-constexpr',
                                                      '--expt-extended-lambda',
                                                      '--use_fast_math'] + version_dependent_macros + generator_flag + cc_flag},
                          include_dirs=[os.path.join(this_dir, "apex/contrib/csrc/multihead_attn/cutlass")]))

if "--transducer" in sys.argv:
    sys.argv.remove("--transducer")

    if CUDA_HOME is None:
        raise RuntimeError("--transducer was requested, but nvcc was not found.  Are you sure your environment has nvcc available?  If you're installing within a container from https://hub.docker.com/r/pytorch/pytorch, only images whose names contain 'devel' will provide nvcc.")
    else:
        ext_modules.append(
            CUDAExtension(name='transducer_joint_cuda',
                          sources=['apex/contrib/csrc/transducer/transducer_joint.cpp',
                                   'apex/contrib/csrc/transducer/transducer_joint_kernel.cu'],
                          extra_compile_args={'cxx': ['-O3'] + version_dependent_macros,
                                              'nvcc': ['-O3'] + version_dependent_macros},
                          include_dirs=[os.path.join(this_dir, 'csrc'), os.path.join(this_dir, "apex/contrib/csrc/multihead_attn")]))
        ext_modules.append(
            CUDAExtension(name='transducer_loss_cuda',
                          sources=['apex/contrib/csrc/transducer/transducer_loss.cpp',
                                   'apex/contrib/csrc/transducer/transducer_loss_kernel.cu'],
                          include_dirs=[os.path.join(this_dir, 'csrc')],
                          extra_compile_args={'cxx': ['-O3'] + version_dependent_macros,
                                              'nvcc':['-O3'] + version_dependent_macros}))

if "--fast_bottleneck" in sys.argv:
    sys.argv.remove("--fast_bottleneck")

    if CUDA_HOME is None:
        raise RuntimeError("--fast_bottleneck was requested, but nvcc was not found.  Are you sure your environment has nvcc available?  If you're installing within a container from https://hub.docker.com/r/pytorch/pytorch, only images whose names contain 'devel' will provide nvcc.")
    else:
        subprocess.run(["git", "submodule", "update", "--init", "apex/contrib/csrc/cudnn-frontend/"])
        ext_modules.append(
            CUDAExtension(name='fast_bottleneck',
                          sources=['apex/contrib/csrc/bottleneck/bottleneck.cpp'],
                          include_dirs=[os.path.join(this_dir, 'apex/contrib/csrc/cudnn-frontend/include')],
                          extra_compile_args={'cxx': ['-O3',] + version_dependent_macros + generator_flag}))


setup(
    name='apex',
    version='0.1',
    packages=find_packages(exclude=('build',
                                    'csrc',
                                    'include',
                                    'tests',
                                    'dist',
                                    'docs',
                                    'tests',
                                    'examples',
                                    'apex.egg-info',)),
    description='PyTorch Extensions written by NVIDIA',
    ext_modules=ext_modules,
    cmdclass={'build_ext': BuildExtension} if ext_modules else {},
    extras_require=extras,
)<|MERGE_RESOLUTION|>--- conflicted
+++ resolved
@@ -152,14 +152,10 @@
 if "--distributed_lamb" in sys.argv:
     sys.argv.remove("--distributed_lamb")
 
-<<<<<<< HEAD
     from torch.utils.cpp_extension import BuildExtension
     cmdclass['build_ext'] = BuildExtension
 
     if torch.utils.cpp_extension.CUDA_HOME is None and not IS_ROCM_PYTORCH:
-=======
-    if CUDA_HOME is None:
->>>>>>> 1d5f7e55
         raise RuntimeError("--distributed_lamb was requested, but nvcc was not found.  Are you sure your environment has nvcc available?  If you're installing within a container from https://hub.docker.com/r/pytorch/pytorch, only images whose names contain 'devel' will provide nvcc.")
     else:
         print ("INFO: Building the distributed_lamb extension.")
@@ -176,18 +172,11 @@
 if "--cuda_ext" in sys.argv:
     sys.argv.remove("--cuda_ext")
 
-<<<<<<< HEAD
     if torch.utils.cpp_extension.CUDA_HOME is None and not IS_ROCM_PYTORCH:
         raise RuntimeError("--cuda_ext was requested, but nvcc was not found.  Are you sure your environment has nvcc available?  If you're installing within a container from https://hub.docker.com/r/pytorch/pytorch, only images whose names contain 'devel' will provide nvcc.")
     else:
         if not IS_ROCM_PYTORCH:
             check_cuda_torch_binary_vs_bare_metal(torch.utils.cpp_extension.CUDA_HOME)
-=======
-    if CUDA_HOME is None:
-        raise RuntimeError("--cuda_ext was requested, but nvcc was not found.  Are you sure your environment has nvcc available?  If you're installing within a container from https://hub.docker.com/r/pytorch/pytorch, only images whose names contain 'devel' will provide nvcc.")
-    else:
-        check_cuda_torch_binary_vs_bare_metal(CUDA_HOME)
->>>>>>> 1d5f7e55
 
         print ("INFO: Building the multi-tensor apply extension.")
         nvcc_args_multi_tensor = ['-lineinfo', '-O3', '--use_fast_math'] + version_dependent_macros
@@ -272,14 +261,10 @@
 if "--bnp" in sys.argv:
     sys.argv.remove("--bnp")
 
-<<<<<<< HEAD
     from torch.utils.cpp_extension import BuildExtension
     cmdclass['build_ext'] = BuildExtension
 
     if torch.utils.cpp_extension.CUDA_HOME is None and not IS_ROCM_PYTORCH:
-=======
-    if CUDA_HOME is None:
->>>>>>> 1d5f7e55
         raise RuntimeError("--bnp was requested, but nvcc was not found.  Are you sure your environment has nvcc available?  If you're installing within a container from https://hub.docker.com/r/pytorch/pytorch, only images whose names contain 'devel' will provide nvcc.")
     else:
         ext_modules.append(
@@ -299,14 +284,10 @@
 if "--xentropy" in sys.argv:
     sys.argv.remove("--xentropy")
 
-<<<<<<< HEAD
     from torch.utils.cpp_extension import BuildExtension
     cmdclass['build_ext'] = BuildExtension
 
     if torch.utils.cpp_extension.CUDA_HOME is None and not IS_ROCM_PYTORCH:
-=======
-    if CUDA_HOME is None:
->>>>>>> 1d5f7e55
         raise RuntimeError("--xentropy was requested, but nvcc was not found.  Are you sure your environment has nvcc available?  If you're installing within a container from https://hub.docker.com/r/pytorch/pytorch, only images whose names contain 'devel' will provide nvcc.")
     else:
         print ("INFO: Building the xentropy extension.")
@@ -322,14 +303,10 @@
 if "--deprecated_fused_adam" in sys.argv:
     sys.argv.remove("--deprecated_fused_adam")
 
-<<<<<<< HEAD
     from torch.utils.cpp_extension import BuildExtension
     cmdclass['build_ext'] = BuildExtension
 
     if torch.utils.cpp_extension.CUDA_HOME is None and not IS_ROCM_PYTORCH:
-=======
-    if CUDA_HOME is None:
->>>>>>> 1d5f7e55
         raise RuntimeError("--deprecated_fused_adam was requested, but nvcc was not found.  Are you sure your environment has nvcc available?  If you're installing within a container from https://hub.docker.com/r/pytorch/pytorch, only images whose names contain 'devel' will provide nvcc.")
     else:
         print ("INFO: Building deprecated fused adam extension.")
@@ -346,14 +323,10 @@
 if "--deprecated_fused_lamb" in sys.argv:
     sys.argv.remove("--deprecated_fused_lamb")
 
-<<<<<<< HEAD
     from torch.utils.cpp_extension import BuildExtension
     cmdclass['build_ext'] = BuildExtension
 
     if torch.utils.cpp_extension.CUDA_HOME is None and not IS_ROCM_PYTORCH:
-=======
-    if CUDA_HOME is None:
->>>>>>> 1d5f7e55
         raise RuntimeError("--deprecated_fused_lamb was requested, but nvcc was not found.  Are you sure your environment has nvcc available?  If you're installing within a container from https://hub.docker.com/r/pytorch/pytorch, only images whose names contain 'devel' will provide nvcc.")
     else:
         print ("INFO: Building deprecated fused lamb extension.")
