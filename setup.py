--- conflicted
+++ resolved
@@ -106,7 +106,6 @@
                            "https://github.com/NVIDIA/apex/pull/323#discussion_r287021798.  "
                            "You can try commenting out this check (at your own risk).")
 
-<<<<<<< HEAD
 def check_if_rocm_pytorch():
     is_rocm_pytorch = False
     if torch.__version__ >= '1.5':
@@ -114,8 +113,6 @@
         is_rocm_pytorch = True if ((torch.version.hip is not None) and (ROCM_HOME is not None)) else False
 
     return is_rocm_pytorch
-=======
->>>>>>> 154c6336
 
 # Set up macros for forward/backward compatibility hack around
 # https://github.com/pytorch/pytorch/commit/4404762d7dd955383acee92e6f06b48144a0742e
@@ -271,7 +268,7 @@
                                        'apex/contrib/csrc/xentropy/xentropy_kernel.cu'],
                               include_dirs=[os.path.join(this_dir, 'csrc')],
                               extra_compile_args=['-O3'] + version_dependent_macros))
-   
+
 
 if "--deprecated_fused_adam" in sys.argv:
     from torch.utils.cpp_extension import CUDAExtension
