--- conflicted
+++ resolved
@@ -262,10 +262,7 @@
             with self.subTest(f"{dtype}-{elementwise_affine}"):
                 self._run_test(dtype, elementwise_affine)
 
-<<<<<<< HEAD
-=======
 @unittest.skip("Skipped on ROCm5.2 due to the failure of reproducing the issue locally. (Expected all tensors to be on the same device, but found at least two devices, cuda:0 and cpu!) Please refer to https://github.com/ROCmSoftwarePlatform/apex/pull/78")
->>>>>>> c97ebfab
 class TestAutocastFusedRMSNorm(unittest.TestCase):
     bf16_fwd_thresholds = dict(rtol=1.6e-2, atol=3e-4)
     bf16_bwd_thresholds = dict(rtol=1.6e-2, atol=3e-3)
