import unittest
import os
import random

import math
import torch
import apex
from itertools import product
from torch.optim import Optimizer

class TestFusedOptimizer(unittest.TestCase):
    def setUp(self, max_abs_diff=1e-3, max_rel_diff=1, iters=7):
        self.max_abs_diff = max_abs_diff
        self.max_rel_diff = max_rel_diff
        self.iters = iters
        torch.cuda.manual_seed(9876)

    def tearDown(self):
        pass

<<<<<<< HEAD
    def gen_param_optim(self, tensors, options, apex_only=False):
=======
    def gen_param_optim(self, tensors, options, tst_options=None):
        
        # Adding this to make backward compatible with existing tests. Just in
        # case "tst_options" are not provided, it gets a copy of options
        # which contains the parameters for the reference optimizer
        if tst_options == None:
            tst_options = options
            
>>>>>>> 1d5f7e55
        ref_param = []
        tst_param = []
        for tensor in tensors:
            if apex_only:
                ref_param.append(torch.nn.Parameter(tensor.clone().float()))
            else:
                ref_param.append(torch.nn.Parameter(tensor.clone()))
            tst_param.append(torch.nn.Parameter(tensor.clone()))

<<<<<<< HEAD
        if apex_only:
            ref_optim = self.fused_optim(ref_param, **options)
        else:
            ref_optim = self.ref_optim(ref_param, **options)
        tst_optim = self.fused_optim(tst_param, **options)
=======
        ref_optim = self.ref_optim(ref_param, **options)
        tst_optim = self.fused_optim(tst_param, **tst_options)
>>>>>>> 1d5f7e55

        return (ref_param, tst_param, ref_optim, tst_optim)

    def gen_grad(self, ref_param, tst_param, apex_only=False):
        for p_ref, p_tst in zip(ref_param, tst_param):
            p_tst.grad = torch.rand_like(p_tst)
            p_ref.grad = p_tst.grad.detach().float() if apex_only else p_tst.grad

    def gen_mixed_grad(self, ref_param, tst_param, scale=1.0):
        half_grads = []
        for p_ref, p_tst in zip(ref_param, tst_param):
            half_grads.append(torch.rand_like(p_ref).half())
            p_ref.grad = half_grads[-1].float() / scale
        return half_grads

    def get_max_diff(self, ref_param, tst_param, apex_only=False):
        max_abs_diff = max_rel_diff = 0
        for p_ref, p_tst in zip(ref_param, tst_param):
            if apex_only:
                p_tst = p_tst.float()
            max_abs_diff_p = (p_ref - p_tst).abs().max().item()
            max_rel_diff_p = ((p_ref - p_tst) / p_ref).abs().max().item()

            if max_abs_diff_p > max_abs_diff:  max_abs_diff = max_abs_diff_p
            if max_rel_diff_p > max_rel_diff:  max_rel_diff = max_rel_diff_p

        return max_abs_diff, max_rel_diff

    def gen_single_type_test(self, param_type=torch.float, apex_only=False, device='cuda'):
        nelem = 278011

        # Some ref and test optimizers may require different set of options.
        # This is a quick workaround to add that functionality while making 
        # minimum changes in existing code.
        # If there is no "tst_options" field provided, safe to initialize
        # the test optimizer with the parameters of reference optimizer.
        if not hasattr(self, 'tst_options'):
            self.tst_options = self.options

        tensor = torch.rand(nelem, dtype=param_type, device=device)

        ref_param, tst_param, ref_optim, tst_optim = \
<<<<<<< HEAD
            self.gen_param_optim([tensor], self.options, apex_only=apex_only)
=======
            self.gen_param_optim([tensor], self.options, self.tst_options)
>>>>>>> 1d5f7e55

        for i in range(self.iters):
            self.gen_grad(ref_param, tst_param, apex_only=apex_only)
            ref_optim.step()
            tst_optim.step()
            max_abs_diff, max_rel_diff = self.get_max_diff(ref_param, tst_param, apex_only=apex_only)
            self.assertLessEqual(max_abs_diff, self.max_abs_diff)
            if not apex_only:
                self.assertLessEqual(max_rel_diff, self.max_rel_diff)


class TestFusedAdam(TestFusedOptimizer):

    def __init__(self, *args, **kwargs):
        super(TestFusedAdam, self).__init__(*args, **kwargs)
        self.options = {'lr':5e-4, 'betas':(0.9, 0.999), 'eps':1e-08,
            'weight_decay': 0, 'amsgrad': False}
        self.ref_optim = torch.optim.Adam
        self.fused_optim = apex.optimizers.FusedAdam

    def test_float(self):
        self.gen_single_type_test(param_type=torch.float)

    def test_half(self):
        self.gen_single_type_test(param_type=torch.float16)

    # Compares bfloat16 computation against float32 as gold standard.
    # Uses apex optimizers(controlled by apex_only flag) for both types.
    # Doesn't use upstream optimizer like other tests as they seem to be
    # numerically unstable for half types
    def test_bfloat16(self):
        self.max_abs_diff = 1e-2
        self.gen_single_type_test(param_type=torch.bfloat16, apex_only=True)

    @unittest.skipIf(torch.cuda.device_count()<2, "more than 1 GPU required")
    def test_multi_device(self):
        devices = ("cuda:0", "cuda:1")
        for current_dev, tensor_dev in product(devices, devices):
            with torch.cuda.device(current_dev):
                self.gen_single_type_test(param_type=torch.float, device=tensor_dev)

    @unittest.skip('Disable until 8/1/2019 adam/adamw upstream picked')
    def test_multi_params(self):
        sizes = [[4096, 1024], [4096], [4096, 2048], [32320, 1024], [1]]

        tensors = []
        for size in sizes:
            tensors.append(torch.rand(size, dtype=torch.float, device='cuda'))
        ref_param, tst_param, ref_optim, tst_optim = \
            self.gen_param_optim(tensors, self.options)

        for i in range(self.iters):
            self.gen_grad(ref_param, tst_param)
            ref_optim.step()
            tst_optim.step()
            max_abs_diff, max_rel_diff = self.get_max_diff(ref_param, tst_param)
            self.assertLessEqual(max_abs_diff, self.max_abs_diff)
            self.assertLessEqual(max_rel_diff, self.max_rel_diff)

    @unittest.skip('No longer support fuse scaling')
    def test_scale(self):
        nelem = 278011
        tensor = torch.rand(nelem, dtype=torch.float, device='cuda')
        ref_param, tst_param, ref_optim, tst_optim = \
            self.gen_param_optim([tensor], self.options)

        for i in range(self.iters):
            scale = random.random() * 1000
            half_grads = self.gen_mixed_grad(ref_param, tst_param, scale)
            ref_optim.step()
            tst_optim.step(grads=half_grads, scale=scale)
            max_abs_diff, max_rel_diff = self.get_max_diff(ref_param, tst_param)

            self.assertLessEqual(max_abs_diff, self.max_abs_diff)
            self.assertLessEqual(max_rel_diff, self.max_rel_diff)

    @unittest.skip('No longer support output fp16 param')
    def test_fp16_output(self):
        nelem = 278011

        tensor = torch.rand(nelem, dtype=torch.float, device='cuda')
        ref_param, tst_param, ref_optim, tst_optim = \
            self.gen_param_optim([tensor], self.options)

        fp16_param = torch.nn.Parameter(tensor.clone().half())

        for i in range(self.iters):
            half_grads = self.gen_mixed_grad(ref_param, tst_param)
            ref_optim.step()
            tst_optim.step(grads=half_grads, output_params=[fp16_param])

            max_abs_diff, max_rel_diff = self.get_max_diff(ref_param, tst_param)
            self.assertLessEqual(max_abs_diff, self.max_abs_diff)
            self.assertLessEqual(max_rel_diff, self.max_rel_diff)

            max_abs_diff, max_rel_diff = self.get_max_diff(tst_param, \
                [fp16_param.float()])
            self.assertLessEqual(max_abs_diff, self.max_abs_diff)
            self.assertLessEqual(max_rel_diff, self.max_rel_diff)

    def test_adam_option(self):
        nelem = 1
        adam_option = {'lr':0.01, 'betas':(0.6, 0.9), 'eps':3e-06,
            'weight_decay':0, 'amsgrad':False}

        tensor = torch.rand(nelem, dtype=torch.float, device='cuda')
        ref_param, tst_param, ref_optim, tst_optim = \
            self.gen_param_optim([tensor], adam_option)

        for i in range(self.iters):
            self.gen_grad(ref_param, tst_param)
            ref_optim.step()
            tst_optim.step()
            max_abs_diff, max_rel_diff = self.get_max_diff(ref_param, tst_param)

            self.assertLessEqual(max_abs_diff, self.max_abs_diff)
            self.assertLessEqual(max_rel_diff, self.max_rel_diff)


class TestFusedAdagrad(TestFusedOptimizer):
    def __init__(self, *args, **kwargs):
        super(TestFusedAdagrad, self).__init__(*args, **kwargs)
        self.options = {"lr": 5e-4, "eps": 1e-08, "weight_decay": 1.0e-5}
        self.ref_optim = torch.optim.Adagrad
        self.fused_optim = apex.optimizers.FusedAdagrad

    def test_float(self):
        self.gen_single_type_test(param_type=torch.float)

    @unittest.skip("PyTorch optimizer is not numerically correct for fp16")
    def test_half(self):
        self.gen_single_type_test(param_type=torch.float16)

    @unittest.skipIf(torch.cuda.device_count()<2, "more than 1 GPU required")
    def test_multi_device(self):
        devices = ("cuda:0", "cuda:1")
        for current_dev, tensor_dev in product(devices, devices):
            with torch.cuda.device(current_dev):
                self.gen_single_type_test(param_type=torch.float, device=tensor_dev)


    def test_multi_params(self):
        sizes = [[4096, 1024], [4096], [4096, 2048], [32320, 1024], [1]]
        adagrad_option = {"lr": 5e-4, "eps": 1e-08, "weight_decay": 0}

        tensors = []
        for size in sizes:
            tensors.append(torch.rand(size, dtype=torch.float, device="cuda"))
        ref_param, tst_param, ref_optim, tst_optim = self.gen_param_optim(
            tensors, adagrad_option
        )

        for _ in range(self.iters):
            self.gen_grad(ref_param, tst_param)
            ref_optim.step()
            tst_optim.step()
            max_abs_diff, max_rel_diff = self.get_max_diff(ref_param, tst_param)
            self.assertLessEqual(max_abs_diff, self.max_abs_diff)
            self.assertLessEqual(max_rel_diff, self.max_rel_diff)

    @unittest.skipIf(torch.cuda.device_count()<2, "more than 1 GPU required")
    def test_multi_params_different_devices_throws(self):
        sizes = [[4096, 1024], [4096], [4096, 2048], [32320, 1024], [1]]
        adagrad_option = {"lr": 5e-4, "eps": 1e-08, "weight_decay": 0}

        tensors = []
        for i, size in enumerate(sizes):
            tensors.append(torch.rand(size, dtype=torch.float, device="cuda:"+str(i % 2)))
        ref_param, tst_param, ref_optim, tst_optim = self.gen_param_optim(
            tensors, adagrad_option
        )
        self.gen_grad(ref_param, tst_param)
        with self.assertRaisesRegex(RuntimeError, "not on the same device"):
            tst_optim.step()

    def test_adagrad_option(self):
        nelem = 1
        adagrad_option = {"lr": 0.01, "eps": 3e-06, "weight_decay": 0}

        tensor = torch.rand(nelem, dtype=torch.float, device="cuda")
        ref_param, tst_param, ref_optim, tst_optim = self.gen_param_optim(
            [tensor], adagrad_option
        )

        for _ in range(self.iters):
            self.gen_grad(ref_param, tst_param)
            ref_optim.step()
            tst_optim.step()
            max_abs_diff, max_rel_diff = self.get_max_diff(ref_param, tst_param)

            self.assertLessEqual(max_abs_diff, self.max_abs_diff)
            self.assertLessEqual(max_rel_diff, self.max_rel_diff)


class TestFusedSGD(TestFusedOptimizer):
    def __init__(self, *args, **kwargs):
        super(TestFusedSGD, self).__init__(*args, **kwargs)
        self.options = {"lr": .25, "momentum": .125}
        self.ref_optim = torch.optim.SGD
        self.fused_optim = apex.optimizers.FusedSGD

    def test_float(self):
        self.gen_single_type_test(param_type=torch.float)

    def test_half(self):
        self.gen_single_type_test(param_type=torch.float16)

    @unittest.skipIf(torch.cuda.device_count()<2, "more than 1 GPU required")
    def test_multi_device(self):
        devices = ("cuda:0", "cuda:1")
        for current_dev, tensor_dev in product(devices, devices):
            with torch.cuda.device(current_dev):
                self.gen_single_type_test(param_type=torch.float, device=tensor_dev)

if __name__ == '__main__':
    unittest.main()<|MERGE_RESOLUTION|>--- conflicted
+++ resolved
@@ -18,9 +18,6 @@
     def tearDown(self):
         pass
 
-<<<<<<< HEAD
-    def gen_param_optim(self, tensors, options, apex_only=False):
-=======
     def gen_param_optim(self, tensors, options, tst_options=None):
         
         # Adding this to make backward compatible with existing tests. Just in
@@ -29,7 +26,6 @@
         if tst_options == None:
             tst_options = options
             
->>>>>>> 1d5f7e55
         ref_param = []
         tst_param = []
         for tensor in tensors:
@@ -39,16 +35,8 @@
                 ref_param.append(torch.nn.Parameter(tensor.clone()))
             tst_param.append(torch.nn.Parameter(tensor.clone()))
 
-<<<<<<< HEAD
-        if apex_only:
-            ref_optim = self.fused_optim(ref_param, **options)
-        else:
-            ref_optim = self.ref_optim(ref_param, **options)
-        tst_optim = self.fused_optim(tst_param, **options)
-=======
         ref_optim = self.ref_optim(ref_param, **options)
         tst_optim = self.fused_optim(tst_param, **tst_options)
->>>>>>> 1d5f7e55
 
         return (ref_param, tst_param, ref_optim, tst_optim)
 
@@ -91,11 +79,7 @@
         tensor = torch.rand(nelem, dtype=param_type, device=device)
 
         ref_param, tst_param, ref_optim, tst_optim = \
-<<<<<<< HEAD
-            self.gen_param_optim([tensor], self.options, apex_only=apex_only)
-=======
             self.gen_param_optim([tensor], self.options, self.tst_options)
->>>>>>> 1d5f7e55
 
         for i in range(self.iters):
             self.gen_grad(ref_param, tst_param, apex_only=apex_only)
