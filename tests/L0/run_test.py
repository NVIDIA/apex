--- conflicted
+++ resolved
@@ -1,41 +1,3 @@
-<<<<<<< HEAD
-"""
-import unittest
-import sys
-
-from apex.testing.common_utils import TEST_WITH_ROCM
-from apex.testing.common_utils import SKIP_FLAKY_TEST
-
-test_dirs = ["run_amp", "run_fp16util", "run_optimizers", "run_fused_layer_norm", "run_pyprof_nvtx", "run_pyprof_data", "run_mlp", "run_transformer"]
-
-ROCM_BLACKLIST = [
-    'run_pyprof_nvtx',
-    'run_pyprof_data',
-]
-
-runner = unittest.TextTestRunner(verbosity=2)
-
-errcode = 0
-
-for test_dir in test_dirs:
-    if (test_dir in ROCM_BLACKLIST) and TEST_WITH_ROCM and SKIP_FLAKY_TEST:
-        continue
-    suite = unittest.TestLoader().discover(test_dir)
-
-    print("\nExecuting tests from " + test_dir)
-
-    result = runner.run(suite)
-
-    if not result.wasSuccessful():
-        errcode = 1
-
-sys.exit(errcode)
-
-
-"""
-############################################################
-=======
->>>>>>> cebbb04f
 """L0 Tests Runner.
 
 How to run this script?
