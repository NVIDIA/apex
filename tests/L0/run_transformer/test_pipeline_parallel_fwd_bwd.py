--- conflicted
+++ resolved
@@ -37,7 +37,7 @@
 
 weight_coeff = 1024
 
-<<<<<<< HEAD
+
 def get_init_weights_func(offset: int = 0):
     @torch.no_grad()
     def init_weights(m):
@@ -57,30 +57,7 @@
             data = torch.matmul(w, data)
             data += 1.0
     return float((data.sum()/global_batch_shape[0]).item())
-=======
-@torch.no_grad()
-def init_weights(m):
-    rank = torch.distributed.get_rank()
-    if isinstance(m, torch.nn.Linear):
-        m.weight.fill_((rank + 1.0) / weight_coeff)
-        m.bias.fill_(1.0)
-
-
-def get_target_loss(hidden_size: int, microbatch_size: int, parallel_model_world_size: int, world_size: int) -> float:
-    layers_per_rank = world_size // parallel_model_world_size
-    data = torch.arange(start = 0, end = layers_per_rank, dtype = torch.int) + 1
-
-    w = (torch.arange(world_size, dtype = torch.float) + 1.0) / weight_coeff
-    b = torch.ones(world_size, dtype = torch.int)
-    w = hidden_size * w
-
-    for s_id in range(0, world_size, layers_per_rank):
-        e_id = s_id+layers_per_rank
-        data = w[s_id:e_id] * data + b[s_id:e_id]
-
-    return hidden_size * hidden_size * torch.sum(data).item() * microbatch_size / layers_per_rank
-
->>>>>>> 891d57d3
+
 
 class PipelineParallelForwardBackwardTestBase:
 
@@ -104,14 +81,11 @@
         default_backend: Optional[str] = None,
         p2p_backend: Optional[str] = None,
     ) -> None:
-<<<<<<< HEAD
         if fwd_bwd_func == _forward_backward_pipelining_with_interleaving:
             self.assertIsNotNone(virtual_pipeline_model_parallel_size)
             self.assertGreater(virtual_pipeline_model_parallel_size, 1)
-
-=======
         dtype_options = self.dtypes or [torch.float32] + _get_autocast_dtypes()
->>>>>>> 891d57d3
+
         for dtype, deallocate_pipeline_outputs in itertools.product(
             dtype_options, self.deallocate_options,
         ):
@@ -191,19 +165,13 @@
                 )
 
             if dtype == torch.float32:
-<<<<<<< HEAD
-                hidden_size = PipelineParallelForwardBackwardTest.HIDDEN_SIZE
-                microbatch_size = PipelineParallelForwardBackwardTest.MICRO_BATCH_SIZE
+                hidden_size = self.HIDDEN_SIZE
+                microbatch_size = self.MICRO_BATCH_SIZE
                 total_layers = pipeline_model_parallel_world_size
                 if virtual_pipeline_model_parallel_size is not None:
                     total_layers *= virtual_pipeline_model_parallel_size
                 target_loss = get_target_loss(global_batch_shape, hidden_size, total_layers)
-=======
-                hidden_size = self.HIDDEN_SIZE
-                microbatch_size = self.MICRO_BATCH_SIZE
-                target_loss = get_target_loss(hidden_size, microbatch_size, pipeline_model_parallel_world_size, self.world_size)
-
->>>>>>> 891d57d3
+
                 for loss_item in loss:
                     x = loss_item['avg']
                     torch.testing.assert_close(x / microbatch_size, target_loss*torch.ones_like(x))
