--- conflicted
+++ resolved
@@ -4,19 +4,7 @@
 
 #include <stdio.h>
 
-<<<<<<< HEAD
-int SizeTToInt(size_t data)
-{
-    if (data > std::numeric_limits<int>::max()) {
-        throw std::runtime_error("Invalid cast.");
-    }
-    return static_cast<int>(data);
-}
-
-size_t get_mlp_reserved_space(int batch_size, int num_layers, const int* output_features);
-=======
 size_t get_mlp_reserved_space(int64_t batch_size, int num_layers, const int* output_features);
->>>>>>> 1d5f7e55
 
 template <typename T>
 size_t get_mlp_bp_workspace_in_bytes(int batch_size, int num_layers, const int* output_features);
@@ -74,13 +62,9 @@
 
   // create output/workspace tensor
   auto out = at::empty({batch_size, output_features.back()}, inputs[0].type());
-<<<<<<< HEAD
-  auto reserved_space = at::empty({SizeTToInt(reserved_size)}, inputs[0].type());
-=======
   auto reserved_space = at::empty({reserved_size}, inputs[0].type());
   // allocate fixed 4MB workspace for cublaslt for now, and this gets at least 4 MB
   auto lt_workspace = at::empty({1 << 22}, inputs[0].type());
->>>>>>> 1d5f7e55
 
   AT_DISPATCH_FLOATING_TYPES_AND_HALF(inputs[0].type(), "mlp_forward", [&] {
     std::vector<scalar_t*> w_ptr;
@@ -151,7 +135,7 @@
         get_mlp_bp_workspace_in_bytes<scalar_t>(batch_size, num_layers, output_features.data());
 
     // auto work_space = at::empty({work_size*4}, at::kByte);
-    auto work_space = at::empty({SizeTToInt(work_size / sizeof(scalar_t))}, inputs[0].type());
+    auto work_space = at::empty({work_size / sizeof(scalar_t)}, inputs[0].type());
 
     auto result = mlp_bp<scalar_t>(
         inputs[0].data_ptr<scalar_t>(),
