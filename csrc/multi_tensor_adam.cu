#include <ATen/ATen.h>
#include <ATen/AccumulateType.h>
#include <ATen/cuda/CUDAContext.h>
#include <ATen/cuda/Exceptions.h>
// Another possibility:
// #include <torch/all.h>

#include <assert.h>

#include "type_shim.h"
#include "multi_tensor_apply.cuh"

#define BLOCK_SIZE 512
#define ILP 4

typedef enum{
  ADAM_MODE_0   =0, // L2 regularization mode
  ADAM_MODE_1   =1  // Decoupled weight decay mode(AdamW)
} adamMode_t;

using MATH_T = float;

template<typename T>
struct AdamFunctor
{
   __device__ __forceinline__ void operator()(
    int chunk_size,
    volatile int* noop_gmem,
    TensorListMetadata<4>& tl,
    const float beta1,
    const float beta2,
    const float beta1_correction,
    const float beta2_correction,
    const float epsilon,
    const float lr,
    adamMode_t mode,
    const float decay)
  {
    // I'd like this kernel to propagate infs/nans.
    // if(*noop_gmem == 1)
    //   return;

    int tensor_loc = tl.block_to_tensor[blockIdx.x];

    // potentially use to pass in list of scalar
    // int tensor_num = tl.start_tensor_this_launch + tensor_loc;

    int chunk_idx = tl.block_to_chunk[blockIdx.x];
    int n = tl.sizes[tensor_loc];

    T* g = (T*)tl.addresses[0][tensor_loc];
    g += chunk_idx*chunk_size;

    T* p = (T*)tl.addresses[1][tensor_loc];
    p += chunk_idx*chunk_size;

    T* m = (T*)tl.addresses[2][tensor_loc];
    m += chunk_idx*chunk_size;

    T* v = (T*)tl.addresses[3][tensor_loc];
    v += chunk_idx*chunk_size;

    n -= chunk_idx*chunk_size;

    // see note in multi_tensor_scale_kernel.cu
    for(int i_start = 0;
            i_start < n && i_start < chunk_size;
            i_start += blockDim.x*ILP)
    {
      MATH_T r_g[ILP];
      MATH_T r_p[ILP];
      MATH_T r_m[ILP];
      MATH_T r_v[ILP];
#pragma unroll
      for(int ii = 0; ii < ILP; ii++)
      {
        int i = i_start + threadIdx.x + ii*blockDim.x;
        if(i < n && i < chunk_size)
        {
          r_g[ii] = g[i];
          r_p[ii] = p[i];
          r_m[ii] = m[i];
          r_v[ii] = v[i];
        } else {
          r_g[ii] = MATH_T(0);
          r_p[ii] = MATH_T(0);
          r_m[ii] = MATH_T(0);
          r_v[ii] = MATH_T(0);
        }
      }
#pragma unroll
      for(int ii = 0; ii < ILP; ii++)
      {
        if(mode == ADAM_MODE_0) { // L2
          r_g[ii] = r_g[ii] + (decay * r_p[ii]);
          r_m[ii] = beta1 * r_m[ii] + (1-beta1) * r_g[ii];
          r_v[ii] = beta2 * r_v[ii] + (1-beta2) * r_g[ii] * r_g[ii];
          MATH_T next_m_unbiased = r_m[ii] / beta1_correction;
          MATH_T next_v_unbiased = r_v[ii] / beta2_correction;
          MATH_T denom = sqrtf(next_v_unbiased) + epsilon;
          MATH_T update = next_m_unbiased / denom;
          r_p[ii] = r_p[ii] - (lr * update);
        }
        else { // weight decay
          r_m[ii] = beta1 * r_m[ii] + (1-beta1) * r_g[ii];
          r_v[ii] = beta2 * r_v[ii] + (1-beta2) * r_g[ii] * r_g[ii];
          MATH_T next_m_unbiased = r_m[ii] / beta1_correction;
          MATH_T next_v_unbiased = r_v[ii] / beta2_correction;
          MATH_T denom = sqrtf(next_v_unbiased) + epsilon;
          MATH_T update = (next_m_unbiased / denom) + (decay * r_p[ii]);
          r_p[ii] = r_p[ii] - (lr * update);
        }
      }
#pragma unroll
      for(int ii = 0; ii < ILP; ii++)
      {
        int i = i_start + threadIdx.x + ii*blockDim.x;
        if(i < n && i < chunk_size)
        {
          p[i] = r_p[ii];
          m[i] = r_m[ii];
          v[i] = r_v[ii];
        }
      }
    }
  }
};

void multi_tensor_adam_cuda(
  int chunk_size,
  at::Tensor noop_flag,
  std::vector<std::vector<at::Tensor>> tensor_lists,
  const float lr,
  const float beta1,
  const float beta2,
  const float epsilon,
  const int step,
  const int mode,
  const int bias_correction,
  const float weight_decay)
{
  using namespace at;

  // Handle bias correction mode
  float bias_correction1 = 1.0f, bias_correction2 = 1.0f;
  if (bias_correction == 1) {
    bias_correction1 = 1 - std::pow(beta1, step);
    bias_correction2 = 1 - std::pow(beta2, step);
  }

  // Assume single type across p,g,m1,m2 now
<<<<<<< HEAD
  DISPATCH_DOUBLE_FLOAT_AND_HALF_AND_BFLOAT16(
=======
  DISPATCH_DOUBLE_FLOAT_HALF_AND_BFLOAT(
>>>>>>> 3c19f106
    tensor_lists[0][0].scalar_type(), 0, "adam",
    multi_tensor_apply<4>(
      BLOCK_SIZE,
      chunk_size,
      noop_flag,
      tensor_lists,
      AdamFunctor<scalar_t_0>(),
      beta1,
      beta2,
      bias_correction1,
      bias_correction2,
      epsilon,
      lr,
      (adamMode_t) mode,
      weight_decay); )

  AT_CUDA_CHECK(cudaGetLastError());

}<|MERGE_RESOLUTION|>--- conflicted
+++ resolved
@@ -149,11 +149,7 @@
   }
 
   // Assume single type across p,g,m1,m2 now
-<<<<<<< HEAD
-  DISPATCH_DOUBLE_FLOAT_AND_HALF_AND_BFLOAT16(
-=======
   DISPATCH_DOUBLE_FLOAT_HALF_AND_BFLOAT(
->>>>>>> 3c19f106
     tensor_lists[0][0].scalar_type(), 0, "adam",
     multi_tensor_apply<4>(
       BLOCK_SIZE,
