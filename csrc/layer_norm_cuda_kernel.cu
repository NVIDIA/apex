#include "ATen/ATen.h"
#include "ATen/AccumulateType.h"
#include "ATen/cuda/CUDAContext.h"
#include "ATen/cuda/DeviceUtils.cuh"

#include <cuda.h>
#include <cuda_runtime.h>

#include "type_shim.h"


template<typename U> __device__
void cuWelfordOnlineSum(
  const U curr,
  U& mu,
  U& sigma2,
  U& count)
{
  count = count + U(1);
  U delta = curr - mu;
  U lmean = mu + delta / count;
  mu = lmean;
  U delta2 = curr - lmean;
  sigma2 = sigma2 + delta * delta2;
}

template<typename U> __device__
void cuChanOnlineSum(
  const U muB,
  const U sigma2B,
  const U countB,
  U& mu,
  U& sigma2,
  U& count)
{
  U delta = muB - mu;
  U nA = count;
  U nB = countB;
  count = count + countB;
  U nX = count;
  if (nX > U(0)) {
    nA = nA / nX;
    nB = nB / nX;
    mu = nA*mu + nB*muB;
    sigma2 = sigma2 + sigma2B + delta * delta * nA * nB * nX;
  } else {
    mu = U(0);
    sigma2 = U(0);
  }
}

template<typename U> __device__
void cuRMSOnlineSum(
  const U curr,
  U& sigma2)
{
  sigma2 = sigma2 + curr * curr;
}

template<typename U> __device__
void cuChanRMSOnlineSum(
  const U sigma2B,
  U& sigma2)
{
  sigma2 = sigma2 + sigma2B;
}


template<typename T, typename U> __device__
void cuWelfordMuSigma2(
  const T* __restrict__ vals,
  const int n1,
  const int n2,
  const int i1,
  U& mu,
  U& sigma2,
  U* buf,
  const int GPU_WARP_SIZE,
  bool rms_only)
{
  // Assumptions:
  // 1) blockDim.x == warpSize
  // 2) Tensor is contiguous
  // 3) 2*blockDim.y*sizeof(U)+blockDim.y*sizeof(int) shared memory available.
  //
  // compute variance and mean over n2
  U count = U(0);
  mu= U(0);
  sigma2 = U(0);
  if (i1 < n1) {
    // one warp normalizes one n1 index,
    // synchronization is implicit
    // initialize with standard Welford algorithm
    const int numx = blockDim.x * blockDim.y;
    const int thrx = threadIdx.x + threadIdx.y * blockDim.x;
    const T* lvals = vals + i1*n2;
    int l = 4*thrx;
    for (;  l+3 < n2;  l+=4*numx) {
      for (int k = 0;  k < 4;  ++k) {
        U curr = static_cast<U>(lvals[l+k]);
        if (!rms_only) {
          cuWelfordOnlineSum<U>(curr,mu,sigma2,count);
        } else {
          cuRMSOnlineSum<U>(curr, sigma2);
        }
      }
    }
    for (;  l < n2;  ++l) {
      U curr = static_cast<U>(lvals[l]);
      if (!rms_only) {
        cuWelfordOnlineSum<U>(curr,mu,sigma2,count);
      } else {
       cuRMSOnlineSum<U>(curr, sigma2);
      }
    }
    // intra-warp reductions
    #pragma unroll
    for (int stride = GPU_WARP_SIZE / 2; stride > 0; stride /= 2) {  
      U sigma2B = WARP_SHFL_DOWN(sigma2, stride);
      if (!rms_only) {
        U muB = WARP_SHFL_DOWN(mu, stride);
        U countB = WARP_SHFL_DOWN(count, stride);  
        cuChanOnlineSum<U>(muB, sigma2B, countB, mu, sigma2, count);
      } else {
        cuChanRMSOnlineSum<U>(sigma2B, sigma2);
      }
    }
    // threadIdx.x == 0 has correct values for each warp
    // inter-warp reductions
    if (blockDim.y > 1) {
      U* ubuf = (U*)buf;
      U* ibuf = (U*)(ubuf + blockDim.y);
      for (int offset = blockDim.y/2;  offset > 0;  offset /= 2) {
        // upper half of warps write to shared
        if (threadIdx.x == 0 && threadIdx.y >= offset && threadIdx.y < 2*offset) {
          const int wrt_y = threadIdx.y - offset;
          if (!rms_only) {
            ubuf[2*wrt_y] = mu;
            ibuf[wrt_y] = count;
          }
          ubuf[2*wrt_y+1] = sigma2;
        }
        __syncthreads();
        // lower half merges
        if (threadIdx.x == 0 && threadIdx.y < offset) {
          U sigma2B = ubuf[2*threadIdx.y+1];
          if (!rms_only) {
            U muB = ubuf[2*threadIdx.y];
            U countB = ibuf[threadIdx.y];
            cuChanOnlineSum<U>(muB,sigma2B,countB,mu,sigma2,count);
          } else {
            cuChanRMSOnlineSum<U>(sigma2B,sigma2);
          }
        }
        __syncthreads();
      }
      // threadIdx.x = 0 && threadIdx.y == 0 only thread that has correct values
      if (threadIdx.x == 0 && threadIdx.y == 0) {
        if (!rms_only) {
          ubuf[0] = mu;
        }
        ubuf[1] = sigma2;
      }
      __syncthreads();
      if (!rms_only) {
        mu = ubuf[0];
      }
      sigma2 = ubuf[1]/U(n2);
      // don't care about final value of count, we know count == n2
    } else {
      if (!rms_only) {
        mu = WARP_SHFL(mu, 0);
      }
      sigma2 = WARP_SHFL(sigma2/U(n2), 0);
    }
  }
}

template<> __device__
void cuWelfordMuSigma2(
  const at::Half* __restrict__ vals,
  const int n1,
  const int n2,
  const int i1,
  float& mu,
  float& sigma2,
  float* buf,
  const int GPU_WARP_SIZE,
  bool rms_only)
{
  // Assumptions:
  // 1) blockDim.x == warpSize
  // 2) Tensor is contiguous
  // 3) 2*blockDim.y*sizeof(U)+blockDim.y*sizeof(int) shared memory available.
  //
  // compute variance and mean over n2
  float count = 0.0f;
  mu= float(0);
  sigma2 = float(0);
  if (i1 < n1) {
    // one warp normalizes one n1 index,
    // synchronization is implicit
    // initialize with standard Welford algorithm
    const int numx = blockDim.x * blockDim.y;
    const int thrx = threadIdx.x + threadIdx.y * blockDim.x;
    const at::Half* lvals = vals + i1*n2;
    int l = 8*thrx;
    if ((((size_t)lvals)&3) != 0) {
      // 16 bit alignment
      // first thread consumes first point
      if (thrx == 0) {
        float curr = static_cast<float>(lvals[0]);
        if (!rms_only) {
          cuWelfordOnlineSum(curr,mu,sigma2,count);
        } else {
          cuRMSOnlineSum(curr, sigma2);
        }

      }
      ++l;
    }
    // at this point, lvals[l] are 32 bit aligned for all threads.
    for (;  l+7 < n2;  l+=8*numx) {
      for (int k = 0;  k < 8;  k+=2) {
        float2 curr = __half22float2(*((__half2*)(lvals+l+k)));
        if (!rms_only) {
          cuWelfordOnlineSum(curr.x,mu,sigma2,count);
          cuWelfordOnlineSum(curr.y,mu,sigma2,count);
        } else {
          cuRMSOnlineSum(curr.x, sigma2);
          cuRMSOnlineSum(curr.y, sigma2);
        }
      }
    }
    for (;  l < n2;  ++l) {
      float curr = static_cast<float>(lvals[l]);
      if (!rms_only) {
        cuWelfordOnlineSum(curr,mu,sigma2,count);
      } else {
        cuRMSOnlineSum(curr, sigma2);
      }
    }
    // intra-warp reductions
    #pragma unroll
    for (int stride = GPU_WARP_SIZE / 2; stride > 0; stride /= 2) {
      float sigma2B = WARP_SHFL_DOWN(sigma2, stride);
      if (!rms_only) {
        float muB = WARP_SHFL_DOWN(mu, stride);
        float countB = WARP_SHFL_DOWN(count, stride);
        cuChanOnlineSum(muB, sigma2B, countB, mu, sigma2, count);
      } else {
        cuChanRMSOnlineSum(sigma2B, sigma2);
      }
    }
    // threadIdx.x == 0 has correct values for each warp
    // inter-warp reductions
    if (blockDim.y > 1) {
      float* ubuf = (float*)buf;
      float* ibuf = (float*)(ubuf + blockDim.y);
      for (int offset = blockDim.y/2;  offset > 0;  offset /= 2) {
        // upper half of warps write to shared
        if (threadIdx.x == 0 && threadIdx.y >= offset && threadIdx.y < 2*offset) {
          const int wrt_y = threadIdx.y - offset;
          ubuf[2*wrt_y+1] = sigma2;
          if (!rms_only) {
            ubuf[2*wrt_y] = mu;
            ibuf[wrt_y] = count;
          }
        }
        __syncthreads();
        // lower half merges
        if (threadIdx.x == 0 && threadIdx.y < offset) {
          float sigma2B = ubuf[2*threadIdx.y+1];
          if (!rms_only) {
            float muB = ubuf[2*threadIdx.y];
            float countB = ibuf[threadIdx.y];
            cuChanOnlineSum(muB,sigma2B,countB,mu,sigma2,count);
          } else {
            cuChanRMSOnlineSum(sigma2B, sigma2);
          }
        }
        __syncthreads();
      }
      // threadIdx.x = 0 && threadIdx.y == 0 only thread that has correct values
      if (threadIdx.x == 0 && threadIdx.y == 0) {
        if (!rms_only) {
          ubuf[0] = mu;
        }
        ubuf[1] = sigma2;
      }
      __syncthreads();
      if (!rms_only) {
        mu = ubuf[0];
      }
      sigma2 = ubuf[1]/float(n2);
      // don't care about final value of count, we know count == n2
    } else {
      if (!rms_only) {
        mu = WARP_SHFL(mu, 0);
      }
      sigma2 = WARP_SHFL(sigma2/float(n2), 0);
    }
  }
}

template<typename U> U rsqrt(U v) {
  return U(1) / sqrt(v);
}
#if defined __HIP_PLATFORM_HCC__
__device__ float rsqrt(float v) {
  return rsqrtf(v);
}
#else
template<> float rsqrt(float v) {
  return rsqrtf(v);
}
#endif
template<> double rsqrt(double v) {
  return rsqrt(v);
}

namespace {
// This is the un-specialized struct.  Note that we prevent instantiation of this
// struct by putting an undefined symbol in the function body so it won't compile.
//  template <typename T>
//  struct SharedMemory
//  {
//      // Ensure that we won't compile any un-specialized types
//      __device__ T *getPointer()
//      {
//          extern __device__ void error(void);
//          error();
//          return NULL;
//      }
//  };
// https://github.com/NVIDIA/apex/issues/246
template <typename T>
struct SharedMemory;

template <>
struct SharedMemory <float>
{
    __device__ float *getPointer()
    {
        extern __shared__ float s_float[];
        return s_float;
    }
};

template <>
struct SharedMemory <double>
{
    __device__ double *getPointer()
    {
        extern __shared__ double s_double[];
        return s_double;
    }
};
}

template<typename T, typename U, typename V> __device__
void cuApplyLayerNorm_(
  V* __restrict__ output_vals,
  U* __restrict__ mean,
  U* __restrict__ invvar,
  const T* __restrict__ vals,
  const int n1,
  const int n2,
  const U epsilon,
  const V* __restrict__ gamma,
  const V* __restrict__ beta,
  const int GPU_WARP_SIZE,
  bool rms_only)
{
  // Assumptions:
  // 1) blockDim.x == warpSize
  // 2) Tensors are contiguous
  //
  for (int i1=blockIdx.y; i1 < n1; i1 += gridDim.y) {
    SharedMemory<U> shared;
    U* buf = shared.getPointer();
    U mu,sigma2;
    cuWelfordMuSigma2(vals,n1,n2,i1,mu,sigma2,buf, GPU_WARP_SIZE, rms_only);
    const T* lvals = vals + i1*n2;
    V* ovals = output_vals + i1*n2;
    U c_invvar = rsqrt(sigma2 + epsilon);
    const int numx = blockDim.x * blockDim.y;
    const int thrx = threadIdx.x + threadIdx.y * blockDim.x;
    if (gamma != NULL && (beta != NULL || rms_only)) {
      for (int i = thrx;  i < n2;  i+=numx) {
        U curr = static_cast<U>(lvals[i]);
        if (!rms_only) {
          ovals[i] = gamma[i] * static_cast<V>(c_invvar * (curr - mu)) + beta[i];
        } else {
          ovals[i] = gamma[i] * static_cast<V>(c_invvar * curr);
        }

      }
    } else {
      for (int i = thrx;  i < n2;  i+=numx) {
        U curr = static_cast<U>(lvals[i]);
        if (!rms_only) {
          ovals[i] = static_cast<V>(c_invvar * (curr - mu));
        } else {
          ovals[i] = static_cast<V>(c_invvar * curr);
        }
      }
    }
    if (threadIdx.x == 0 && threadIdx.y == 0) {
      if (!rms_only) {
        mean[i1] = mu;
      }
      invvar[i1] = c_invvar;
    }
    __syncthreads();
  }
}

template<typename T, typename U, typename V=T> __global__
void cuApplyLayerNorm(
  V* __restrict__ output_vals,
  U* __restrict__ mean,
  U* __restrict__ invvar,
  const T* __restrict__ vals,
  const int n1,
  const int n2,
  const U epsilon,
  const V* __restrict__ gamma,
  const V* __restrict__ beta,
  const int warp_size)
{
  cuApplyLayerNorm_<T, U, V>(output_vals, mean, invvar, vals, n1, n2, epsilon, gamma, beta, warp_size, false);
}

template<typename T, typename U, typename V=T> __global__
void cuApplyRMSNorm(
  V* __restrict__ output_vals,
  U* __restrict__ invvar,
  const T* __restrict__ vals,
  const int n1,
  const int n2,
  const U epsilon,
  const V* __restrict__ gamma,
  const int warp_size)
{
  cuApplyLayerNorm_<T, U, V>(output_vals, NULL, invvar, vals, n1, n2, epsilon, gamma, NULL, warp_size, true);
}

template<typename T, typename U, typename V> __device__
void cuLoadWriteStridedInputs(
    const int i1_block,
    const int thr_load_row_off,
    const int thr_load_col_off,
    const int i2_off,
    const int row_stride,
    U* warp_buf1,
    U* warp_buf2,
    const T* input,
    const V* dout,
    const int i1_end,
    const int n2,
    const U* __restrict__ mean,
    const U* __restrict__ invvar,
    bool rms_only
    )
{
  int i1 = i1_block+thr_load_row_off;
  if (i1 < i1_end) {
    U curr_mean;
    if (!rms_only) {
      curr_mean = mean[i1];
    }
    U curr_invvar = invvar[i1];
    for (int k = 0;  k < blockDim.y;  ++k) {
      int i2 = i2_off + k;
      int load_idx = i1*n2+i2;
      int write_idx = thr_load_row_off*row_stride+thr_load_col_off+k;
      if (i2<n2) {
        U curr_input = static_cast<U>(input[load_idx]);
        U curr_dout = static_cast<U>(dout[load_idx]);
        if (!rms_only) {
          warp_buf1[write_idx] = curr_dout;
          warp_buf2[write_idx] = curr_dout * (curr_input - curr_mean) * curr_invvar;
        } else {
          warp_buf2[write_idx] = curr_dout * (curr_input) * curr_invvar;
        }
      } else {
        if (!rms_only) {
          warp_buf1[write_idx] = U(0);
        }
        warp_buf2[write_idx] = U(0);
      }
    }
  } else {
    for (int k = 0;  k < blockDim.y;  ++k) {
      int write_idx = thr_load_row_off*row_stride+thr_load_col_off+k;
      if (!rms_only) {
        warp_buf1[write_idx] = U(0);
      }
      warp_buf2[write_idx] = U(0);
    }
  }
}
template<typename T, typename U, typename V> __device__
void cuLoadAddStridedInputs(
    const int i1_block,
    const int thr_load_row_off,
    const int thr_load_col_off,
    const int i2_off,
    const int row_stride,
    U* warp_buf1,
    U* warp_buf2,
    const T* input,
    const V* dout,
    const int i1_end,
    const int n2,
    const U* __restrict__ mean,
    const U* __restrict__ invvar,
    bool rms_only
    )
{
  int i1 = i1_block+thr_load_row_off;
  if (i1 < i1_end) {
    U curr_mean;
    if (!rms_only) {
      curr_mean = mean[i1];
    }
    U curr_invvar = invvar[i1];
    for (int k = 0;  k < blockDim.y;  ++k) {
      int i2 = i2_off + k;
      int load_idx = i1*n2+i2;
      int write_idx = thr_load_row_off*row_stride+thr_load_col_off+k;
      if (i2<n2) {
        U curr_input = static_cast<U>(input[load_idx]);
        U curr_dout = static_cast<U>(dout[load_idx]);
        if (!rms_only) {
          warp_buf1[write_idx] += curr_dout;
          warp_buf2[write_idx] += curr_dout * (curr_input - curr_mean) * curr_invvar;
        } else {
          warp_buf2[write_idx] += curr_dout * (curr_input) * curr_invvar;
        }
      }
    }
  }
}


template<typename T, typename U, typename V> __global__
void cuComputePartGradGammaBeta(
    const V* __restrict__ dout,
    const T* __restrict__ input,
    const int n1,
    const int n2,
    const U* __restrict__ mean,
    const U* __restrict__ invvar,
    U epsilon,
    U* part_grad_gamma,
    U* part_grad_beta,
    bool rms_only)
{
    const int numsegs_n1 = (n1+blockDim.y*blockDim.y-1) / (blockDim.y*blockDim.y);
    const int segs_per_block = (numsegs_n1 + gridDim.y - 1) / gridDim.y;
    const int i1_beg = blockIdx.y * segs_per_block * blockDim.y*blockDim.y;
    const int i1_beg_plus_one = (blockIdx.y+1) * segs_per_block * blockDim.y*blockDim.y;
    const int i1_end = i1_beg_plus_one < n1 ? i1_beg_plus_one : n1;
    const int row_stride = blockDim.x+1;
    const int thr_load_col_off = (threadIdx.x*blockDim.y)&(blockDim.x-1);
    const int thr_load_row_off = (threadIdx.x*blockDim.y)/blockDim.x + threadIdx.y*blockDim.y;
    const int i2_off = blockIdx.x * blockDim.x + thr_load_col_off;
    SharedMemory<U> shared;
    U* buf = shared.getPointer(); // buf has at least blockDim.x * blockDim.y * blockDim.y + (blockDim.y - 1)*(blockDim.x/blockDim.y) elements
    U* warp_buf1 = (U*)buf;
    U* warp_buf2 = warp_buf1 + blockDim.y * blockDim.y * row_stride;
    // compute partial sums from strided inputs
    // do this to increase number of loads in flight
    cuLoadWriteStridedInputs(i1_beg,thr_load_row_off,thr_load_col_off,i2_off,row_stride,warp_buf1,warp_buf2,input,dout,i1_end,n2,mean,invvar, rms_only);
    for (int i1_block = i1_beg+blockDim.y*blockDim.y;  i1_block < i1_end;  i1_block+=blockDim.y*blockDim.y) {
      cuLoadAddStridedInputs(i1_block,thr_load_row_off,thr_load_col_off,i2_off,row_stride,warp_buf1,warp_buf2,input,dout,i1_end,n2,mean,invvar, rms_only);
    }
    __syncthreads();
    // inter-warp reductions
    // sum within each warp
    U acc1 = U(0);
    U acc2 = U(0);
    for (int k = 0;  k < blockDim.y;  ++k) {
      int row1 = threadIdx.y + k*blockDim.y;
      int idx1 = row1*row_stride + threadIdx.x;
      if (!rms_only) {
        acc1 += warp_buf1[idx1];
      }
      acc2 += warp_buf2[idx1];
    }
    if (!rms_only) {
      warp_buf1[threadIdx.y*row_stride+threadIdx.x] = acc1;
    }
    warp_buf2[threadIdx.y*row_stride+threadIdx.x] = acc2;
    __syncthreads();
    // sum all warps
    for (int offset = blockDim.y/2;  offset > 1;  offset /= 2) {
      if (threadIdx.y < offset) {
        int row1 = threadIdx.y;
        int row2 = threadIdx.y + offset;
        int idx1 = row1*row_stride + threadIdx.x;
        int idx2 = row2*row_stride + threadIdx.x;
        if (!rms_only) {
          warp_buf1[idx1] += warp_buf1[idx2];
        }
        warp_buf2[idx1] += warp_buf2[idx2];
      }
      __syncthreads();
    }
    int i2 = blockIdx.x * blockDim.x + threadIdx.x;
    if (threadIdx.y == 0 && i2 < n2) {
      int row1 = threadIdx.y;
      int row2 = threadIdx.y + 1;
      int idx1 = row1*row_stride + threadIdx.x;
      int idx2 = row2*row_stride + threadIdx.x;
      if (!rms_only) {
        part_grad_beta[blockIdx.y*n2+i2] = warp_buf1[idx1] + warp_buf1[idx2];
      }
      part_grad_gamma[blockIdx.y*n2+i2] = warp_buf2[idx1] + warp_buf2[idx2];
    }
}

template<typename U, typename V> __global__
void cuComputeGradGammaBeta(
    const U* part_grad_gamma,
    const U* part_grad_beta,
    const int part_size,
    const int n1,
    const int n2,
    V* grad_gamma,
    V* grad_beta,
    bool rms_only)
{
    // sum partial gradients for gamma and beta
    SharedMemory<U> shared;
    U* buf = shared.getPointer();
    int i2 = blockIdx.x * blockDim.x + threadIdx.x;
    if (i2 < n2) {
      // each warp does sequential reductions until reduced part_size is num_warps
      int num_warp_reductions = part_size / blockDim.y;
      U sum_gamma = U(0);
      U sum_beta = U(0);
      const U* part_grad_gamma_ptr = part_grad_gamma + threadIdx.y * num_warp_reductions * n2 + i2;
      const U* part_grad_beta_ptr = part_grad_beta + threadIdx.y * num_warp_reductions * n2 + i2;
      for (int warp_offset = 0;  warp_offset < num_warp_reductions;  ++warp_offset) {
        sum_gamma += part_grad_gamma_ptr[warp_offset*n2];
        if (!rms_only) {
          sum_beta += part_grad_beta_ptr[warp_offset*n2];
        }
      }
      // inter-warp reductions
      const int nbsize3 = blockDim.x * blockDim.y / 2;
      for (int offset = blockDim.y/2;  offset >= 1;  offset /= 2) {
        // top half write to shared memory
        if (threadIdx.y >= offset && threadIdx.y < 2*offset) {
          const int write_idx = (threadIdx.y - offset) * blockDim.x + threadIdx.x;
          buf[write_idx] = sum_gamma;
          if (!rms_only) {
            buf[write_idx+nbsize3] = sum_beta;
          }
        }
        __syncthreads();
        // bottom half sums
        if (threadIdx.y < offset) {
          const int read_idx = threadIdx.y * blockDim.x + threadIdx.x;
          sum_gamma += buf[read_idx];
          if (!rms_only) {
            sum_beta += buf[read_idx+nbsize3];
          }
        }
        __syncthreads();
      }
      // write out fully summed gradients
      if (threadIdx.y == 0) {
        grad_gamma[i2] = sum_gamma;
        if (!rms_only) {
          grad_beta[i2] = sum_beta;
        }
      }
    }
}


template<typename T, typename U, typename V> __global__
void cuComputeGradInput(
    const V* __restrict__ dout,
    const T* __restrict__ input,
    const int n1,
    const int n2,
    const U* __restrict__ mean,
    const U* __restrict__ invvar,
    U epsilon,
    const V* gamma,
    T* grad_input,
    bool rms_only)
{
  for (int i1=blockIdx.y; i1 < n1; i1 += gridDim.y) {
    U sum_loss1 = U(0);
    U sum_loss2 = U(0);
    U c_mean;
    if (!rms_only) {
      c_mean = mean[i1];
    }
    const U c_invvar = invvar[i1];
    const T* k_input = input + i1*n2;
    const V* k_dout = dout + i1*n2;
    const int numx = blockDim.x * blockDim.y;
    const int thrx = threadIdx.x + threadIdx.y * blockDim.x;
    if (gamma != NULL) {
      #ifndef __HIP_PLATFORM_HCC__
      int l = 4*thrx;
      for (;  l+3 < n2;  l+=4*numx) {           
        for (int k = 0;  k < 4;  ++k) {
          const U c_h = static_cast<U>(k_input[l+k]);
          const U c_loss = static_cast<U>(k_dout[l+k]);
          if (!rms_only) {
            sum_loss1 += c_loss * gamma[l+k];
            sum_loss2 += c_loss * gamma[l+k] * (c_h - c_mean) * c_invvar;
          } else {
            sum_loss2 += c_loss * gamma[l+k] * (c_h) * c_invvar;
          }
        }
      }
      for (;  l < n2;  ++l) {
        const U c_h = static_cast<U>(k_input[l]);
        const U c_loss = static_cast<U>(k_dout[l]);
        if (!rms_only) {
          sum_loss1 += c_loss * gamma[l];
          sum_loss2 += c_loss * gamma[l] * (c_h - c_mean) * c_invvar;
        } else {
          sum_loss2 += c_loss * gamma[l] * (c_h) * c_invvar;
        }

      }
      #else
      // Optimization for ROCm MI100
      for( int l = 0; l < n2 ; l += numx) {
        int idx = l + thrx;
        const U gamma_idx = static_cast<U>((idx<n2) ? gamma[idx] : V(0));
        const U c_h = static_cast<U>((idx<n2) ? k_input[idx] : T(0));
        const U c_loss = static_cast<U>((idx<n2) ? k_dout[idx] : V(0));
        if (!rms_only) {
          sum_loss1 += c_loss * gamma_idx;
          sum_loss2 += c_loss * gamma_idx * (c_h - c_mean) * c_invvar;
        } else {
          sum_loss2 += c_loss * gamma_idx * (c_h) * c_invvar;
        }
      }
      #endif
    } else {
      #ifndef __HIP_PLATFORM_HCC__
      int l = 4*thrx;
      for (;  l+3 < n2;  l+=4*numx) {
        for (int k = 0;  k < 4;  ++k) {
          const U c_h = static_cast<U>(k_input[l+k]);
          const U c_loss = static_cast<U>(k_dout[l+k]);
          if (!rms_only) {
            sum_loss1 += c_loss;
            sum_loss2 += c_loss * (c_h - c_mean) * c_invvar;
          } else {
            sum_loss2 += c_loss * (c_h) * c_invvar;
          }
        }
      }
      for (;  l < n2;  ++l) {
        const U c_h = static_cast<U>(k_input[l]);
        const U c_loss = static_cast<U>(k_dout[l]);
        if (!rms_only) {
          sum_loss1 += c_loss;
          sum_loss2 += c_loss * (c_h - c_mean) * c_invvar;
        } else {
          sum_loss2 += c_loss * (c_h) * c_invvar;
        }
      }
      #else
      for( int l = 0; l < n2 ; l += numx) {
        int idx = l + thrx;
        const U c_h = static_cast<U>((idx<n2) ? k_input[idx] : T(0));
        const U c_loss = static_cast<U>((idx<n2) ? k_dout[idx] : V(0));
        if (!rms_only) {
          sum_loss1 += c_loss;
          sum_loss2 += c_loss * (c_h - c_mean) * c_invvar;
        } else {
          sum_loss2 += c_loss * (c_h) * c_invvar;
        }
      }
      #endif
    }
    // intra-warp reductions
    for (int mask = blockDim.x/2;  mask > 0;  mask /= 2) {
      if (!rms_only) {
        sum_loss1 += WARP_SHFL_XOR(sum_loss1, mask);
      }
      sum_loss2 += WARP_SHFL_XOR(sum_loss2, mask);
    }
    // inter-warp reductions
    if (blockDim.y > 1) {
      SharedMemory<U> shared;
      U* buf = shared.getPointer();
      for (int offset = blockDim.y/2;  offset > 0;  offset /= 2) {
        // upper half of warps write to shared
        if (threadIdx.y >= offset && threadIdx.y < 2*offset) {
          const int wrt_i = (threadIdx.y - offset) * blockDim.x + threadIdx.x;
          if (!rms_only) {
            buf[2*wrt_i] = sum_loss1;
          }
          buf[2*wrt_i+1] = sum_loss2;
        }
        __syncthreads();
        // lower half merges
        if (threadIdx.y < offset) {
          const int read_i = threadIdx.y * blockDim.x + threadIdx.x;
          if (!rms_only) {
            sum_loss1 += buf[2*read_i];
          }
          sum_loss2 += buf[2*read_i+1];
        }
        __syncthreads();
      }
      if (threadIdx.y == 0) {
        if (!rms_only) {
          buf[2*threadIdx.x] = sum_loss1;
        }
        buf[2*threadIdx.x+1] = sum_loss2;
      }
      __syncthreads();
      if (threadIdx.y !=0) {
        if (!rms_only) {
          sum_loss1 = buf[2*threadIdx.x];
        }
        sum_loss2 = buf[2*threadIdx.x+1];
      }
    }
    // all threads now have the two sums over l
    U fH = (U)n2;
    U term1 = (U(1) / fH) * c_invvar;
    T* k_grad_input = grad_input + i1*n2;
    if (gamma != NULL) {
      for (int l = thrx;  l < n2;  l+=numx) {
        const U c_h = static_cast<U>(k_input[l]);
        const U c_loss = static_cast<U>(k_dout[l]);
        U f_grad_input = fH * c_loss * gamma[l];
        if (!rms_only) {
          f_grad_input -= sum_loss1;
          f_grad_input -= (c_h - c_mean) * c_invvar * sum_loss2;
        } else {
          f_grad_input -= (c_h) * c_invvar * sum_loss2;
        }
        f_grad_input *= term1;
        k_grad_input[l] = static_cast<T>(f_grad_input);
      }
    } else {
      for (int l = thrx;  l < n2;  l+=numx) {
        const U c_h = static_cast<U>(k_input[l]);
        const U c_loss = static_cast<U>(k_dout[l]);
        U f_grad_input = fH * c_loss;
        if (!rms_only) {
          f_grad_input -= sum_loss1;
          f_grad_input -= (c_h - c_mean) * c_invvar * sum_loss2;
        } else {
          f_grad_input -= (c_h) * c_invvar * sum_loss2;
        }
        f_grad_input *= term1;
        k_grad_input[l] = static_cast<T>(f_grad_input);
      }
    }
    // prevent race where buf is written again before reads are done
    __syncthreads();
  }
}


template<typename T, typename U, typename V=T>
void HostApplyLayerNorm(
    V* output,
    U* mean,
    U* invvar,
    const T* input,
    int n1,
    int n2,
    double epsilon,
    const V* gamma,
    const V* beta
    )
{
    auto stream = at::cuda::getCurrentCUDAStream().stream();
    const int warp_size = at::cuda::warp_size();
    dim3 threads(warp_size ,4, 1);  // MI100 wavefront/warp = 64
    #ifdef __HIP_PLATFORM_HCC__
    // Optimization for ROCm MI100
    threads.y = 1;
    #endif
    
    const uint64_t maxGridY = at::cuda::getCurrentDeviceProperties()->maxGridSize[1];
    const dim3 blocks(1, std::min((uint64_t)n1, maxGridY), 1);
    int nshared =
        threads.y > 1 ?
            threads.y*sizeof(U)+(threads.y/2)*sizeof(U) :
            0;
    cuApplyLayerNorm<<<blocks, threads, nshared, stream>>>(
      output, mean, invvar, input, n1, n2, U(epsilon), gamma, beta, warp_size);
}

// Optimize HostRMSNormGradient for AMD GPUs: https://github.com/ROCmSoftwarePlatform/apex/pull/66/files
template<typename T, typename U, typename V=T>
void HostApplyRMSNorm(
    V* output,
    U* invvar,
    const T* input,
    int n1,
    int n2,
    double epsilon,
    const V* gamma)
{
    auto stream = at::cuda::getCurrentCUDAStream().stream();
<<<<<<< HEAD
    const int warp_size = at::cuda::getCurrentDeviceProperties()->warpSize;
=======
    const int warp_size = at::cuda::warp_size();
>>>>>>> c97ebfab
    const uint64_t maxGridY = at::cuda::getCurrentDeviceProperties()->maxGridSize[1];
    const dim3 blocks(1, std::min((uint64_t)n1, maxGridY), 1);
    dim3 threads(warp_size,4,1);
    #ifdef __HIP_PLATFORM_HCC__
    // Optimization for ROCm MI100
    threads.y = 2;
    #endif
    int nshared =
        threads.y > 1 ?
            threads.y*sizeof(U)+(threads.y/2)*sizeof(U) :
            0;
    cuApplyRMSNorm<<<blocks, threads, nshared, stream>>>(
      output, invvar, input, n1, n2, U(epsilon), gamma, warp_size);
}

void cuda_layer_norm(
    at::Tensor* output,
    at::Tensor* mean,
    at::Tensor* invvar,
    at::Tensor* input,
    int n1,
    int n2,
    #ifdef VERSION_GE_1_1
    at::IntArrayRef normalized_shape,
    #else
    at::IntList normalized_shape,
    #endif
    at::Tensor* gamma,
    at::Tensor* beta,
    double epsilon)
{
    using namespace at;
    DISPATCH_DOUBLE_FLOAT_HALF_AND_BFLOAT_INOUT_TYPES(
        input->scalar_type(), output->scalar_type(), "layer_norm_cuda_kernel",
        using accscalar_t = at::acc_type<scalar_t_in, true>;
        HostApplyLayerNorm<scalar_t_in, accscalar_t, scalar_t_out>(
          output->DATA_PTR<scalar_t_out>(),
              mean->DATA_PTR<accscalar_t>(),
          invvar->DATA_PTR<accscalar_t>(),
          input->DATA_PTR<scalar_t_in>(),
          n1,n2,
          epsilon,
          gamma != NULL ? gamma->DATA_PTR<scalar_t_out>() : NULL,
          beta != NULL ? beta->DATA_PTR<scalar_t_out>() : NULL);
      )
}

void cuda_rms_norm(
    at::Tensor* output,
    at::Tensor* invvar,
    at::Tensor* input,
    int n1,
    int n2,
    #ifdef VERSION_GE_1_1
    at::IntArrayRef normalized_shape,
    #else
    at::IntList normalized_shape,
    #endif
    at::Tensor* gamma,
    double epsilon)
{
    using namespace at;
    DISPATCH_DOUBLE_FLOAT_HALF_AND_BFLOAT_INOUT_TYPES(
        input->scalar_type(), output->scalar_type(), "rms_norm_cuda_kernel",
        using accscalar_t = at::acc_type<scalar_t_in, true>;
        HostApplyRMSNorm<scalar_t_in, accscalar_t, scalar_t_out>(
          output->DATA_PTR<scalar_t_out>(),
          invvar->DATA_PTR<accscalar_t>(),
          input->DATA_PTR<scalar_t_in>(),
          n1,n2,
          epsilon,
          gamma != NULL ? gamma->DATA_PTR<scalar_t_out>() : NULL);
      )
}


template<typename T, typename U=float, typename V=T>
void HostLayerNormGradient(
    const V* dout,
    const U* mean,
    const U* invvar,
    at::Tensor* input,
    int n1,
    int n2,
    const V* gamma,
    const V* beta,
    double epsilon,
    T* grad_input,
    V* grad_gamma,
    V* grad_beta
    )
{
    auto stream = at::cuda::getCurrentCUDAStream().stream();
    const int warp_size = at::cuda::warp_size();
    
    if (gamma != NULL && beta != NULL) {
      // compute grad_gamma(j) and grad_beta(j)
      // Optimize layer normalization for AMD GPUs: https://github.com/ROCmSoftwarePlatform/apex/pull/66/files
      const int part_size = warp_size;
      const dim3 threads2(warp_size, 4, 1);
      const dim3 blocks2((n2+threads2.x-1) / threads2.x,part_size, 1);
      const int nshared2_a = 2 * sizeof(U) * threads2.y * threads2.y * (threads2.x + 1);
      const int nshared2_b = threads2.x * threads2.y * sizeof(U);
      const int nshared2 = nshared2_a > nshared2_b ? nshared2_a : nshared2_b;
      // note (mkozuki): I can hard code part_grad_gamma's dtype as float given that
      // the `cuda_layer_norm_gradient` doesn't support double.
      const auto part_grad_dtype =
        (input->scalar_type() == at::ScalarType::Half || input->scalar_type() == at::ScalarType::BFloat16) ?
        at::ScalarType::Float :
        input->scalar_type();
      at::Tensor part_grad_gamma = at::empty({part_size,n2}, input->options().dtype(part_grad_dtype));
      at::Tensor part_grad_beta = at::empty_like(part_grad_gamma);
      cuComputePartGradGammaBeta<<<blocks2, threads2, nshared2, stream>>>(
                      dout,
                      input->DATA_PTR<T>(),
                      n1,n2,
                      mean,
                      invvar,
                      U(epsilon),
                      part_grad_gamma.DATA_PTR<U>(),
                      part_grad_beta.DATA_PTR<U>(),
                      false);

      const dim3 threads3(warp_size, 8, 1);
      const dim3 blocks3((n2+threads2.x-1)/threads2.x,1,1);
      const int nshared3 = threads3.x * threads3.y * sizeof(U);
      cuComputeGradGammaBeta<<<blocks3, threads3, nshared3, stream>>>(
                      part_grad_gamma.DATA_PTR<U>(),
                      part_grad_beta.DATA_PTR<U>(),
                      part_size,
                      n1,n2,
                      grad_gamma,
                      grad_beta,
                      false);
    }

    // compute grad_input
    // https://github.com/microsoft/onnxruntime/pull/7682/files#diff-f9eace25e62b646410b067f96cd930c7fe843326dca1e8d383631ca27f1a8d00R540
    // https://github.com/amathews-amd/onnxruntime/blob/80c0555c2bc17fb109190e2082cd3fda0a37984c/orttraining/orttraining/training_ops/cuda/nn/layer_norm_impl.cu#L541
    
    const uint64_t maxGridY = at::cuda::getCurrentDeviceProperties()->maxGridSize[1];
    const dim3 blocks1(1, std::min((uint64_t)n1, maxGridY), 1);
    dim3 threads1(warp_size,4,1);  // MI100 wavefront/warp = 64
    #ifdef __HIP_PLATFORM_HCC__
    // Optimization for ROCm MI100
    threads1.y = 2;
    #endif
    int nshared =
            threads1.y > 1 ?
            threads1.y*threads1.x*sizeof(U) :
            0;
    cuComputeGradInput<<<blocks1, threads1, nshared, stream>>>(
            dout,
            input->DATA_PTR<T>(),
            n1,n2,
            mean,
            invvar,
            U(epsilon),
            gamma,
            grad_input,
            false);
}
// Optimize HostRMSNormGradient for AMD GPUs: https://github.com/ROCmSoftwarePlatform/apex/pull/66/files
template<typename T, typename U=float, typename V=T>
void HostRMSNormGradient(
    const V* dout,
    const U* invvar,
    at::Tensor* input,
    int n1,
    int n2,
    const V* gamma,
    double epsilon,
    T* grad_input,
    V* grad_gamma)
{
    auto stream = at::cuda::getCurrentCUDAStream().stream();
<<<<<<< HEAD
    const int warp_size = at::cuda::getCurrentDeviceProperties()->warpSize;
=======
    const int warp_size = at::cuda::warp_size();
>>>>>>> c97ebfab
    if (gamma != NULL) {
      const int part_size = warp_size;
      const dim3 threads2(warp_size,4,1);
      const dim3 blocks2((n2+threads2.x-1)/threads2.x,part_size,1);
      const int nshared2_a = 2 * sizeof(U) * threads2.y * threads2.y * (threads2.x + 1);
      const int nshared2_b = threads2.x * threads2.y * sizeof(U);
      const int nshared2 = nshared2_a > nshared2_b ? nshared2_a : nshared2_b;
      // note (mkozuki): I can hard code part_grad_gamma's dtype as float given that
      // the `cuda_layer_norm_gradient` doesn't support double.
      const auto part_grad_dtype =
        (input->scalar_type() == at::ScalarType::Half || input->scalar_type() == at::ScalarType::BFloat16) ?
        at::ScalarType::Float :
        input->scalar_type();
      at::Tensor part_grad_gamma = at::empty({part_size,n2}, input->options().dtype(part_grad_dtype));
      cuComputePartGradGammaBeta<<<blocks2, threads2, nshared2, stream>>>(
                      dout,
                      input->DATA_PTR<T>(),
                      n1,n2,
                      invvar, // unused
                      invvar,
                      U(epsilon),
                      part_grad_gamma.DATA_PTR<U>(),
                      part_grad_gamma.DATA_PTR<U>(), /* unused */
                      true);

      const dim3 threads3(warp_size,8,1);
      const dim3 blocks3((n2+threads2.x-1)/threads2.x,1,1);
      const int nshared3 = threads3.x * threads3.y * sizeof(U);
      cuComputeGradGammaBeta<<<blocks3, threads3, nshared3, stream>>>(
                      part_grad_gamma.DATA_PTR<U>(),
                      part_grad_gamma.DATA_PTR<U>(), /* unused */
                      part_size,
                      n1,n2,
                      grad_gamma,
                      grad_gamma, /* unused */
                      true);
    }

    // compute grad_input
    const uint64_t maxGridY = at::cuda::getCurrentDeviceProperties()->maxGridSize[1];
    const dim3 blocks1(1, std::min((uint64_t)n1, maxGridY), 1);
    const dim3 threads1(warp_size,4,1);
    int nshared =
            threads1.y > 1 ?
            threads1.y*threads1.x*sizeof(U) :
            0;
    cuComputeGradInput<<<blocks1, threads1, nshared, stream>>>(
            dout,
            input->DATA_PTR<T>(),
            n1,n2,
            invvar, /* unused */
            invvar,
            U(epsilon),
            gamma,
            grad_input,
            true);
}

void cuda_layer_norm_gradient(
    at::Tensor* dout,
    at::Tensor* mean,
    at::Tensor* invvar,
    at::Tensor* input,
    int n1,
    int n2,
    #ifdef VERSION_GE_1_1
    at::IntArrayRef normalized_shape,
    #else
    at::IntList normalized_shape,
    #endif
    at::Tensor* gamma,
    at::Tensor* beta,
    double epsilon,
    at::Tensor* grad_input,
    at::Tensor* grad_gamma,
    at::Tensor* grad_beta)
{
    using namespace at;
    // we can do away with `accscalar_t` as there're only three dtypes: fp32, fp16, bf16
    DISPATCH_FLOAT_HALF_AND_BFLOAT_INOUT_TYPES(
      input->scalar_type(), gamma == NULL ? input->scalar_type() :  gamma->scalar_type(), "cuComputeGradInput",
      using accscalar_t = at::acc_type<scalar_t_in, true>;
      HostLayerNormGradient(
        dout->DATA_PTR<scalar_t_out>(),
        mean->DATA_PTR<accscalar_t>(),
        invvar->DATA_PTR<accscalar_t>(),
        input,
        n1,n2,
            // TMJ pass NULL argument for gamma, beta, grad_gamma and grad_beta
            // if gamma Tensor is NULL on input.
        gamma != NULL ? gamma->DATA_PTR<scalar_t_out>() : NULL,
        gamma != NULL ? beta->DATA_PTR<scalar_t_out>() : NULL,
        epsilon,
        grad_input->DATA_PTR<scalar_t_in>(),
        gamma != NULL ? grad_gamma->DATA_PTR<scalar_t_out>() : NULL,
        gamma != NULL ? grad_beta->DATA_PTR<scalar_t_out>() : NULL);
    )
}

void cuda_rms_norm_gradient(
    at::Tensor* dout,
    at::Tensor* invvar,
    at::Tensor* input,
    int n1,
    int n2,
    #ifdef VERSION_GE_1_1
    at::IntArrayRef normalized_shape,
    #else
    at::IntList normalized_shape,
    #endif
    at::Tensor* gamma,
    double epsilon,
    at::Tensor* grad_input,
    at::Tensor* grad_gamma)
{
    using namespace at;
    // we can do away with `accscalar_t` as there're only three dtypes: fp32, fp16, bf16
    // DISPATCH_FLOAT_HALF_AND_BFLOAT_INOUT_TYPES(
    DISPATCH_DOUBLE_FLOAT_HALF_AND_BFLOAT_INOUT_TYPES(
      input->scalar_type(), gamma == NULL ? input->scalar_type() :  gamma->scalar_type(), "cuComputeGradInputRMS",
      using accscalar_t = at::acc_type<scalar_t_in, true>;
      HostRMSNormGradient(
        dout->DATA_PTR<scalar_t_out>(),
        invvar->DATA_PTR<accscalar_t>(),
        input,
        n1,n2,
            // TMJ pass NULL argument for gamma, beta, grad_gamma and grad_beta
            // if gamma Tensor is NULL on input.
        gamma != NULL ? gamma->DATA_PTR<scalar_t_out>() : NULL,
        epsilon,
        grad_input->DATA_PTR<scalar_t_in>(),
        gamma != NULL ? grad_gamma->DATA_PTR<scalar_t_out>() : NULL);
    )
<<<<<<< HEAD
}
=======
}

>>>>>>> c97ebfab
<|MERGE_RESOLUTION|>--- conflicted
+++ resolved
@@ -915,11 +915,7 @@
     const V* gamma)
 {
     auto stream = at::cuda::getCurrentCUDAStream().stream();
-<<<<<<< HEAD
-    const int warp_size = at::cuda::getCurrentDeviceProperties()->warpSize;
-=======
     const int warp_size = at::cuda::warp_size();
->>>>>>> c97ebfab
     const uint64_t maxGridY = at::cuda::getCurrentDeviceProperties()->maxGridSize[1];
     const dim3 blocks(1, std::min((uint64_t)n1, maxGridY), 1);
     dim3 threads(warp_size,4,1);
@@ -1096,11 +1092,7 @@
     V* grad_gamma)
 {
     auto stream = at::cuda::getCurrentCUDAStream().stream();
-<<<<<<< HEAD
-    const int warp_size = at::cuda::getCurrentDeviceProperties()->warpSize;
-=======
     const int warp_size = at::cuda::warp_size();
->>>>>>> c97ebfab
     if (gamma != NULL) {
       const int part_size = warp_size;
       const dim3 threads2(warp_size,4,1);
@@ -1234,9 +1226,4 @@
         grad_input->DATA_PTR<scalar_t_in>(),
         gamma != NULL ? grad_gamma->DATA_PTR<scalar_t_out>() : NULL);
     )
-<<<<<<< HEAD
-}
-=======
-}
-
->>>>>>> c97ebfab
+}