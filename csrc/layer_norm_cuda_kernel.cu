#include "ATen/ATen.h"
#include "ATen/AccumulateType.h"
#include "ATen/cuda/CUDAContext.h"
#include "ATen/cuda/DeviceUtils.cuh"

#include <cuda.h>
#include <cuda_runtime.h>

#include "type_shim.h"

template<typename U> __device__
void cuWelfordOnlineSum(
  const U curr,
  U& mu,
  U& sigma2,
  U& count)
{
  count = count + U(1);
  U delta = curr - mu;
  U lmean = mu + delta / count;
  mu = lmean;
  U delta2 = curr - lmean;
  sigma2 = sigma2 + delta * delta2;
}

template<typename U> __device__
void cuChanOnlineSum(
  const U muB,
  const U sigma2B,
  const U countB,
  U& mu,
  U& sigma2,
  U& count)
{
  U delta = muB - mu;
  U nA = count;
  U nB = countB;
  count = count + countB;
  U nX = count;
  if (nX > U(0)) {
    nA = nA / nX;
    nB = nB / nX;
    mu = nA*mu + nB*muB;
    sigma2 = sigma2 + sigma2B + delta * delta * nA * nB * nX;
  } else {
    mu = U(0);
    sigma2 = U(0);
  }
}

template<typename T, typename U> __device__
void cuWelfordMuSigma2(
  const T* __restrict__ vals,
  const int n1,
  const int n2,
  const int i1,
  U& mu,
  U& sigma2,
  U* buf)
{
  // Assumptions:
  // 1) blockDim.x == warpSize
  // 2) Tensor is contiguous
  // 3) 2*blockDim.y*sizeof(U)+blockDim.y*sizeof(int) shared memory available.
  //
  // compute variance and mean over n2
  U count = U(0);
  mu= U(0);
  sigma2 = U(0);
  if (i1 < n1) {
    // one warp normalizes one n1 index,
    // synchronization is implicit
    // initialize with standard Welford algorithm
    const int numx = blockDim.x * blockDim.y;
    const int thrx = threadIdx.x + threadIdx.y * blockDim.x;
    const T* lvals = vals + i1*n2;
    int l = 4*thrx;
    for (;  l+3 < n2;  l+=4*numx) {
      for (int k = 0;  k < 4;  ++k) {
        U curr = static_cast<U>(lvals[l+k]);
        cuWelfordOnlineSum<U>(curr,mu,sigma2,count);
      }
    }
    for (;  l < n2;  ++l) {
      U curr = static_cast<U>(lvals[l]);
      cuWelfordOnlineSum<U>(curr,mu,sigma2,count);
    }
    // intra-warp reductions
    for (int l = 0;  l <= 4;  ++l) {
      int srcLaneB = (threadIdx.x+(1<<l))&31;
      U muB = WARP_SHFL(mu, srcLaneB, 32);
      U countB = WARP_SHFL(count, srcLaneB, 32);
      U sigma2B = WARP_SHFL(sigma2, srcLaneB, 32);
      cuChanOnlineSum<U>(muB,sigma2B,countB,mu,sigma2,count);
    }
    // threadIdx.x == 0 has correct values for each warp
    // inter-warp reductions
    if (blockDim.y > 1) {
      U* ubuf = (U*)buf;
      U* ibuf = (U*)(ubuf + blockDim.y);
      for (int offset = blockDim.y/2;  offset > 0;  offset /= 2) {
        // upper half of warps write to shared
        if (threadIdx.x == 0 && threadIdx.y >= offset && threadIdx.y < 2*offset) {
          const int wrt_y = threadIdx.y - offset;
          ubuf[2*wrt_y] = mu;
          ubuf[2*wrt_y+1] = sigma2;
          ibuf[wrt_y] = count;
        }
        __syncthreads();
        // lower half merges
        if (threadIdx.x == 0 && threadIdx.y < offset) {
          U muB = ubuf[2*threadIdx.y];
          U sigma2B = ubuf[2*threadIdx.y+1];
          U countB = ibuf[threadIdx.y];
          cuChanOnlineSum<U>(muB,sigma2B,countB,mu,sigma2,count);
        }
        __syncthreads();
      }
      // threadIdx.x = 0 && threadIdx.y == 0 only thread that has correct values
      if (threadIdx.x == 0 && threadIdx.y == 0) {
        ubuf[0] = mu;
        ubuf[1] = sigma2;
      }
      __syncthreads();
      mu = ubuf[0];
      sigma2 = ubuf[1]/U(n2);
      // don't care about final value of count, we know count == n2
    } else {
      mu = WARP_SHFL(mu, 0, 32);
      sigma2 = WARP_SHFL(sigma2/U(n2), 0, 32);
    }
  }
}

template<> __device__
void cuWelfordMuSigma2(
  const at::Half* __restrict__ vals,
  const int n1,
  const int n2,
  const int i1,
  float& mu,
  float& sigma2,
  float* buf)
{
  // Assumptions:
  // 1) blockDim.x == warpSize
  // 2) Tensor is contiguous
  // 3) 2*blockDim.y*sizeof(U)+blockDim.y*sizeof(int) shared memory available.
  //
  // compute variance and mean over n2
  float count = 0.0f;
  mu= float(0);
  sigma2 = float(0);
  if (i1 < n1) {
    // one warp normalizes one n1 index,
    // synchronization is implicit
    // initialize with standard Welford algorithm
    const int numx = blockDim.x * blockDim.y;
    const int thrx = threadIdx.x + threadIdx.y * blockDim.x;
    const at::Half* lvals = vals + i1*n2;
    int l = 8*thrx;
    if ((((size_t)lvals)&3) != 0) {
      // 16 bit alignment
      // first thread consumes first point
      if (thrx == 0) {
        float curr = static_cast<float>(lvals[0]);
        cuWelfordOnlineSum(curr,mu,sigma2,count);
      }
      ++l;
    }
    // at this point, lvals[l] are 32 bit aligned for all threads.
    for (;  l+7 < n2;  l+=8*numx) {
      for (int k = 0;  k < 8;  k+=2) {
        float2 curr = __half22float2(*((__half2*)(lvals+l+k)));
<<<<<<< HEAD
        cuWelfordOnlineSum<float>(curr.x,mu,sigma2,count);
	cuWelfordOnlineSum<float>(curr.y,mu,sigma2,count);
=======
        cuWelfordOnlineSum(curr.x,mu,sigma2,count);
        cuWelfordOnlineSum(curr.y,mu,sigma2,count);
>>>>>>> 1d5f7e55
      }
    }
    for (;  l < n2;  ++l) {
      float curr = static_cast<float>(lvals[l]);
      cuWelfordOnlineSum(curr,mu,sigma2,count);
    }
    // intra-warp reductions
    for (int l = 0;  l <= 4;  ++l) {
      int srcLaneB = (threadIdx.x+(1<<l))&31;
      float muB = WARP_SHFL(mu, srcLaneB, 32);
      float countB = WARP_SHFL(count, srcLaneB, 32);
      float sigma2B = WARP_SHFL(sigma2, srcLaneB, 32);
      cuChanOnlineSum(muB,sigma2B,countB,mu,sigma2,count);
    }
    // threadIdx.x == 0 has correct values for each warp
    // inter-warp reductions
    if (blockDim.y > 1) {
      float* ubuf = (float*)buf;
      float* ibuf = (float*)(ubuf + blockDim.y);
      for (int offset = blockDim.y/2;  offset > 0;  offset /= 2) {
        // upper half of warps write to shared
        if (threadIdx.x == 0 && threadIdx.y >= offset && threadIdx.y < 2*offset) {
          const int wrt_y = threadIdx.y - offset;
          ubuf[2*wrt_y] = mu;
          ubuf[2*wrt_y+1] = sigma2;
          ibuf[wrt_y] = count;
        }
        __syncthreads();
        // lower half merges
        if (threadIdx.x == 0 && threadIdx.y < offset) {
          float muB = ubuf[2*threadIdx.y];
          float sigma2B = ubuf[2*threadIdx.y+1];
          float countB = ibuf[threadIdx.y];
          cuChanOnlineSum(muB,sigma2B,countB,mu,sigma2,count);
        }
        __syncthreads();
      }
      // threadIdx.x = 0 && threadIdx.y == 0 only thread that has correct values
      if (threadIdx.x == 0 && threadIdx.y == 0) {
        ubuf[0] = mu;
        ubuf[1] = sigma2;
      }
      __syncthreads();
      mu = ubuf[0];
      sigma2 = ubuf[1]/float(n2);
      // don't care about final value of count, we know count == n2
    } else {
      mu = WARP_SHFL(mu, 0, 32);
      sigma2 = WARP_SHFL(sigma2/float(n2), 0, 32);
    }
  }
}

template<typename U> U rsqrt(U v) {
  return U(1) / sqrt(v);
}
#if defined __HIP_PLATFORM_HCC__
__device__ float rsqrt(float v) {
  return rsqrtf(v);
}
#else
template<> float rsqrt(float v) {
  return rsqrtf(v);
}
#endif
template<> double rsqrt(double v) {
  return rsqrt(v);
}

namespace {
// This is the un-specialized struct.  Note that we prevent instantiation of this
// struct by putting an undefined symbol in the function body so it won't compile.
//  template <typename T>
//  struct SharedMemory
//  {
//      // Ensure that we won't compile any un-specialized types
//      __device__ T *getPointer()
//      {
//          extern __device__ void error(void);
//          error();
//          return NULL;
//      }
//  };
// https://github.com/NVIDIA/apex/issues/246
template <typename T>
struct SharedMemory;

template <>
struct SharedMemory <float>
{
    __device__ float *getPointer()
    {
        extern __shared__ float s_float[];
        return s_float;
    }
};

template <>
struct SharedMemory <double>
{
    __device__ double *getPointer()
    {
        extern __shared__ double s_double[];
        return s_double;
    }
};
}

template<typename T, typename U, typename V> __device__
void cuApplyLayerNorm_(
  V* __restrict__ output_vals,
  U* __restrict__ mean,
  U* __restrict__ invvar,
  const T* __restrict__ vals,
  const int n1,
  const int n2,
  const U epsilon,
  const V* __restrict__ gamma,
  const V* __restrict__ beta
  )
{
  // Assumptions:
  // 1) blockDim.x == warpSize
  // 2) Tensors are contiguous
  //
  for (int i1=blockIdx.y; i1 < n1; i1 += gridDim.y) {
    SharedMemory<U> shared;
    U* buf = shared.getPointer();
    U mu,sigma2;
    cuWelfordMuSigma2(vals,n1,n2,i1,mu,sigma2,buf);
    const T* lvals = vals + i1*n2;
    V* ovals = output_vals + i1*n2;
    U c_invvar = rsqrt(sigma2 + epsilon);
    const int numx = blockDim.x * blockDim.y;
    const int thrx = threadIdx.x + threadIdx.y * blockDim.x;
    if (gamma != NULL && beta != NULL) {
      for (int i = thrx;  i < n2;  i+=numx) {
        U curr = static_cast<U>(lvals[i]);
        ovals[i] = gamma[i] * static_cast<V>(c_invvar * (curr - mu)) + beta[i];
      }
    } else {
      for (int i = thrx;  i < n2;  i+=numx) {
        U curr = static_cast<U>(lvals[i]);
        ovals[i] = static_cast<V>(c_invvar * (curr - mu));
      }
    }
    if (threadIdx.x == 0 && threadIdx.y == 0) {
      mean[i1] = mu;
      invvar[i1] = c_invvar;
    }
    __syncthreads();
  }
}

template<typename T, typename U, typename V=T> __global__
void cuApplyLayerNorm(
  V* __restrict__ output_vals,
  U* __restrict__ mean,
  U* __restrict__ invvar,
  const T* __restrict__ vals,
  const int n1,
  const int n2,
  const U epsilon,
  const V* __restrict__ gamma,
  const V* __restrict__ beta
  )
{
  cuApplyLayerNorm_<T, U, V>(output_vals, mean, invvar, vals, n1, n2, epsilon, gamma, beta);
}


template<typename T, typename U, typename V> __device__
void cuLoadWriteStridedInputs(
    const int i1_block,
    const int thr_load_row_off,
    const int thr_load_col_off,
    const int i2_off,
    const int row_stride,
    U* warp_buf1,
    U* warp_buf2,
    const T* input,
    const V* dout,
    const int i1_end,
    const int n2,
    const U* __restrict__ mean,
    const U* __restrict__ invvar
    )
{
  int i1 = i1_block+thr_load_row_off;
  if (i1 < i1_end) {
    U curr_mean = mean[i1];
    U curr_invvar = invvar[i1];
    for (int k = 0;  k < blockDim.y;  ++k) {
      int i2 = i2_off + k;
      int load_idx = i1*n2+i2;
      int write_idx = thr_load_row_off*row_stride+thr_load_col_off+k;
      if (i2<n2) {
        U curr_input = static_cast<U>(input[load_idx]);
        U curr_dout = static_cast<U>(dout[load_idx]);
        warp_buf1[write_idx] = curr_dout;
        warp_buf2[write_idx] = curr_dout * (curr_input - curr_mean) * curr_invvar;
      } else {
        warp_buf1[write_idx] = U(0);
        warp_buf2[write_idx] = U(0);
      }
    }
  } else {
    for (int k = 0;  k < blockDim.y;  ++k) {
      int write_idx = thr_load_row_off*row_stride+thr_load_col_off+k;
      warp_buf1[write_idx] = U(0);
      warp_buf2[write_idx] = U(0);
    }
  }
}

template<typename T, typename U, typename V> __device__
void cuLoadAddStridedInputs(
    const int i1_block,
    const int thr_load_row_off,
    const int thr_load_col_off,
    const int i2_off,
    const int row_stride,
    U* warp_buf1,
    U* warp_buf2,
    const T* input,
    const V* dout,
    const int i1_end,
    const int n2,
    const U* __restrict__ mean,
    const U* __restrict__ invvar
    )
{
  int i1 = i1_block+thr_load_row_off;
  if (i1 < i1_end) {
    U curr_mean = mean[i1];
    U curr_invvar = invvar[i1];
    for (int k = 0;  k < blockDim.y;  ++k) {
      int i2 = i2_off + k;
      int load_idx = i1*n2+i2;
      int write_idx = thr_load_row_off*row_stride+thr_load_col_off+k;
      if (i2<n2) {
        U curr_input = static_cast<U>(input[load_idx]);
        U curr_dout = static_cast<U>(dout[load_idx]);
        warp_buf1[write_idx] += curr_dout;
        warp_buf2[write_idx] += curr_dout * (curr_input - curr_mean) * curr_invvar;
      }
    }
  }
}

template<typename T, typename U, typename V> __global__
void cuComputePartGradGammaBeta(
    const V* __restrict__ dout,
    const T* __restrict__ input,
    const int n1,
    const int n2,
    const U* __restrict__ mean,
    const U* __restrict__ invvar,
    U epsilon,
    U* part_grad_gamma,
    U* part_grad_beta)
{
    const int numsegs_n1 = (n1+blockDim.y*blockDim.y-1) / (blockDim.y*blockDim.y);
    const int segs_per_block = (numsegs_n1 + gridDim.y - 1) / gridDim.y;
    const int i1_beg = blockIdx.y * segs_per_block * blockDim.y*blockDim.y;
    const int i1_beg_plus_one = (blockIdx.y+1) * segs_per_block * blockDim.y*blockDim.y;
    const int i1_end = i1_beg_plus_one < n1 ? i1_beg_plus_one : n1;
    const int row_stride = blockDim.x+1;
    const int thr_load_col_off = (threadIdx.x*blockDim.y)&(blockDim.x-1);
    const int thr_load_row_off = (threadIdx.x*blockDim.y)/blockDim.x + threadIdx.y*blockDim.y;
    const int i2_off = blockIdx.x * blockDim.x + thr_load_col_off;
    SharedMemory<U> shared;
    U* buf = shared.getPointer(); // buf has at least blockDim.x * blockDim.y * blockDim.y + (blockDim.y - 1)*(blockDim.x/blockDim.y) elements
    U* warp_buf1 = (U*)buf;
    U* warp_buf2 = warp_buf1 + blockDim.y * blockDim.y * row_stride;
    // compute partial sums from strided inputs
    // do this to increase number of loads in flight
    cuLoadWriteStridedInputs(i1_beg,thr_load_row_off,thr_load_col_off,i2_off,row_stride,warp_buf1,warp_buf2,input,dout,i1_end,n2,mean,invvar);
    for (int i1_block = i1_beg+blockDim.y*blockDim.y;  i1_block < i1_end;  i1_block+=blockDim.y*blockDim.y) {
      cuLoadAddStridedInputs(i1_block,thr_load_row_off,thr_load_col_off,i2_off,row_stride,warp_buf1,warp_buf2,input,dout,i1_end,n2,mean,invvar);
    }
    __syncthreads();
    // inter-warp reductions
    // sum within each warp
    U acc1 = U(0);
    U acc2 = U(0);
    for (int k = 0;  k < blockDim.y;  ++k) {
      int row1 = threadIdx.y + k*blockDim.y;
      int idx1 = row1*row_stride + threadIdx.x;
      acc1 += warp_buf1[idx1];
      acc2 += warp_buf2[idx1];
    }
    warp_buf1[threadIdx.y*row_stride+threadIdx.x] = acc1;
    warp_buf2[threadIdx.y*row_stride+threadIdx.x] = acc2;
    __syncthreads();
    // sum all warps
    for (int offset = blockDim.y/2;  offset > 1;  offset /= 2) {
      if (threadIdx.y < offset) {
        int row1 = threadIdx.y;
        int row2 = threadIdx.y + offset;
        int idx1 = row1*row_stride + threadIdx.x;
        int idx2 = row2*row_stride + threadIdx.x;
        warp_buf1[idx1] += warp_buf1[idx2];
        warp_buf2[idx1] += warp_buf2[idx2];
      }
      __syncthreads();
    }
    int i2 = blockIdx.x * blockDim.x + threadIdx.x;
    if (threadIdx.y == 0 && i2 < n2) {
      int row1 = threadIdx.y;
      int row2 = threadIdx.y + 1;
      int idx1 = row1*row_stride + threadIdx.x;
      int idx2 = row2*row_stride + threadIdx.x;
      part_grad_beta[blockIdx.y*n2+i2] = warp_buf1[idx1] + warp_buf1[idx2];
      part_grad_gamma[blockIdx.y*n2+i2] = warp_buf2[idx1] + warp_buf2[idx2];
    }
}

template<typename U, typename V> __global__
void cuComputeGradGammaBeta(
    const U* part_grad_gamma,
    const U* part_grad_beta,
    const int part_size,
    const int n1,
    const int n2,
    V* grad_gamma,
    V* grad_beta)
{
    // sum partial gradients for gamma and beta
    SharedMemory<U> shared;
    U* buf = shared.getPointer();
    int i2 = blockIdx.x * blockDim.x + threadIdx.x;
    if (i2 < n2) {
      // each warp does sequential reductions until reduced part_size is num_warps
      int num_warp_reductions = part_size / blockDim.y;
      U sum_gamma = U(0);
      U sum_beta = U(0);
      const U* part_grad_gamma_ptr = part_grad_gamma + threadIdx.y * num_warp_reductions * n2 + i2;
      const U* part_grad_beta_ptr = part_grad_beta + threadIdx.y * num_warp_reductions * n2 + i2;
      for (int warp_offset = 0;  warp_offset < num_warp_reductions;  ++warp_offset) {
        sum_gamma += part_grad_gamma_ptr[warp_offset*n2];
        sum_beta += part_grad_beta_ptr[warp_offset*n2];
      }
      // inter-warp reductions
      const int nbsize3 = blockDim.x * blockDim.y / 2;
      for (int offset = blockDim.y/2;  offset >= 1;  offset /= 2) {
        // top half write to shared memory
        if (threadIdx.y >= offset && threadIdx.y < 2*offset) {
          const int write_idx = (threadIdx.y - offset) * blockDim.x + threadIdx.x;
          buf[write_idx] = sum_gamma;
          buf[write_idx+nbsize3] = sum_beta;
        }
        __syncthreads();
        // bottom half sums
        if (threadIdx.y < offset) {
          const int read_idx = threadIdx.y * blockDim.x + threadIdx.x;
          sum_gamma += buf[read_idx];
          sum_beta += buf[read_idx+nbsize3];
        }
        __syncthreads();
      }
      // write out fully summed gradients
      if (threadIdx.y == 0) {
        grad_gamma[i2] = sum_gamma;
        grad_beta[i2] = sum_beta;
      }
    }
}

template<typename T, typename U, typename V> __global__
void cuComputeGradInput(
    const V* __restrict__ dout,
    const T* __restrict__ input,
    const int n1,
    const int n2,
    const U* __restrict__ mean,
    const U* __restrict__ invvar,
    U epsilon,
    const V* gamma,
    T* grad_input)
{
  for (int i1=blockIdx.y; i1 < n1; i1 += gridDim.y) {
    U sum_loss1 = U(0);
    U sum_loss2 = U(0);
    const U c_mean = mean[i1];
    const U c_invvar = invvar[i1];
    const T* k_input = input + i1*n2;
    const V* k_dout = dout + i1*n2;
    const int numx = blockDim.x * blockDim.y;
    const int thrx = threadIdx.x + threadIdx.y * blockDim.x;
    if (gamma != NULL) {
      int l = 4*thrx;
      for (;  l+3 < n2;  l+=4*numx) {
        for (int k = 0;  k < 4;  ++k) {
          const U c_h = static_cast<U>(k_input[l+k]);
          const U c_loss = static_cast<U>(k_dout[l+k]);
          sum_loss1 += c_loss * gamma[l+k];
          sum_loss2 += c_loss * gamma[l+k] * (c_h - c_mean) * c_invvar;
        }
      }
      for (;  l < n2;  ++l) {
        const U c_h = static_cast<U>(k_input[l]);
        const U c_loss = static_cast<U>(k_dout[l]);
        sum_loss1 += c_loss * gamma[l];
        sum_loss2 += c_loss * gamma[l] * (c_h - c_mean) * c_invvar;
      }
    } else {
      int l = 4*thrx;
      for (;  l+3 < n2;  l+=4*numx) {
        for (int k = 0;  k < 4;  ++k) {
          const U c_h = static_cast<U>(k_input[l+k]);
          const U c_loss = static_cast<U>(k_dout[l+k]);
          sum_loss1 += c_loss;
          sum_loss2 += c_loss * (c_h - c_mean) * c_invvar;
        }
      }
      for (;  l < n2;  ++l) {
        const U c_h = static_cast<U>(k_input[l]);
        const U c_loss = static_cast<U>(k_dout[l]);
        sum_loss1 += c_loss;
        sum_loss2 += c_loss * (c_h - c_mean) * c_invvar;
      }
    }
    // intra-warp reductions
    for (int mask = blockDim.x/2;  mask > 0;  mask /= 2) {
      sum_loss1 += WARP_SHFL_XOR(sum_loss1, mask, 32);
      sum_loss2 += WARP_SHFL_XOR(sum_loss2, mask, 32);
    }
    // inter-warp reductions
    if (blockDim.y > 1) {
      SharedMemory<U> shared;
      U* buf = shared.getPointer();
      for (int offset = blockDim.y/2;  offset > 0;  offset /= 2) {
        // upper half of warps write to shared
        if (threadIdx.y >= offset && threadIdx.y < 2*offset) {
          const int wrt_i = (threadIdx.y - offset) * blockDim.x + threadIdx.x;
          buf[2*wrt_i] = sum_loss1;
          buf[2*wrt_i+1] = sum_loss2;
        }
        __syncthreads();
        // lower half merges
        if (threadIdx.y < offset) {
          const int read_i = threadIdx.y * blockDim.x + threadIdx.x;
          sum_loss1 += buf[2*read_i];
          sum_loss2 += buf[2*read_i+1];
        }
        __syncthreads();
      }
      if (threadIdx.y == 0) {
        buf[2*threadIdx.x] = sum_loss1;
        buf[2*threadIdx.x+1] = sum_loss2;
      }
      __syncthreads();
      if (threadIdx.y !=0) {
        sum_loss1 = buf[2*threadIdx.x];
        sum_loss2 = buf[2*threadIdx.x+1];
      }
    }
    // all threads now have the two sums over l
    U fH = (U)n2;
    U term1 = (U(1) / fH) * c_invvar;
    T* k_grad_input = grad_input + i1*n2;
    if (gamma != NULL) {
      for (int l = thrx;  l < n2;  l+=numx) {
        const U c_h = static_cast<U>(k_input[l]);
        const U c_loss = static_cast<U>(k_dout[l]);
        U f_grad_input = fH * c_loss * gamma[l];
        f_grad_input -= sum_loss1;
        f_grad_input -= (c_h - c_mean) * c_invvar * sum_loss2;
        f_grad_input *= term1;
        k_grad_input[l] = static_cast<T>(f_grad_input);
      }
    } else {
      for (int l = thrx;  l < n2;  l+=numx) {
        const U c_h = static_cast<U>(k_input[l]);
        const U c_loss = static_cast<U>(k_dout[l]);
        U f_grad_input = fH * c_loss;
        f_grad_input -= sum_loss1;
        f_grad_input -= (c_h - c_mean) * c_invvar * sum_loss2;
        f_grad_input *= term1;
        k_grad_input[l] = static_cast<T>(f_grad_input);
      }
    }
    // prevent race where buf is written again before reads are done
    __syncthreads();
  }
}

template<typename T, typename U, typename V=T>
void HostApplyLayerNorm(
    V* output,
    U* mean,
    U* invvar,
    const T* input,
    int n1,
    int n2,
    double epsilon,
    const V* gamma,
    const V* beta
    )
{
    auto stream = at::cuda::getCurrentCUDAStream().stream();
    const dim3 threads(32,4,1);
    const uint64_t maxGridY = at::cuda::getCurrentDeviceProperties()->maxGridSize[1];
    const dim3 blocks(1, std::min((uint64_t)n1, maxGridY), 1);
    int nshared =
        threads.y > 1 ?
	    threads.y*sizeof(U)+(threads.y/2)*sizeof(U) :
	    0;
    cuApplyLayerNorm<<<blocks, threads, nshared, stream>>>(
      output, mean, invvar, input, n1, n2, U(epsilon), gamma, beta);
}

void cuda_layer_norm(
    at::Tensor* output,
    at::Tensor* mean,
    at::Tensor* invvar,
    at::Tensor* input,
    int n1,
    int n2,
    #ifdef VERSION_GE_1_1
    at::IntArrayRef normalized_shape,
    #else
    at::IntList normalized_shape,
    #endif
    at::Tensor* gamma,
    at::Tensor* beta,
    double epsilon)
{
    using namespace at;
<<<<<<< HEAD
    DISPATCH_DOUBLE_FLOAT_AND_HALF_AND_BFLOAT16(input->scalar_type(), 0, "layer_norm_cuda_kernel",
        using accscalar_t = at::acc_type<scalar_t_0, true>;
        HostApplyLayerNorm(
            output->DATA_PTR<scalar_t_0>(),
	    mean->DATA_PTR<accscalar_t>(),
	    invvar->DATA_PTR<accscalar_t>(),
	    input->DATA_PTR<scalar_t_0>(),
	    n1,n2,
	    epsilon,
	    gamma != NULL ? gamma->DATA_PTR<scalar_t_0>() : NULL,
	    beta != NULL ? beta->DATA_PTR<scalar_t_0>() : NULL);
=======
    DISPATCH_DOUBLE_FLOAT_HALF_AND_BFLOAT_INOUT_TYPES(
        input->scalar_type(), output->scalar_type(), "layer_norm_cuda_kernel",
        using accscalar_t = at::acc_type<scalar_t_in, true>;
        HostApplyLayerNorm<scalar_t_in, accscalar_t, scalar_t_out>(
          output->DATA_PTR<scalar_t_out>(),
	      mean->DATA_PTR<accscalar_t>(),
          invvar->DATA_PTR<accscalar_t>(),
          input->DATA_PTR<scalar_t_in>(),
          n1,n2,
          epsilon,
          gamma != NULL ? gamma->DATA_PTR<scalar_t_out>() : NULL,
          beta != NULL ? beta->DATA_PTR<scalar_t_out>() : NULL);
>>>>>>> 1d5f7e55
      )
}

template<typename T, typename U=float, typename V=T>
void HostLayerNormGradient(
    const V* dout,
    const U* mean,
    const U* invvar,
    at::Tensor* input,
    int n1,
    int n2,
    const V* gamma,
    const V* beta,
    double epsilon,
    T* grad_input,
    V* grad_gamma,
    V* grad_beta
    )
{
    auto stream = at::cuda::getCurrentCUDAStream().stream();

    if (gamma != NULL && beta != NULL) {
      // compute grad_gamma(j) and grad_beta(j)
      const int part_size = 16;
      const dim3 threads2(32,4,1);
      const dim3 blocks2((n2+threads2.x-1)/threads2.x,part_size,1);
      const int nshared2_a = 2 * sizeof(U) * threads2.y * threads2.y * (threads2.x + 1);
      const int nshared2_b = threads2.x * threads2.y * sizeof(U);
      const int nshared2 = nshared2_a > nshared2_b ? nshared2_a : nshared2_b;
<<<<<<< HEAD
      at::Tensor part_grad_gamma = at::empty({part_size,n2}, input->options().dtype((input->scalar_type()==at::ScalarType::Half ||
                                                                      input->scalar_type()==at::ScalarType::BFloat16) ? at::ScalarType::Float : input->scalar_type()));
=======
      // note (mkozuki): I can hard code part_grad_gamma's dtype as float given that
      // the `cuda_layer_norm_gradient` doesn't support double.
      const auto part_grad_dtype =
        (input->scalar_type() == at::ScalarType::Half || input->scalar_type() == at::ScalarType::BFloat16) ?
        at::ScalarType::Float :
        input->scalar_type();
      at::Tensor part_grad_gamma = at::empty({part_size,n2}, input->options().dtype(part_grad_dtype));
>>>>>>> 1d5f7e55
      at::Tensor part_grad_beta = at::empty_like(part_grad_gamma);
      cuComputePartGradGammaBeta<<<blocks2, threads2, nshared2, stream>>>(
		      dout,
		      input->DATA_PTR<T>(),
		      n1,n2,
		      mean,
		      invvar,
		      U(epsilon),
		      part_grad_gamma.DATA_PTR<U>(),
		      part_grad_beta.DATA_PTR<U>());

      const dim3 threads3(32,8,1);
      const dim3 blocks3((n2+threads2.x-1)/threads2.x,1,1);
      const int nshared3 = threads3.x * threads3.y * sizeof(U);
      cuComputeGradGammaBeta<<<blocks3, threads3, nshared3, stream>>>(
		      part_grad_gamma.DATA_PTR<U>(),
		      part_grad_beta.DATA_PTR<U>(),
		      part_size,
		      n1,n2,
		      grad_gamma,
		      grad_beta);
    }

    // compute grad_input
    const uint64_t maxGridY = at::cuda::getCurrentDeviceProperties()->maxGridSize[1];
    const dim3 blocks1(1, std::min((uint64_t)n1, maxGridY), 1);
    const dim3 threads1(32,4,1);
    int nshared =
	    threads1.y > 1 ?
	    threads1.y*threads1.x*sizeof(U) :
	    0;
    cuComputeGradInput<<<blocks1, threads1, nshared, stream>>>(
            dout,
            input->DATA_PTR<T>(),
            n1,n2,
            mean,
            invvar,
            U(epsilon),
            gamma,
            grad_input);
}

void cuda_layer_norm_gradient(
    at::Tensor* dout,
    at::Tensor* mean,
    at::Tensor* invvar,
    at::Tensor* input,
    int n1,
    int n2,
    #ifdef VERSION_GE_1_1
    at::IntArrayRef normalized_shape,
    #else
    at::IntList normalized_shape,
    #endif
    at::Tensor* gamma,
    at::Tensor* beta,
    double epsilon,
    at::Tensor* grad_input,
    at::Tensor* grad_gamma,
    at::Tensor* grad_beta)
{
    using namespace at;
<<<<<<< HEAD
    DISPATCH_FLOAT_AND_HALF_AND_BFLOAT16(input->scalar_type(), 0, "cuComputeGradInput",
        using accscalar_t = at::acc_type<scalar_t_0, true>;
        HostLayerNormGradient(
	    dout->DATA_PTR<scalar_t_0>(),
	    mean->DATA_PTR<accscalar_t>(),
	    invvar->DATA_PTR<accscalar_t>(),
	    input,
	    n1,n2,
=======
    // we can do away with `accscalar_t` as there're only three dtypes: fp32, fp16, bf16
    DISPATCH_FLOAT_HALF_AND_BFLOAT_INOUT_TYPES(
      input->scalar_type(), gamma == NULL ? input->scalar_type() :  gamma->scalar_type(), "cuComputeGradInput",
      using accscalar_t = at::acc_type<scalar_t_in, true>;
      HostLayerNormGradient(
        dout->DATA_PTR<scalar_t_out>(),
        mean->DATA_PTR<accscalar_t>(),
        invvar->DATA_PTR<accscalar_t>(),
        input,
        n1,n2,
>>>>>>> 1d5f7e55
            // TMJ pass NULL argument for gamma, beta, grad_gamma and grad_beta
            // if gamma Tensor is NULL on input.
        gamma != NULL ? gamma->DATA_PTR<scalar_t_out>() : NULL,
        gamma != NULL ? beta->DATA_PTR<scalar_t_out>() : NULL,
        epsilon,
        grad_input->DATA_PTR<scalar_t_in>(),
        gamma != NULL ? grad_gamma->DATA_PTR<scalar_t_out>() : NULL,
        gamma != NULL ? grad_beta->DATA_PTR<scalar_t_out>() : NULL);
    )
}<|MERGE_RESOLUTION|>--- conflicted
+++ resolved
@@ -172,13 +172,8 @@
     for (;  l+7 < n2;  l+=8*numx) {
       for (int k = 0;  k < 8;  k+=2) {
         float2 curr = __half22float2(*((__half2*)(lvals+l+k)));
-<<<<<<< HEAD
-        cuWelfordOnlineSum<float>(curr.x,mu,sigma2,count);
-	cuWelfordOnlineSum<float>(curr.y,mu,sigma2,count);
-=======
         cuWelfordOnlineSum(curr.x,mu,sigma2,count);
         cuWelfordOnlineSum(curr.y,mu,sigma2,count);
->>>>>>> 1d5f7e55
       }
     }
     for (;  l < n2;  ++l) {
@@ -709,19 +704,6 @@
     double epsilon)
 {
     using namespace at;
-<<<<<<< HEAD
-    DISPATCH_DOUBLE_FLOAT_AND_HALF_AND_BFLOAT16(input->scalar_type(), 0, "layer_norm_cuda_kernel",
-        using accscalar_t = at::acc_type<scalar_t_0, true>;
-        HostApplyLayerNorm(
-            output->DATA_PTR<scalar_t_0>(),
-	    mean->DATA_PTR<accscalar_t>(),
-	    invvar->DATA_PTR<accscalar_t>(),
-	    input->DATA_PTR<scalar_t_0>(),
-	    n1,n2,
-	    epsilon,
-	    gamma != NULL ? gamma->DATA_PTR<scalar_t_0>() : NULL,
-	    beta != NULL ? beta->DATA_PTR<scalar_t_0>() : NULL);
-=======
     DISPATCH_DOUBLE_FLOAT_HALF_AND_BFLOAT_INOUT_TYPES(
         input->scalar_type(), output->scalar_type(), "layer_norm_cuda_kernel",
         using accscalar_t = at::acc_type<scalar_t_in, true>;
@@ -734,7 +716,6 @@
           epsilon,
           gamma != NULL ? gamma->DATA_PTR<scalar_t_out>() : NULL,
           beta != NULL ? beta->DATA_PTR<scalar_t_out>() : NULL);
->>>>>>> 1d5f7e55
       )
 }
 
@@ -764,10 +745,6 @@
       const int nshared2_a = 2 * sizeof(U) * threads2.y * threads2.y * (threads2.x + 1);
       const int nshared2_b = threads2.x * threads2.y * sizeof(U);
       const int nshared2 = nshared2_a > nshared2_b ? nshared2_a : nshared2_b;
-<<<<<<< HEAD
-      at::Tensor part_grad_gamma = at::empty({part_size,n2}, input->options().dtype((input->scalar_type()==at::ScalarType::Half ||
-                                                                      input->scalar_type()==at::ScalarType::BFloat16) ? at::ScalarType::Float : input->scalar_type()));
-=======
       // note (mkozuki): I can hard code part_grad_gamma's dtype as float given that
       // the `cuda_layer_norm_gradient` doesn't support double.
       const auto part_grad_dtype =
@@ -775,7 +752,6 @@
         at::ScalarType::Float :
         input->scalar_type();
       at::Tensor part_grad_gamma = at::empty({part_size,n2}, input->options().dtype(part_grad_dtype));
->>>>>>> 1d5f7e55
       at::Tensor part_grad_beta = at::empty_like(part_grad_gamma);
       cuComputePartGradGammaBeta<<<blocks2, threads2, nshared2, stream>>>(
 		      dout,
@@ -838,16 +814,6 @@
     at::Tensor* grad_beta)
 {
     using namespace at;
-<<<<<<< HEAD
-    DISPATCH_FLOAT_AND_HALF_AND_BFLOAT16(input->scalar_type(), 0, "cuComputeGradInput",
-        using accscalar_t = at::acc_type<scalar_t_0, true>;
-        HostLayerNormGradient(
-	    dout->DATA_PTR<scalar_t_0>(),
-	    mean->DATA_PTR<accscalar_t>(),
-	    invvar->DATA_PTR<accscalar_t>(),
-	    input,
-	    n1,n2,
-=======
     // we can do away with `accscalar_t` as there're only three dtypes: fp32, fp16, bf16
     DISPATCH_FLOAT_HALF_AND_BFLOAT_INOUT_TYPES(
       input->scalar_type(), gamma == NULL ? input->scalar_type() :  gamma->scalar_type(), "cuComputeGradInput",
@@ -858,7 +824,6 @@
         invvar->DATA_PTR<accscalar_t>(),
         input,
         n1,n2,
->>>>>>> 1d5f7e55
             // TMJ pass NULL argument for gamma, beta, grad_gamma and grad_beta
             // if gamma Tensor is NULL on input.
         gamma != NULL ? gamma->DATA_PTR<scalar_t_out>() : NULL,
