#include "ATen/ATen.h"
#include "ATen/AccumulateType.h"
#include "ATen/cuda/CUDAContext.h"
#include "ATen/cuda/DeviceUtils.cuh"

#include <cuda.h>
#include <cuda_runtime.h>

#include "type_shim.h"


template<typename U> __device__
void cuWelfordOnlineSum(
  const U curr,
  U& mu,
  U& sigma2,
  U& count)
{
  count = count + U(1);
  U delta = curr - mu;
  U lmean = mu + delta / count;
  mu = lmean;
  U delta2 = curr - lmean;
  sigma2 = sigma2 + delta * delta2;
}

template<typename U> __device__
void cuChanOnlineSum(
  const U muB,
  const U sigma2B,
  const U countB,
  U& mu,
  U& sigma2,
  U& count)
{
  U delta = muB - mu;
  U nA = count;
  U nB = countB;
  count = count + countB;
  U nX = count;
  if (nX > U(0)) {
    nA = nA / nX;
    nB = nB / nX;
    mu = nA*mu + nB*muB;
    sigma2 = sigma2 + sigma2B + delta * delta * nA * nB * nX;
  } else {
    mu = U(0);
    sigma2 = U(0);
  }
}

template<typename U> __device__
void cuRMSOnlineSum(
  const U curr,
  U& sigma2)
{
  sigma2 = sigma2 + curr * curr;
}

template<typename U> __device__
void cuChanRMSOnlineSum(
  const U sigma2B,
  U& sigma2)
{
  sigma2 = sigma2 + sigma2B;
}


template<typename T, typename U> __device__
void cuWelfordMuSigma2(
  const T* __restrict__ vals,
  const int n1,
  const int n2,
  const int i1,
  U& mu,
  U& sigma2,
  U* buf,
<<<<<<< HEAD
  const int GPU_WARP_SIZE,
=======
>>>>>>> 3c19f106
  bool rms_only)
{
  // Assumptions:
  // 1) blockDim.x == warpSize
  // 2) Tensor is contiguous
  // 3) 2*blockDim.y*sizeof(U)+blockDim.y*sizeof(int) shared memory available.
  //
  // compute variance and mean over n2
  U count = U(0);
  mu= U(0);
  sigma2 = U(0);
  if (i1 < n1) {
    // one warp normalizes one n1 index,
    // synchronization is implicit
    // initialize with standard Welford algorithm
    const int numx = blockDim.x * blockDim.y;
    const int thrx = threadIdx.x + threadIdx.y * blockDim.x;
    const T* lvals = vals + i1*n2;
    int l = 4*thrx;
    for (;  l+3 < n2;  l+=4*numx) {
      for (int k = 0;  k < 4;  ++k) {
        U curr = static_cast<U>(lvals[l+k]);
        if (!rms_only) {
          cuWelfordOnlineSum<U>(curr,mu,sigma2,count);
        } else {
          cuRMSOnlineSum<U>(curr, sigma2);
        }
      }
    }
    for (;  l < n2;  ++l) {
      U curr = static_cast<U>(lvals[l]);
      if (!rms_only) {
        cuWelfordOnlineSum<U>(curr,mu,sigma2,count);
      } else {
       cuRMSOnlineSum<U>(curr, sigma2);
      }
    }
    // intra-warp reductions
<<<<<<< HEAD
    #pragma unroll
    for (int stride = GPU_WARP_SIZE / 2; stride > 0; stride /= 2) {  
      U sigma2B = WARP_SHFL_DOWN(sigma2, stride);
      if (!rms_only) {
        U muB = WARP_SHFL_DOWN(mu, stride);
        U countB = WARP_SHFL_DOWN(count, stride);  
        cuChanOnlineSum<U>(muB, sigma2B, countB, mu, sigma2, count);
=======
    for (int l = 0;  l <= 4;  ++l) {
      int srcLaneB = (threadIdx.x+(1<<l))&31;
      U sigma2B = WARP_SHFL(sigma2, srcLaneB);
      if (!rms_only) {
        U muB = WARP_SHFL(mu, srcLaneB);
        U countB = WARP_SHFL(count, srcLaneB);
        cuChanOnlineSum<U>(muB,sigma2B,countB,mu,sigma2,count);
>>>>>>> 3c19f106
      } else {
        cuChanRMSOnlineSum<U>(sigma2B, sigma2);
      }
    }
    // threadIdx.x == 0 has correct values for each warp
    // inter-warp reductions
    if (blockDim.y > 1) {
      U* ubuf = (U*)buf;
      U* ibuf = (U*)(ubuf + blockDim.y);
      for (int offset = blockDim.y/2;  offset > 0;  offset /= 2) {
        // upper half of warps write to shared
        if (threadIdx.x == 0 && threadIdx.y >= offset && threadIdx.y < 2*offset) {
          const int wrt_y = threadIdx.y - offset;
          if (!rms_only) {
            ubuf[2*wrt_y] = mu;
            ibuf[wrt_y] = count;
          }
          ubuf[2*wrt_y+1] = sigma2;
        }
        __syncthreads();
        // lower half merges
        if (threadIdx.x == 0 && threadIdx.y < offset) {
          U sigma2B = ubuf[2*threadIdx.y+1];
          if (!rms_only) {
            U muB = ubuf[2*threadIdx.y];
            U countB = ibuf[threadIdx.y];
            cuChanOnlineSum<U>(muB,sigma2B,countB,mu,sigma2,count);
          } else {
            cuChanRMSOnlineSum<U>(sigma2B,sigma2);
          }
        }
        __syncthreads();
      }
      // threadIdx.x = 0 && threadIdx.y == 0 only thread that has correct values
      if (threadIdx.x == 0 && threadIdx.y == 0) {
        if (!rms_only) {
          ubuf[0] = mu;
        }
        ubuf[1] = sigma2;
      }
      __syncthreads();
      if (!rms_only) {
        mu = ubuf[0];
      }
      sigma2 = ubuf[1]/U(n2);
      // don't care about final value of count, we know count == n2
    } else {
      if (!rms_only) {
        mu = WARP_SHFL(mu, 0);
      }
      sigma2 = WARP_SHFL(sigma2/U(n2), 0);
    }
  }
}

template<> __device__
void cuWelfordMuSigma2(
  const at::Half* __restrict__ vals,
  const int n1,
  const int n2,
  const int i1,
  float& mu,
  float& sigma2,
  float* buf,
<<<<<<< HEAD
  const int GPU_WARP_SIZE,
=======
>>>>>>> 3c19f106
  bool rms_only)
{
  // Assumptions:
  // 1) blockDim.x == warpSize
  // 2) Tensor is contiguous
  // 3) 2*blockDim.y*sizeof(U)+blockDim.y*sizeof(int) shared memory available.
  //
  // compute variance and mean over n2
  float count = 0.0f;
  mu= float(0);
  sigma2 = float(0);
  if (i1 < n1) {
    // one warp normalizes one n1 index,
    // synchronization is implicit
    // initialize with standard Welford algorithm
    const int numx = blockDim.x * blockDim.y;
    const int thrx = threadIdx.x + threadIdx.y * blockDim.x;
    const at::Half* lvals = vals + i1*n2;
    int l = 8*thrx;
    if ((((size_t)lvals)&3) != 0) {
      // 16 bit alignment
      // first thread consumes first point
      if (thrx == 0) {
        float curr = static_cast<float>(lvals[0]);
        if (!rms_only) {
          cuWelfordOnlineSum(curr,mu,sigma2,count);
        } else {
          cuRMSOnlineSum(curr, sigma2);
        }

      }
      ++l;
    }
    // at this point, lvals[l] are 32 bit aligned for all threads.
    for (;  l+7 < n2;  l+=8*numx) {
      for (int k = 0;  k < 8;  k+=2) {
        float2 curr = __half22float2(*((__half2*)(lvals+l+k)));
        if (!rms_only) {
          cuWelfordOnlineSum(curr.x,mu,sigma2,count);
          cuWelfordOnlineSum(curr.y,mu,sigma2,count);
        } else {
          cuRMSOnlineSum(curr.x, sigma2);
          cuRMSOnlineSum(curr.y, sigma2);
        }
      }
    }
    for (;  l < n2;  ++l) {
      float curr = static_cast<float>(lvals[l]);
      if (!rms_only) {
        cuWelfordOnlineSum(curr,mu,sigma2,count);
      } else {
        cuRMSOnlineSum(curr, sigma2);
      }
    }
    // intra-warp reductions
<<<<<<< HEAD
    #pragma unroll
    for (int stride = GPU_WARP_SIZE / 2; stride > 0; stride /= 2) {
      float sigma2B = WARP_SHFL_DOWN(sigma2, stride);
      if (!rms_only) {
        float muB = WARP_SHFL_DOWN(mu, stride);
        float countB = WARP_SHFL_DOWN(count, stride);
        cuChanOnlineSum(muB, sigma2B, countB, mu, sigma2, count);
=======
    for (int l = 0;  l <= 4;  ++l) {
      int srcLaneB = (threadIdx.x+(1<<l))&31;
      float sigma2B = WARP_SHFL(sigma2, srcLaneB);
      if (!rms_only) {
        float muB = WARP_SHFL(mu, srcLaneB);
        float countB = WARP_SHFL(count, srcLaneB);
        cuChanOnlineSum(muB,sigma2B,countB,mu,sigma2,count);
>>>>>>> 3c19f106
      } else {
        cuChanRMSOnlineSum(sigma2B, sigma2);
      }
    }
    // threadIdx.x == 0 has correct values for each warp
    // inter-warp reductions
    if (blockDim.y > 1) {
      float* ubuf = (float*)buf;
      float* ibuf = (float*)(ubuf + blockDim.y);
      for (int offset = blockDim.y/2;  offset > 0;  offset /= 2) {
        // upper half of warps write to shared
        if (threadIdx.x == 0 && threadIdx.y >= offset && threadIdx.y < 2*offset) {
          const int wrt_y = threadIdx.y - offset;
          ubuf[2*wrt_y+1] = sigma2;
          if (!rms_only) {
            ubuf[2*wrt_y] = mu;
            ibuf[wrt_y] = count;
          }
        }
        __syncthreads();
        // lower half merges
        if (threadIdx.x == 0 && threadIdx.y < offset) {
          float sigma2B = ubuf[2*threadIdx.y+1];
          if (!rms_only) {
            float muB = ubuf[2*threadIdx.y];
            float countB = ibuf[threadIdx.y];
            cuChanOnlineSum(muB,sigma2B,countB,mu,sigma2,count);
          } else {
            cuChanRMSOnlineSum(sigma2B, sigma2);
          }
        }
        __syncthreads();
      }
      // threadIdx.x = 0 && threadIdx.y == 0 only thread that has correct values
      if (threadIdx.x == 0 && threadIdx.y == 0) {
        if (!rms_only) {
          ubuf[0] = mu;
        }
        ubuf[1] = sigma2;
      }
      __syncthreads();
      if (!rms_only) {
        mu = ubuf[0];
      }
      sigma2 = ubuf[1]/float(n2);
      // don't care about final value of count, we know count == n2
    } else {
      if (!rms_only) {
        mu = WARP_SHFL(mu, 0);
      }
      sigma2 = WARP_SHFL(sigma2/float(n2), 0);
    }
  }
}

template<typename U> U rsqrt(U v) {
  return U(1) / sqrt(v);
}
#if defined __HIP_PLATFORM_HCC__
__device__ float rsqrt(float v) {
  return rsqrtf(v);
}
#else
template<> float rsqrt(float v) {
  return rsqrtf(v);
}
#endif
template<> double rsqrt(double v) {
  return rsqrt(v);
}

namespace {
// This is the un-specialized struct.  Note that we prevent instantiation of this
// struct by putting an undefined symbol in the function body so it won't compile.
//  template <typename T>
//  struct SharedMemory
//  {
//      // Ensure that we won't compile any un-specialized types
//      __device__ T *getPointer()
//      {
//          extern __device__ void error(void);
//          error();
//          return NULL;
//      }
//  };
// https://github.com/NVIDIA/apex/issues/246
template <typename T>
struct SharedMemory;

template <>
struct SharedMemory <float>
{
    __device__ float *getPointer()
    {
        extern __shared__ float s_float[];
        return s_float;
    }
};

template <>
struct SharedMemory <double>
{
    __device__ double *getPointer()
    {
        extern __shared__ double s_double[];
        return s_double;
    }
};
}

template<typename T, typename U, typename V> __device__
void cuApplyLayerNorm_(
  V* __restrict__ output_vals,
  U* __restrict__ mean,
  U* __restrict__ invvar,
  const T* __restrict__ vals,
  const int n1,
  const int n2,
  const U epsilon,
  const V* __restrict__ gamma,
  const V* __restrict__ beta,
<<<<<<< HEAD
  const int GPU_WARP_SIZE,
  bool rms_only)
=======
  bool rms_only
  )
>>>>>>> 3c19f106
{
  // Assumptions:
  // 1) blockDim.x == warpSize
  // 2) Tensors are contiguous
  //
  for (int i1=blockIdx.y; i1 < n1; i1 += gridDim.y) {
    SharedMemory<U> shared;
    U* buf = shared.getPointer();
    U mu,sigma2;
<<<<<<< HEAD
    cuWelfordMuSigma2(vals,n1,n2,i1,mu,sigma2,buf, GPU_WARP_SIZE, rms_only);
=======
    cuWelfordMuSigma2(vals,n1,n2,i1,mu,sigma2,buf,rms_only);

>>>>>>> 3c19f106
    const T* lvals = vals + i1*n2;
    V* ovals = output_vals + i1*n2;
    U c_invvar = rsqrt(sigma2 + epsilon);
    const int numx = blockDim.x * blockDim.y;
    const int thrx = threadIdx.x + threadIdx.y * blockDim.x;
    if (gamma != NULL && (beta != NULL || rms_only)) {
      for (int i = thrx;  i < n2;  i+=numx) {
        U curr = static_cast<U>(lvals[i]);
        if (!rms_only) {
          ovals[i] = gamma[i] * static_cast<V>(c_invvar * (curr - mu)) + beta[i];
        } else {
          ovals[i] = gamma[i] * static_cast<V>(c_invvar * curr);
        }

      }
    } else {
      for (int i = thrx;  i < n2;  i+=numx) {
        U curr = static_cast<U>(lvals[i]);
        if (!rms_only) {
          ovals[i] = static_cast<V>(c_invvar * (curr - mu));
        } else {
          ovals[i] = static_cast<V>(c_invvar * curr);
        }
      }
    }
    if (threadIdx.x == 0 && threadIdx.y == 0) {
      if (!rms_only) {
        mean[i1] = mu;
      }
      invvar[i1] = c_invvar;
    }
    __syncthreads();
  }
}

template<typename T, typename U, typename V=T> __global__
void cuApplyLayerNorm(
  V* __restrict__ output_vals,
  U* __restrict__ mean,
  U* __restrict__ invvar,
  const T* __restrict__ vals,
  const int n1,
  const int n2,
  const U epsilon,
  const V* __restrict__ gamma,
  const V* __restrict__ beta,
  const int warp_size)
{
<<<<<<< HEAD
  cuApplyLayerNorm_<T, U, V>(output_vals, mean, invvar, vals, n1, n2, epsilon, gamma, beta, warp_size, false);
=======
  cuApplyLayerNorm_<T, U, V>(output_vals, mean, invvar, vals, n1, n2, epsilon, gamma, beta, false);
>>>>>>> 3c19f106
}

template<typename T, typename U, typename V=T> __global__
void cuApplyRMSNorm(
  V* __restrict__ output_vals,
  U* __restrict__ invvar,
  const T* __restrict__ vals,
  const int n1,
  const int n2,
  const U epsilon,
<<<<<<< HEAD
  const V* __restrict__ gamma,
  const int warp_size)
{
  cuApplyLayerNorm_<T, U, V>(output_vals, NULL, invvar, vals, n1, n2, epsilon, gamma, NULL, warp_size, true);
=======
  const V* __restrict__ gamma)
{
  cuApplyLayerNorm_<T, U, V>(output_vals, NULL, invvar, vals, n1, n2, epsilon, gamma, NULL, true);
>>>>>>> 3c19f106
}

template<typename T, typename U, typename V> __device__
void cuLoadWriteStridedInputs(
    const int i1_block,
    const int thr_load_row_off,
    const int thr_load_col_off,
    const int i2_off,
    const int row_stride,
    U* warp_buf1,
    U* warp_buf2,
    const T* input,
    const V* dout,
    const int i1_end,
    const int n2,
    const U* __restrict__ mean,
    const U* __restrict__ invvar,
    bool rms_only
    )
{
  int i1 = i1_block+thr_load_row_off;
  if (i1 < i1_end) {
    U curr_mean;
    if (!rms_only) {
      curr_mean = mean[i1];
    }
    U curr_invvar = invvar[i1];
    for (int k = 0;  k < blockDim.y;  ++k) {
      int i2 = i2_off + k;
      int load_idx = i1*n2+i2;
      int write_idx = thr_load_row_off*row_stride+thr_load_col_off+k;
      if (i2<n2) {
        U curr_input = static_cast<U>(input[load_idx]);
        U curr_dout = static_cast<U>(dout[load_idx]);
        if (!rms_only) {
          warp_buf1[write_idx] = curr_dout;
          warp_buf2[write_idx] = curr_dout * (curr_input - curr_mean) * curr_invvar;
        } else {
          warp_buf2[write_idx] = curr_dout * (curr_input) * curr_invvar;
        }
      } else {
        if (!rms_only) {
          warp_buf1[write_idx] = U(0);
        }
        warp_buf2[write_idx] = U(0);
      }
    }
  } else {
    for (int k = 0;  k < blockDim.y;  ++k) {
      int write_idx = thr_load_row_off*row_stride+thr_load_col_off+k;
      if (!rms_only) {
        warp_buf1[write_idx] = U(0);
      }
      warp_buf2[write_idx] = U(0);
    }
  }
}
template<typename T, typename U, typename V> __device__
void cuLoadAddStridedInputs(
    const int i1_block,
    const int thr_load_row_off,
    const int thr_load_col_off,
    const int i2_off,
    const int row_stride,
    U* warp_buf1,
    U* warp_buf2,
    const T* input,
    const V* dout,
    const int i1_end,
    const int n2,
    const U* __restrict__ mean,
    const U* __restrict__ invvar,
    bool rms_only
    )
{
  int i1 = i1_block+thr_load_row_off;
  if (i1 < i1_end) {
    U curr_mean;
    if (!rms_only) {
      curr_mean = mean[i1];
    }
    U curr_invvar = invvar[i1];
    for (int k = 0;  k < blockDim.y;  ++k) {
      int i2 = i2_off + k;
      int load_idx = i1*n2+i2;
      int write_idx = thr_load_row_off*row_stride+thr_load_col_off+k;
      if (i2<n2) {
        U curr_input = static_cast<U>(input[load_idx]);
        U curr_dout = static_cast<U>(dout[load_idx]);
        if (!rms_only) {
          warp_buf1[write_idx] += curr_dout;
          warp_buf2[write_idx] += curr_dout * (curr_input - curr_mean) * curr_invvar;
        } else {
          warp_buf2[write_idx] += curr_dout * (curr_input) * curr_invvar;
        }
      }
    }
  }
}


template<typename T, typename U, typename V> __global__
void cuComputePartGradGammaBeta(
    const V* __restrict__ dout,
    const T* __restrict__ input,
    const int n1,
    const int n2,
    const U* __restrict__ mean,
    const U* __restrict__ invvar,
    U epsilon,
    U* part_grad_gamma,
    U* part_grad_beta,
    bool rms_only)
{
    const int numsegs_n1 = (n1+blockDim.y*blockDim.y-1) / (blockDim.y*blockDim.y);
    const int segs_per_block = (numsegs_n1 + gridDim.y - 1) / gridDim.y;
    const int i1_beg = blockIdx.y * segs_per_block * blockDim.y*blockDim.y;
    const int i1_beg_plus_one = (blockIdx.y+1) * segs_per_block * blockDim.y*blockDim.y;
    const int i1_end = i1_beg_plus_one < n1 ? i1_beg_plus_one : n1;
    const int row_stride = blockDim.x+1;
    const int thr_load_col_off = (threadIdx.x*blockDim.y)&(blockDim.x-1);
    const int thr_load_row_off = (threadIdx.x*blockDim.y)/blockDim.x + threadIdx.y*blockDim.y;
    const int i2_off = blockIdx.x * blockDim.x + thr_load_col_off;
    SharedMemory<U> shared;
    U* buf = shared.getPointer(); // buf has at least blockDim.x * blockDim.y * blockDim.y + (blockDim.y - 1)*(blockDim.x/blockDim.y) elements
    U* warp_buf1 = (U*)buf;
    U* warp_buf2 = warp_buf1 + blockDim.y * blockDim.y * row_stride;
    // compute partial sums from strided inputs
    // do this to increase number of loads in flight
    cuLoadWriteStridedInputs(i1_beg,thr_load_row_off,thr_load_col_off,i2_off,row_stride,warp_buf1,warp_buf2,input,dout,i1_end,n2,mean,invvar, rms_only);
    for (int i1_block = i1_beg+blockDim.y*blockDim.y;  i1_block < i1_end;  i1_block+=blockDim.y*blockDim.y) {
      cuLoadAddStridedInputs(i1_block,thr_load_row_off,thr_load_col_off,i2_off,row_stride,warp_buf1,warp_buf2,input,dout,i1_end,n2,mean,invvar, rms_only);
    }
    __syncthreads();
    // inter-warp reductions
    // sum within each warp
    U acc1 = U(0);
    U acc2 = U(0);
    for (int k = 0;  k < blockDim.y;  ++k) {
      int row1 = threadIdx.y + k*blockDim.y;
      int idx1 = row1*row_stride + threadIdx.x;
      if (!rms_only) {
        acc1 += warp_buf1[idx1];
      }
      acc2 += warp_buf2[idx1];
    }
    if (!rms_only) {
      warp_buf1[threadIdx.y*row_stride+threadIdx.x] = acc1;
    }
    warp_buf2[threadIdx.y*row_stride+threadIdx.x] = acc2;
    __syncthreads();
    // sum all warps
    for (int offset = blockDim.y/2;  offset > 1;  offset /= 2) {
      if (threadIdx.y < offset) {
        int row1 = threadIdx.y;
        int row2 = threadIdx.y + offset;
        int idx1 = row1*row_stride + threadIdx.x;
        int idx2 = row2*row_stride + threadIdx.x;
        if (!rms_only) {
          warp_buf1[idx1] += warp_buf1[idx2];
        }
        warp_buf2[idx1] += warp_buf2[idx2];
      }
      __syncthreads();
    }
    int i2 = blockIdx.x * blockDim.x + threadIdx.x;
    if (threadIdx.y == 0 && i2 < n2) {
      int row1 = threadIdx.y;
      int row2 = threadIdx.y + 1;
      int idx1 = row1*row_stride + threadIdx.x;
      int idx2 = row2*row_stride + threadIdx.x;
      if (!rms_only) {
        part_grad_beta[blockIdx.y*n2+i2] = warp_buf1[idx1] + warp_buf1[idx2];
      }
      part_grad_gamma[blockIdx.y*n2+i2] = warp_buf2[idx1] + warp_buf2[idx2];
    }
}

template<typename U, typename V> __global__
void cuComputeGradGammaBeta(
    const U* part_grad_gamma,
    const U* part_grad_beta,
    const int part_size,
    const int n1,
    const int n2,
    V* grad_gamma,
    V* grad_beta,
    bool rms_only)
{
    // sum partial gradients for gamma and beta
    SharedMemory<U> shared;
    U* buf = shared.getPointer();
    int i2 = blockIdx.x * blockDim.x + threadIdx.x;
    if (i2 < n2) {
      // each warp does sequential reductions until reduced part_size is num_warps
      int num_warp_reductions = part_size / blockDim.y;
      U sum_gamma = U(0);
      U sum_beta = U(0);
      const U* part_grad_gamma_ptr = part_grad_gamma + threadIdx.y * num_warp_reductions * n2 + i2;
      const U* part_grad_beta_ptr = part_grad_beta + threadIdx.y * num_warp_reductions * n2 + i2;
      for (int warp_offset = 0;  warp_offset < num_warp_reductions;  ++warp_offset) {
        sum_gamma += part_grad_gamma_ptr[warp_offset*n2];
        if (!rms_only) {
          sum_beta += part_grad_beta_ptr[warp_offset*n2];
        }
      }
      // inter-warp reductions
      const int nbsize3 = blockDim.x * blockDim.y / 2;
      for (int offset = blockDim.y/2;  offset >= 1;  offset /= 2) {
        // top half write to shared memory
        if (threadIdx.y >= offset && threadIdx.y < 2*offset) {
          const int write_idx = (threadIdx.y - offset) * blockDim.x + threadIdx.x;
          buf[write_idx] = sum_gamma;
          if (!rms_only) {
            buf[write_idx+nbsize3] = sum_beta;
          }
        }
        __syncthreads();
        // bottom half sums
        if (threadIdx.y < offset) {
          const int read_idx = threadIdx.y * blockDim.x + threadIdx.x;
          sum_gamma += buf[read_idx];
          if (!rms_only) {
            sum_beta += buf[read_idx+nbsize3];
          }
        }
        __syncthreads();
      }
      // write out fully summed gradients
      if (threadIdx.y == 0) {
        grad_gamma[i2] = sum_gamma;
        if (!rms_only) {
          grad_beta[i2] = sum_beta;
        }
      }
    }
}


template<typename T, typename U, typename V> __global__
void cuComputeGradInput(
    const V* __restrict__ dout,
    const T* __restrict__ input,
    const int n1,
    const int n2,
    const U* __restrict__ mean,
    const U* __restrict__ invvar,
    U epsilon,
    const V* gamma,
    T* grad_input,
    bool rms_only)
{
  for (int i1=blockIdx.y; i1 < n1; i1 += gridDim.y) {
    U sum_loss1 = U(0);
    U sum_loss2 = U(0);
    U c_mean;
    if (!rms_only) {
      c_mean = mean[i1];
    }
    const U c_invvar = invvar[i1];
    const T* k_input = input + i1*n2;
    const V* k_dout = dout + i1*n2;
    const int numx = blockDim.x * blockDim.y;
    const int thrx = threadIdx.x + threadIdx.y * blockDim.x;
    if (gamma != NULL) {
      #ifndef __HIP_PLATFORM_HCC__
      int l = 4*thrx;
      for (;  l+3 < n2;  l+=4*numx) {           
        for (int k = 0;  k < 4;  ++k) {
          const U c_h = static_cast<U>(k_input[l+k]);
          const U c_loss = static_cast<U>(k_dout[l+k]);
          if (!rms_only) {
            sum_loss1 += c_loss * gamma[l+k];
            sum_loss2 += c_loss * gamma[l+k] * (c_h - c_mean) * c_invvar;
          } else {
            sum_loss2 += c_loss * gamma[l+k] * (c_h) * c_invvar;
          }
        }
      }
      for (;  l < n2;  ++l) {
        const U c_h = static_cast<U>(k_input[l]);
        const U c_loss = static_cast<U>(k_dout[l]);
        if (!rms_only) {
          sum_loss1 += c_loss * gamma[l];
          sum_loss2 += c_loss * gamma[l] * (c_h - c_mean) * c_invvar;
        } else {
          sum_loss2 += c_loss * gamma[l] * (c_h) * c_invvar;
        }

<<<<<<< HEAD
      }
      #else
      // Optimization for ROCm MI100
      for( int l = 0; l < n2 ; l += numx) {
        int idx = l + thrx;
        const U gamma_idx = static_cast<U>((idx<n2) ? gamma[idx] : V(0));
        const U c_h = static_cast<U>((idx<n2) ? k_input[idx] : T(0));
        const U c_loss = static_cast<U>((idx<n2) ? k_dout[idx] : V(0));
        if (!rms_only) {
          sum_loss1 += c_loss * gamma_idx;
          sum_loss2 += c_loss * gamma_idx * (c_h - c_mean) * c_invvar;
        } else {
          sum_loss2 += c_loss * gamma_idx * (c_h) * c_invvar;
        }
=======
>>>>>>> 3c19f106
      }
      #endif
    } else {
      #ifndef __HIP_PLATFORM_HCC__
      int l = 4*thrx;
      for (;  l+3 < n2;  l+=4*numx) {
        for (int k = 0;  k < 4;  ++k) {
          const U c_h = static_cast<U>(k_input[l+k]);
          const U c_loss = static_cast<U>(k_dout[l+k]);
          if (!rms_only) {
            sum_loss1 += c_loss;
            sum_loss2 += c_loss * (c_h - c_mean) * c_invvar;
          } else {
            sum_loss2 += c_loss * (c_h) * c_invvar;
          }
        }
      }
      for (;  l < n2;  ++l) {
        const U c_h = static_cast<U>(k_input[l]);
        const U c_loss = static_cast<U>(k_dout[l]);
        if (!rms_only) {
          sum_loss1 += c_loss;
          sum_loss2 += c_loss * (c_h - c_mean) * c_invvar;
        } else {
          sum_loss2 += c_loss * (c_h) * c_invvar;
        }
      }
      #else
      for( int l = 0; l < n2 ; l += numx) {
        int idx = l + thrx;
        const U c_h = static_cast<U>((idx<n2) ? k_input[idx] : T(0));
        const U c_loss = static_cast<U>((idx<n2) ? k_dout[idx] : V(0));
        if (!rms_only) {
          sum_loss1 += c_loss;
          sum_loss2 += c_loss * (c_h - c_mean) * c_invvar;
        } else {
          sum_loss2 += c_loss * (c_h) * c_invvar;
        }
      }
      #endif
    }
    // intra-warp reductions
    for (int mask = blockDim.x/2;  mask > 0;  mask /= 2) {
      if (!rms_only) {
        sum_loss1 += WARP_SHFL_XOR(sum_loss1, mask);
      }
      sum_loss2 += WARP_SHFL_XOR(sum_loss2, mask);
    }
    // inter-warp reductions
    if (blockDim.y > 1) {
      SharedMemory<U> shared;
      U* buf = shared.getPointer();
      for (int offset = blockDim.y/2;  offset > 0;  offset /= 2) {
        // upper half of warps write to shared
        if (threadIdx.y >= offset && threadIdx.y < 2*offset) {
          const int wrt_i = (threadIdx.y - offset) * blockDim.x + threadIdx.x;
          if (!rms_only) {
            buf[2*wrt_i] = sum_loss1;
          }
          buf[2*wrt_i+1] = sum_loss2;
        }
        __syncthreads();
        // lower half merges
        if (threadIdx.y < offset) {
          const int read_i = threadIdx.y * blockDim.x + threadIdx.x;
          if (!rms_only) {
            sum_loss1 += buf[2*read_i];
          }
          sum_loss2 += buf[2*read_i+1];
        }
        __syncthreads();
      }
      if (threadIdx.y == 0) {
        if (!rms_only) {
          buf[2*threadIdx.x] = sum_loss1;
        }
        buf[2*threadIdx.x+1] = sum_loss2;
      }
      __syncthreads();
      if (threadIdx.y !=0) {
        if (!rms_only) {
          sum_loss1 = buf[2*threadIdx.x];
        }
        sum_loss2 = buf[2*threadIdx.x+1];
      }
    }
    // all threads now have the two sums over l
    U fH = (U)n2;
    U term1 = (U(1) / fH) * c_invvar;
    T* k_grad_input = grad_input + i1*n2;
    if (gamma != NULL) {
      for (int l = thrx;  l < n2;  l+=numx) {
        const U c_h = static_cast<U>(k_input[l]);
        const U c_loss = static_cast<U>(k_dout[l]);
        U f_grad_input = fH * c_loss * gamma[l];
        if (!rms_only) {
          f_grad_input -= sum_loss1;
          f_grad_input -= (c_h - c_mean) * c_invvar * sum_loss2;
        } else {
          f_grad_input -= (c_h) * c_invvar * sum_loss2;
        }
        f_grad_input *= term1;
        k_grad_input[l] = static_cast<T>(f_grad_input);
      }
    } else {
      for (int l = thrx;  l < n2;  l+=numx) {
        const U c_h = static_cast<U>(k_input[l]);
        const U c_loss = static_cast<U>(k_dout[l]);
        U f_grad_input = fH * c_loss;
        if (!rms_only) {
          f_grad_input -= sum_loss1;
          f_grad_input -= (c_h - c_mean) * c_invvar * sum_loss2;
        } else {
          f_grad_input -= (c_h) * c_invvar * sum_loss2;
        }
        f_grad_input *= term1;
        k_grad_input[l] = static_cast<T>(f_grad_input);
      }
    }
    // prevent race where buf is written again before reads are done
    __syncthreads();
  }
}


template<typename T, typename U, typename V=T>
void HostApplyLayerNorm(
    V* output,
    U* mean,
    U* invvar,
    const T* input,
    int n1,
    int n2,
    double epsilon,
    const V* gamma,
    const V* beta
    )
{
    auto stream = at::cuda::getCurrentCUDAStream().stream();
    const int warp_size = at::cuda::getCurrentDeviceProperties()->warpSize;
    dim3 threads(warp_size ,4, 1);  // MI100 wavefront/warp = 64
    #ifdef __HIP_PLATFORM_HCC__
    // Optimization for ROCm MI100
    threads.y = 1;
    #endif
    
    const uint64_t maxGridY = at::cuda::getCurrentDeviceProperties()->maxGridSize[1];
    const dim3 blocks(1, std::min((uint64_t)n1, maxGridY), 1);
    int nshared =
        threads.y > 1 ?
            threads.y*sizeof(U)+(threads.y/2)*sizeof(U) :
            0;
    cuApplyLayerNorm<<<blocks, threads, nshared, stream>>>(
      output, mean, invvar, input, n1, n2, U(epsilon), gamma, beta, warp_size);
}

// Optimize HostRMSNormGradient for AMD GPUs: https://github.com/ROCmSoftwarePlatform/apex/pull/66/files
template<typename T, typename U, typename V=T>
void HostApplyRMSNorm(
    V* output,
    U* invvar,
    const T* input,
    int n1,
    int n2,
    double epsilon,
    const V* gamma)
{
    auto stream = at::cuda::getCurrentCUDAStream().stream();
    const int warp_size = at::cuda::getCurrentDeviceProperties()->warpSize;
    const uint64_t maxGridY = at::cuda::getCurrentDeviceProperties()->maxGridSize[1];
    const dim3 blocks(1, std::min((uint64_t)n1, maxGridY), 1);
    dim3 threads(warp_size,4,1);
    #ifdef __HIP_PLATFORM_HCC__
    // Optimization for ROCm MI100
    threads.y = 2;
    #endif
    int nshared =
        threads.y > 1 ?
            threads.y*sizeof(U)+(threads.y/2)*sizeof(U) :
            0;
    cuApplyRMSNorm<<<blocks, threads, nshared, stream>>>(
      output, invvar, input, n1, n2, U(epsilon), gamma, warp_size);
}

template<typename T, typename U, typename V=T>
void HostApplyRMSNorm(
    V* output,
    U* invvar,
    const T* input,
    int n1,
    int n2,
    double epsilon,
    const V* gamma)
{
    auto stream = at::cuda::getCurrentCUDAStream().stream();
    const dim3 threads(32,4,1);
    const uint64_t maxGridY = at::cuda::getCurrentDeviceProperties()->maxGridSize[1];
    const dim3 blocks(1, std::min((uint64_t)n1, maxGridY), 1);
    int nshared =
        threads.y > 1 ?
            threads.y*sizeof(U)+(threads.y/2)*sizeof(U) :
            0;
    cuApplyRMSNorm<<<blocks, threads, nshared, stream>>>(
      output, invvar, input, n1, n2, U(epsilon), gamma);
}

void cuda_layer_norm(
    at::Tensor* output,
    at::Tensor* mean,
    at::Tensor* invvar,
    at::Tensor* input,
    int n1,
    int n2,
    #ifdef VERSION_GE_1_1
    at::IntArrayRef normalized_shape,
    #else
    at::IntList normalized_shape,
    #endif
    at::Tensor* gamma,
    at::Tensor* beta,
    double epsilon)
{
    using namespace at;
    DISPATCH_DOUBLE_FLOAT_HALF_AND_BFLOAT_INOUT_TYPES(
        input->scalar_type(), output->scalar_type(), "layer_norm_cuda_kernel",
        using accscalar_t = at::acc_type<scalar_t_in, true>;
        HostApplyLayerNorm<scalar_t_in, accscalar_t, scalar_t_out>(
          output->DATA_PTR<scalar_t_out>(),
              mean->DATA_PTR<accscalar_t>(),
          invvar->DATA_PTR<accscalar_t>(),
          input->DATA_PTR<scalar_t_in>(),
          n1,n2,
          epsilon,
          gamma != NULL ? gamma->DATA_PTR<scalar_t_out>() : NULL,
          beta != NULL ? beta->DATA_PTR<scalar_t_out>() : NULL);
      )
}

void cuda_rms_norm(
    at::Tensor* output,
    at::Tensor* invvar,
    at::Tensor* input,
    int n1,
    int n2,
    #ifdef VERSION_GE_1_1
    at::IntArrayRef normalized_shape,
    #else
    at::IntList normalized_shape,
    #endif
    at::Tensor* gamma,
    double epsilon)
{
    using namespace at;
    DISPATCH_DOUBLE_FLOAT_HALF_AND_BFLOAT_INOUT_TYPES(
        input->scalar_type(), output->scalar_type(), "rms_norm_cuda_kernel",
        using accscalar_t = at::acc_type<scalar_t_in, true>;
        HostApplyRMSNorm<scalar_t_in, accscalar_t, scalar_t_out>(
          output->DATA_PTR<scalar_t_out>(),
          invvar->DATA_PTR<accscalar_t>(),
          input->DATA_PTR<scalar_t_in>(),
          n1,n2,
          epsilon,
          gamma != NULL ? gamma->DATA_PTR<scalar_t_out>() : NULL);
      )
}


template<typename T, typename U=float, typename V=T>
void HostLayerNormGradient(
    const V* dout,
    const U* mean,
    const U* invvar,
    at::Tensor* input,
    int n1,
    int n2,
    const V* gamma,
    const V* beta,
    double epsilon,
    T* grad_input,
    V* grad_gamma,
    V* grad_beta
    )
{
    auto stream = at::cuda::getCurrentCUDAStream().stream();
    const int warp_size = at::cuda::getCurrentDeviceProperties()->warpSize;
    
    if (gamma != NULL && beta != NULL) {
      // compute grad_gamma(j) and grad_beta(j)
      // Optimize layer normalization for AMD GPUs: https://github.com/ROCmSoftwarePlatform/apex/pull/66/files
      const int part_size = warp_size;
      const dim3 threads2(warp_size, 4, 1);
      const dim3 blocks2((n2+threads2.x-1) / threads2.x,part_size, 1);
      const int nshared2_a = 2 * sizeof(U) * threads2.y * threads2.y * (threads2.x + 1);
      const int nshared2_b = threads2.x * threads2.y * sizeof(U);
      const int nshared2 = nshared2_a > nshared2_b ? nshared2_a : nshared2_b;
      // note (mkozuki): I can hard code part_grad_gamma's dtype as float given that
      // the `cuda_layer_norm_gradient` doesn't support double.
      const auto part_grad_dtype =
        (input->scalar_type() == at::ScalarType::Half || input->scalar_type() == at::ScalarType::BFloat16) ?
        at::ScalarType::Float :
        input->scalar_type();
      at::Tensor part_grad_gamma = at::empty({part_size,n2}, input->options().dtype(part_grad_dtype));
      at::Tensor part_grad_beta = at::empty_like(part_grad_gamma);
      cuComputePartGradGammaBeta<<<blocks2, threads2, nshared2, stream>>>(
                      dout,
                      input->DATA_PTR<T>(),
                      n1,n2,
                      mean,
                      invvar,
                      U(epsilon),
                      part_grad_gamma.DATA_PTR<U>(),
                      part_grad_beta.DATA_PTR<U>(),
                      false);

<<<<<<< HEAD
      const dim3 threads3(warp_size, 8, 1);
=======
      const dim3 threads3(32,8,1);
>>>>>>> 3c19f106
      const dim3 blocks3((n2+threads2.x-1)/threads2.x,1,1);
      const int nshared3 = threads3.x * threads3.y * sizeof(U);
      cuComputeGradGammaBeta<<<blocks3, threads3, nshared3, stream>>>(
                      part_grad_gamma.DATA_PTR<U>(),
                      part_grad_beta.DATA_PTR<U>(),
                      part_size,
                      n1,n2,
                      grad_gamma,
                      grad_beta,
                      false);
    }

    // compute grad_input
    // https://github.com/microsoft/onnxruntime/pull/7682/files#diff-f9eace25e62b646410b067f96cd930c7fe843326dca1e8d383631ca27f1a8d00R540
    // https://github.com/amathews-amd/onnxruntime/blob/80c0555c2bc17fb109190e2082cd3fda0a37984c/orttraining/orttraining/training_ops/cuda/nn/layer_norm_impl.cu#L541
    
    const uint64_t maxGridY = at::cuda::getCurrentDeviceProperties()->maxGridSize[1];
    const dim3 blocks1(1, std::min((uint64_t)n1, maxGridY), 1);
    dim3 threads1(warp_size,4,1);  // MI100 wavefront/warp = 64
    #ifdef __HIP_PLATFORM_HCC__
    // Optimization for ROCm MI100
    threads1.y = 2;
    #endif
    int nshared =
            threads1.y > 1 ?
            threads1.y*threads1.x*sizeof(U) :
            0;
    cuComputeGradInput<<<blocks1, threads1, nshared, stream>>>(
            dout,
            input->DATA_PTR<T>(),
            n1,n2,
            mean,
            invvar,
            U(epsilon),
            gamma,
            grad_input,
            false);
}
<<<<<<< HEAD
// Optimize HostRMSNormGradient for AMD GPUs: https://github.com/ROCmSoftwarePlatform/apex/pull/66/files
=======

>>>>>>> 3c19f106
template<typename T, typename U=float, typename V=T>
void HostRMSNormGradient(
    const V* dout,
    const U* invvar,
    at::Tensor* input,
    int n1,
    int n2,
    const V* gamma,
    double epsilon,
    T* grad_input,
    V* grad_gamma)
{
    auto stream = at::cuda::getCurrentCUDAStream().stream();
<<<<<<< HEAD
    const int warp_size = at::cuda::getCurrentDeviceProperties()->warpSize;
    if (gamma != NULL) {
      const int part_size = warp_size;
      const dim3 threads2(warp_size,4,1);
=======

    if (gamma != NULL) {
      const int part_size = 16;
      const dim3 threads2(32,4,1);
>>>>>>> 3c19f106
      const dim3 blocks2((n2+threads2.x-1)/threads2.x,part_size,1);
      const int nshared2_a = 2 * sizeof(U) * threads2.y * threads2.y * (threads2.x + 1);
      const int nshared2_b = threads2.x * threads2.y * sizeof(U);
      const int nshared2 = nshared2_a > nshared2_b ? nshared2_a : nshared2_b;
      // note (mkozuki): I can hard code part_grad_gamma's dtype as float given that
      // the `cuda_layer_norm_gradient` doesn't support double.
      const auto part_grad_dtype =
        (input->scalar_type() == at::ScalarType::Half || input->scalar_type() == at::ScalarType::BFloat16) ?
        at::ScalarType::Float :
        input->scalar_type();
      at::Tensor part_grad_gamma = at::empty({part_size,n2}, input->options().dtype(part_grad_dtype));
      cuComputePartGradGammaBeta<<<blocks2, threads2, nshared2, stream>>>(
                      dout,
                      input->DATA_PTR<T>(),
                      n1,n2,
                      invvar, // unused
                      invvar,
                      U(epsilon),
                      part_grad_gamma.DATA_PTR<U>(),
                      part_grad_gamma.DATA_PTR<U>(), /* unused */
                      true);

<<<<<<< HEAD
      const dim3 threads3(warp_size,8,1);
=======
      const dim3 threads3(32,8,1);
>>>>>>> 3c19f106
      const dim3 blocks3((n2+threads2.x-1)/threads2.x,1,1);
      const int nshared3 = threads3.x * threads3.y * sizeof(U);
      cuComputeGradGammaBeta<<<blocks3, threads3, nshared3, stream>>>(
                      part_grad_gamma.DATA_PTR<U>(),
                      part_grad_gamma.DATA_PTR<U>(), /* unused */
                      part_size,
                      n1,n2,
                      grad_gamma,
                      grad_gamma, /* unused */
                      true);
    }

    // compute grad_input
    const uint64_t maxGridY = at::cuda::getCurrentDeviceProperties()->maxGridSize[1];
    const dim3 blocks1(1, std::min((uint64_t)n1, maxGridY), 1);
<<<<<<< HEAD
    const dim3 threads1(warp_size,4,1);
=======
    const dim3 threads1(32,4,1);
>>>>>>> 3c19f106
    int nshared =
            threads1.y > 1 ?
            threads1.y*threads1.x*sizeof(U) :
            0;
    cuComputeGradInput<<<blocks1, threads1, nshared, stream>>>(
            dout,
            input->DATA_PTR<T>(),
            n1,n2,
            invvar, /* unused */
            invvar,
            U(epsilon),
            gamma,
            grad_input,
            true);
}

void cuda_layer_norm_gradient(
    at::Tensor* dout,
    at::Tensor* mean,
    at::Tensor* invvar,
    at::Tensor* input,
    int n1,
    int n2,
    #ifdef VERSION_GE_1_1
    at::IntArrayRef normalized_shape,
    #else
    at::IntList normalized_shape,
    #endif
    at::Tensor* gamma,
    at::Tensor* beta,
    double epsilon,
    at::Tensor* grad_input,
    at::Tensor* grad_gamma,
    at::Tensor* grad_beta)
{
    using namespace at;
    // we can do away with `accscalar_t` as there're only three dtypes: fp32, fp16, bf16
    DISPATCH_FLOAT_HALF_AND_BFLOAT_INOUT_TYPES(
      input->scalar_type(), gamma == NULL ? input->scalar_type() :  gamma->scalar_type(), "cuComputeGradInput",
      using accscalar_t = at::acc_type<scalar_t_in, true>;
      HostLayerNormGradient(
        dout->DATA_PTR<scalar_t_out>(),
        mean->DATA_PTR<accscalar_t>(),
        invvar->DATA_PTR<accscalar_t>(),
        input,
        n1,n2,
            // TMJ pass NULL argument for gamma, beta, grad_gamma and grad_beta
            // if gamma Tensor is NULL on input.
        gamma != NULL ? gamma->DATA_PTR<scalar_t_out>() : NULL,
        gamma != NULL ? beta->DATA_PTR<scalar_t_out>() : NULL,
        epsilon,
        grad_input->DATA_PTR<scalar_t_in>(),
        gamma != NULL ? grad_gamma->DATA_PTR<scalar_t_out>() : NULL,
        gamma != NULL ? grad_beta->DATA_PTR<scalar_t_out>() : NULL);
    )
}

void cuda_rms_norm_gradient(
    at::Tensor* dout,
    at::Tensor* invvar,
    at::Tensor* input,
    int n1,
    int n2,
    #ifdef VERSION_GE_1_1
    at::IntArrayRef normalized_shape,
    #else
    at::IntList normalized_shape,
    #endif
    at::Tensor* gamma,
    double epsilon,
    at::Tensor* grad_input,
    at::Tensor* grad_gamma)
{
    using namespace at;
    // we can do away with `accscalar_t` as there're only three dtypes: fp32, fp16, bf16
    // DISPATCH_FLOAT_HALF_AND_BFLOAT_INOUT_TYPES(
    DISPATCH_DOUBLE_FLOAT_HALF_AND_BFLOAT_INOUT_TYPES(
      input->scalar_type(), gamma == NULL ? input->scalar_type() :  gamma->scalar_type(), "cuComputeGradInputRMS",
      using accscalar_t = at::acc_type<scalar_t_in, true>;
      HostRMSNormGradient(
        dout->DATA_PTR<scalar_t_out>(),
        invvar->DATA_PTR<accscalar_t>(),
        input,
        n1,n2,
            // TMJ pass NULL argument for gamma, beta, grad_gamma and grad_beta
            // if gamma Tensor is NULL on input.
        gamma != NULL ? gamma->DATA_PTR<scalar_t_out>() : NULL,
        epsilon,
        grad_input->DATA_PTR<scalar_t_in>(),
        gamma != NULL ? grad_gamma->DATA_PTR<scalar_t_out>() : NULL);
    )
<<<<<<< HEAD
}

=======
}
>>>>>>> 3c19f106
<|MERGE_RESOLUTION|>--- conflicted
+++ resolved
@@ -75,10 +75,7 @@
   U& mu,
   U& sigma2,
   U* buf,
-<<<<<<< HEAD
   const int GPU_WARP_SIZE,
-=======
->>>>>>> 3c19f106
   bool rms_only)
 {
   // Assumptions:
@@ -117,7 +114,6 @@
       }
     }
     // intra-warp reductions
-<<<<<<< HEAD
     #pragma unroll
     for (int stride = GPU_WARP_SIZE / 2; stride > 0; stride /= 2) {  
       U sigma2B = WARP_SHFL_DOWN(sigma2, stride);
@@ -125,15 +121,6 @@
         U muB = WARP_SHFL_DOWN(mu, stride);
         U countB = WARP_SHFL_DOWN(count, stride);  
         cuChanOnlineSum<U>(muB, sigma2B, countB, mu, sigma2, count);
-=======
-    for (int l = 0;  l <= 4;  ++l) {
-      int srcLaneB = (threadIdx.x+(1<<l))&31;
-      U sigma2B = WARP_SHFL(sigma2, srcLaneB);
-      if (!rms_only) {
-        U muB = WARP_SHFL(mu, srcLaneB);
-        U countB = WARP_SHFL(count, srcLaneB);
-        cuChanOnlineSum<U>(muB,sigma2B,countB,mu,sigma2,count);
->>>>>>> 3c19f106
       } else {
         cuChanRMSOnlineSum<U>(sigma2B, sigma2);
       }
@@ -198,10 +185,7 @@
   float& mu,
   float& sigma2,
   float* buf,
-<<<<<<< HEAD
   const int GPU_WARP_SIZE,
-=======
->>>>>>> 3c19f106
   bool rms_only)
 {
   // Assumptions:
@@ -257,7 +241,6 @@
       }
     }
     // intra-warp reductions
-<<<<<<< HEAD
     #pragma unroll
     for (int stride = GPU_WARP_SIZE / 2; stride > 0; stride /= 2) {
       float sigma2B = WARP_SHFL_DOWN(sigma2, stride);
@@ -265,15 +248,6 @@
         float muB = WARP_SHFL_DOWN(mu, stride);
         float countB = WARP_SHFL_DOWN(count, stride);
         cuChanOnlineSum(muB, sigma2B, countB, mu, sigma2, count);
-=======
-    for (int l = 0;  l <= 4;  ++l) {
-      int srcLaneB = (threadIdx.x+(1<<l))&31;
-      float sigma2B = WARP_SHFL(sigma2, srcLaneB);
-      if (!rms_only) {
-        float muB = WARP_SHFL(mu, srcLaneB);
-        float countB = WARP_SHFL(count, srcLaneB);
-        cuChanOnlineSum(muB,sigma2B,countB,mu,sigma2,count);
->>>>>>> 3c19f106
       } else {
         cuChanRMSOnlineSum(sigma2B, sigma2);
       }
@@ -395,13 +369,8 @@
   const U epsilon,
   const V* __restrict__ gamma,
   const V* __restrict__ beta,
-<<<<<<< HEAD
   const int GPU_WARP_SIZE,
   bool rms_only)
-=======
-  bool rms_only
-  )
->>>>>>> 3c19f106
 {
   // Assumptions:
   // 1) blockDim.x == warpSize
@@ -411,12 +380,7 @@
     SharedMemory<U> shared;
     U* buf = shared.getPointer();
     U mu,sigma2;
-<<<<<<< HEAD
     cuWelfordMuSigma2(vals,n1,n2,i1,mu,sigma2,buf, GPU_WARP_SIZE, rms_only);
-=======
-    cuWelfordMuSigma2(vals,n1,n2,i1,mu,sigma2,buf,rms_only);
-
->>>>>>> 3c19f106
     const T* lvals = vals + i1*n2;
     V* ovals = output_vals + i1*n2;
     U c_invvar = rsqrt(sigma2 + epsilon);
@@ -465,11 +429,7 @@
   const V* __restrict__ beta,
   const int warp_size)
 {
-<<<<<<< HEAD
   cuApplyLayerNorm_<T, U, V>(output_vals, mean, invvar, vals, n1, n2, epsilon, gamma, beta, warp_size, false);
-=======
-  cuApplyLayerNorm_<T, U, V>(output_vals, mean, invvar, vals, n1, n2, epsilon, gamma, beta, false);
->>>>>>> 3c19f106
 }
 
 template<typename T, typename U, typename V=T> __global__
@@ -480,16 +440,10 @@
   const int n1,
   const int n2,
   const U epsilon,
-<<<<<<< HEAD
   const V* __restrict__ gamma,
   const int warp_size)
 {
   cuApplyLayerNorm_<T, U, V>(output_vals, NULL, invvar, vals, n1, n2, epsilon, gamma, NULL, warp_size, true);
-=======
-  const V* __restrict__ gamma)
-{
-  cuApplyLayerNorm_<T, U, V>(output_vals, NULL, invvar, vals, n1, n2, epsilon, gamma, NULL, true);
->>>>>>> 3c19f106
 }
 
 template<typename T, typename U, typename V> __device__
@@ -779,7 +733,6 @@
           sum_loss2 += c_loss * gamma[l] * (c_h) * c_invvar;
         }
 
-<<<<<<< HEAD
       }
       #else
       // Optimization for ROCm MI100
@@ -794,8 +747,6 @@
         } else {
           sum_loss2 += c_loss * gamma_idx * (c_h) * c_invvar;
         }
-=======
->>>>>>> 3c19f106
       }
       #endif
     } else {
@@ -1110,11 +1061,7 @@
                       part_grad_beta.DATA_PTR<U>(),
                       false);
 
-<<<<<<< HEAD
       const dim3 threads3(warp_size, 8, 1);
-=======
-      const dim3 threads3(32,8,1);
->>>>>>> 3c19f106
       const dim3 blocks3((n2+threads2.x-1)/threads2.x,1,1);
       const int nshared3 = threads3.x * threads3.y * sizeof(U);
       cuComputeGradGammaBeta<<<blocks3, threads3, nshared3, stream>>>(
@@ -1153,11 +1100,7 @@
             grad_input,
             false);
 }
-<<<<<<< HEAD
 // Optimize HostRMSNormGradient for AMD GPUs: https://github.com/ROCmSoftwarePlatform/apex/pull/66/files
-=======
-
->>>>>>> 3c19f106
 template<typename T, typename U=float, typename V=T>
 void HostRMSNormGradient(
     const V* dout,
@@ -1171,17 +1114,10 @@
     V* grad_gamma)
 {
     auto stream = at::cuda::getCurrentCUDAStream().stream();
-<<<<<<< HEAD
     const int warp_size = at::cuda::getCurrentDeviceProperties()->warpSize;
     if (gamma != NULL) {
       const int part_size = warp_size;
       const dim3 threads2(warp_size,4,1);
-=======
-
-    if (gamma != NULL) {
-      const int part_size = 16;
-      const dim3 threads2(32,4,1);
->>>>>>> 3c19f106
       const dim3 blocks2((n2+threads2.x-1)/threads2.x,part_size,1);
       const int nshared2_a = 2 * sizeof(U) * threads2.y * threads2.y * (threads2.x + 1);
       const int nshared2_b = threads2.x * threads2.y * sizeof(U);
@@ -1204,11 +1140,7 @@
                       part_grad_gamma.DATA_PTR<U>(), /* unused */
                       true);
 
-<<<<<<< HEAD
       const dim3 threads3(warp_size,8,1);
-=======
-      const dim3 threads3(32,8,1);
->>>>>>> 3c19f106
       const dim3 blocks3((n2+threads2.x-1)/threads2.x,1,1);
       const int nshared3 = threads3.x * threads3.y * sizeof(U);
       cuComputeGradGammaBeta<<<blocks3, threads3, nshared3, stream>>>(
@@ -1224,11 +1156,7 @@
     // compute grad_input
     const uint64_t maxGridY = at::cuda::getCurrentDeviceProperties()->maxGridSize[1];
     const dim3 blocks1(1, std::min((uint64_t)n1, maxGridY), 1);
-<<<<<<< HEAD
     const dim3 threads1(warp_size,4,1);
-=======
-    const dim3 threads1(32,4,1);
->>>>>>> 3c19f106
     int nshared =
             threads1.y > 1 ?
             threads1.y*threads1.x*sizeof(U) :
@@ -1320,9 +1248,4 @@
         grad_input->DATA_PTR<scalar_t_in>(),
         gamma != NULL ? grad_gamma->DATA_PTR<scalar_t_out>() : NULL);
     )
-<<<<<<< HEAD
-}
-
-=======
-}
->>>>>>> 3c19f106
+}